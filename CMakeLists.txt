--- conflicted
+++ resolved
@@ -88,23 +88,12 @@
 
 # Check the mesh framework choice
 if ((ENABLE_Unstructured)  AND
-<<<<<<< HEAD
-    (NOT ENABLE_Mesh_STK)  AND
-    (NOT ENABLE_Mesh_MOAB) AND
-    (NOT ENABLE_Mesh_MSTK))
-  message(FATAL_ERROR "Missing a mesh framework\n"
-                      "Please enable at least one of the following mesh frameworks\n"
-                      "-D ENABLE_Mesh_MOAB:BOOL=ON\n"
-                      "-D ENABLE_Mesh_STK:BOOL=ON\n"
-                      "-D ENABLE_Mesh_MSTK:BOOL=ON\n")
-=======
     (NOT ENABLE_MESH_MOAB) AND
     (NOT ENABLE_MESH_MSTK))
   message(FATAL_ERROR "Missing a mesh framework\n"
                       "Please enable at least one of the following mesh frameworks\n"
                       "-D ENABLE_MESH_MOAB:BOOL=ON\n"
                       "-D ENABLE_MESH_MSTK:BOOL=ON\n")
->>>>>>> 4c1ab681
 endif()    
 
 if(ENABLE_KOKKOS_CUDA) 
