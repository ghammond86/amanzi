--- conflicted
+++ resolved
@@ -9,7 +9,7 @@
 
 project(SSC)
 
-if ( ENABLE_Structured )
+if ( ENABLE_Structured)
   include(CCSEOptions)
 endif()
 
@@ -87,11 +87,7 @@
 # Binary: amanzi-demo-driver
 #
 if ( ENABLE_Unstructured )
-<<<<<<< HEAD
   set(ssc_unstructured_grid_libs udriv mpc state transport flow chemistry_pk whetstone matrix_audit)
-=======
-  set(ssc_unstructured_grid_libs udriv mpc state transport flow chemistry_pk whetstone matrix_audit parallelio)
->>>>>>> cfe164c1
 else()
   set(ssc_unstructured_grid_libs)
 endif()
