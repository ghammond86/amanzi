/*
  Input Converter

  Copyright 2010-201x held jointly by LANS/LANL, LBNL, and PNNL. 
  Amanzi is released under the three-clause BSD License. 
  The terms of use and "as is" disclaimer for this license are 
  provided in the top-level COPYRIGHT file.

  Authors: Markus Berndt (original version)
           Konstantin Lipnikov (lipnikov@lanl.gov)
*/

#include <algorithm>
#include <sstream>
#include <string>

//TPLs
#include <boost/algorithm/string.hpp>
#include <xercesc/dom/DOM.hpp>

// Amanzi's
#include "errors.hh"
#include "exceptions.hh"
#include "dbc.hh"

#include "InputConverterU.hh"
#include "InputConverterU_Defs.hh"

namespace Amanzi {
namespace AmanziInput {

XERCES_CPP_NAMESPACE_USE

/* ******************************************************************
* Create flow list.
****************************************************************** */
Teuchos::ParameterList InputConverterU::TranslateFlow_(const std::string& mode)
{
  Teuchos::ParameterList out_list;
  Teuchos::ParameterList* flow_list = nullptr;

  if (vo_->getVerbLevel() >= Teuchos::VERB_HIGH)
    *vo_->os() << "Translating flow, mode=" << mode << std::endl;

  MemoryManager mm;
  DOMNode* node;

  // set up default values for some expert parameters
  double atm_pres(ATMOSPHERIC_PRESSURE);
  std::string rel_perm("upwind-darcy_velocity"), rel_perm_out;
  std::string update_upwind("every timestep");

  // process expert parameters
  bool flag;
  node = GetUniqueElementByTagsString_("unstructured_controls, unstr_flow_controls, rel_perm_method", flag);
  if (flag) rel_perm = mm.transcode(node->getTextContent());
 
  rel_perm_out = boost::replace_all_copy(rel_perm, "-", ": ");
  replace(rel_perm_out.begin(), rel_perm_out.end(), '_', ' ');

  node = GetUniqueElementByTagsString_("unstructured_controls, unstr_flow_controls, update_upwind_frequency", flag);
  if (flag) update_upwind = mm.transcode(node->getTextContent());
  replace(update_upwind.begin(), update_upwind.end(), '_', ' ');

  // create flow header
  if (pk_model_["flow"] == "darcy") {
    Teuchos::ParameterList& darcy_list = out_list.sublist("Darcy problem");
    darcy_list.sublist("fracture permeability models") = TranslateFlowFractures_();
    if (darcy_list.sublist("fracture permeability models").numParams() > 0) {
      darcy_list.sublist("physical models and assumptions")
          .set<bool>("flow in fractures", true);
    }

    flow_list = &darcy_list;
    flow_single_phase_ = true;
  } else if (pk_model_["flow"] == "richards") {
    Teuchos::ParameterList& richards_list = out_list.sublist("Richards problem");
    Teuchos::ParameterList& upw_list = richards_list.sublist("relative permeability");
    upw_list.set<std::string>("upwind method", rel_perm_out);
    upw_list.set<std::string>("upwind frequency", update_upwind);
    upw_list.sublist("upwind parameters").set<double>("tolerance", 1e-12)
        .set<std::string>("method", "cell-based").set<int>("polynomial order", 1)
        .set<std::string>("limiter", "Barth-Jespersen");
    flow_list = &richards_list;

    richards_list.sublist("water retention models") = TranslateWRM_();
    richards_list.sublist("porosity models") = TranslatePOM_();
    if (richards_list.sublist("porosity models").numParams() > 0) {
      flow_list->sublist("physical models and assumptions")
          .set<std::string>("porosity model", "compressible: pressure function");
    }
    richards_list.sublist("multiscale models") = TranslateFlowMSM_();
    if (richards_list.sublist("multiscale models").numParams() > 0) {
      flow_list->sublist("physical models and assumptions")
          .set<std::string>("multiscale model", "dual porosity");
    }
  } else {
    Errors::Message msg;
    msg << "Internal error for flow model \"" << pk_model_["flow"] << "\".\n";
    Exceptions::amanzi_throw(msg);
  }

  // absolute permeability (default list so far)
  flow_list->sublist("absolute permeability").set<std::string>("coordinate system", "cartesian");

  // insert operator sublist
  std::string disc_method("mfd-optimized_for_sparsity");
  node = GetUniqueElementByTagsString_("unstructured_controls, unstr_flow_controls, discretization_method", flag);
  if (flag) disc_method = mm.transcode(node->getTextContent());

  std::string pc_method("linearized_operator");
  node = GetUniqueElementByTagsString_("unstructured_controls, unstr_flow_controls, preconditioning_strategy", flag);
  if (flag) pc_method = GetTextContentS_(node, "linearized_operator, diffusion_operator"); 

  std::string nonlinear_solver("nka");
  node = GetUniqueElementByTagsString_("unstructured_controls, unstr_nonlinear_solver", flag);
  if (flag) nonlinear_solver = GetAttributeValueS_(node, "name", TYPE_NONE, false, "nka"); 

  bool modify_correction(false);
  node = GetUniqueElementByTagsString_("unstructured_controls, unstr_nonlinear_solver, modify_correction", flag);

  // Newton method requires to overwrite some parameters.
  if (nonlinear_solver == "newton") {
    modify_correction = true;
    out_list.sublist("Richards problem").sublist("relative permeability")
        .set<std::string>("upwind frequency", "every nonlinear iteration");

    if (disc_method != "fv-default" ||
        rel_perm != "upwind-darcy_velocity" ||
        !modify_correction) {
      Errors::Message msg;
      msg << "Nonlinear solver \"newton\" requires \"upwind-darcy_velocity\" (is \"" << rel_perm << "\")\n";
      msg << "\"modify_correction\"=true (is " << modify_correction 
          << "), discretization method \"fv-default\" (is \"" << disc_method << "\").\n";
      Exceptions::amanzi_throw(msg);
    }
  }

  // Newton-Picard method requires to overwrite some parameters.
  if (nonlinear_solver == "newton-picard") {
    out_list.sublist("Richards problem").sublist("relative permeability")
        .set<std::string>("upwind frequency", "every nonlinear iteration");
  }

  flow_list->sublist("operators") = TranslateDiffusionOperator_(
      disc_method, pc_method, nonlinear_solver, rel_perm, "vapor matrix", true);
  
  // insert time integrator
  std::string err_options, unstr_controls;
  if (mode == "steady") {
    err_options = "pressure";
    unstr_controls = "unstructured_controls, unstr_steady-state_controls";
  } else {
    err_options = "pressure, residual";
    unstr_controls = "unstructured_controls, unstr_transient_controls";

    // restart leads to a conflict
    node = GetUniqueElementByTagsString_(unstr_controls + ", unstr_initialization", flag); 
    if (flag && restart_) {
      Errors::Message msg;
      msg << "Parameters \"restart\" and \"unstr_transient_control->unstr_initialization\""
          << " are mutually exclusive.\n";
      Exceptions::amanzi_throw(msg);
    }
  } 
  
  if (pk_master_.find("flow") != pk_master_.end()) {
    flow_list->sublist("time integrator") = TranslateTimeIntegrator_(
        err_options, nonlinear_solver, modify_correction, unstr_controls,
        dt_cut_[mode], dt_inc_[mode]);
  }

  // insert boundary conditions and source terms
  flow_list->sublist("boundary conditions") = TranslateFlowBCs_();
  flow_list->sublist("source terms") = TranslateFlowSources_();

  // models and default assumptions. 
  // Note that MPC/PKs may overwrite these parameters
  flow_list->sublist("physical models and assumptions")
      .set<std::string>("water content model", "constant density");

  flow_list->sublist("verbose object") = verb_list_.sublist("verbose object");
  return out_list;
}


/* ******************************************************************
* Create list of water retention models.
****************************************************************** */
Teuchos::ParameterList InputConverterU::TranslateWRM_()
{
  Teuchos::ParameterList out_list;

  Teuchos::OSTab tab = vo_->getOSTab();
  if (vo_->getVerbLevel() >= Teuchos::VERB_HIGH)
    *vo_->os() << "Translating water retension models" << std::endl;

  MemoryManager mm;
  DOMNodeList *node_list, *children;
  DOMNode* node;
  DOMElement* element;

  bool flag;
  std::string model, rel_perm;

  node_list = doc_->getElementsByTagName(mm.transcode("materials"));
  element = static_cast<DOMElement*>(node_list->item(0));
  children = element->getElementsByTagName(mm.transcode("material"));

  for (int i = 0; i < children->getLength(); ++i) {
    DOMNode* inode = children->item(i); 

    node = GetUniqueElementByTagsString_(inode, "cap_pressure", flag);
    model = GetAttributeValueS_(node, "model", "van_genuchten, brooks_corey");
    DOMNode* nnode = GetUniqueElementByTagsString_(node, "parameters", flag);
    DOMElement* element_cp = static_cast<DOMElement*>(nnode);

    node = GetUniqueElementByTagsString_(inode, "rel_perm", flag);
    rel_perm = GetAttributeValueS_(node, "model", "mualem, burdine");
    DOMNode* mnode = GetUniqueElementByTagsString_(node, "exp", flag);
    DOMElement* element_rp = (flag) ? static_cast<DOMElement*>(mnode) : NULL;

    // common stuff
    // -- assigned regions
    node = GetUniqueElementByTagsString_(inode, "assigned_regions", flag);
    std::vector<std::string> regions = CharToStrings_(mm.transcode(node->getTextContent()));

    // -- smoothing
    double krel_smooth = GetAttributeValueD_(
        element_cp, "optional_krel_smoothing_interval", TYPE_NUMERICAL, 0.0, DVAL_MAX, "", false, 0.0);

    // -- ell
    double ell, ell_d = (rel_perm == "mualem") ? ELL_MUALEM : ELL_BURDINE;
    ell = GetAttributeValueD_(element_rp, "value", TYPE_NUMERICAL, 0.0, 10.0, "", false, ell_d);

    std::replace(rel_perm.begin(), rel_perm.begin() + 1, 'm', 'M');
    std::replace(rel_perm.begin(), rel_perm.begin() + 1, 'b', 'B');

    if (strcmp(model.c_str(), "van_genuchten") == 0) {
      double alpha = GetAttributeValueD_(element_cp, "alpha", TYPE_NUMERICAL, 0.0, DVAL_MAX, "Pa^-1");
      double sr = GetAttributeValueD_(element_cp, "sr", TYPE_NUMERICAL, 0.0, 1.0);
      double m = GetAttributeValueD_(element_cp, "m", TYPE_NUMERICAL, 0.0, DVAL_MAX);

      for (std::vector<std::string>::const_iterator it = regions.begin(); it != regions.end(); ++it) {
        std::stringstream ss;
        ss << "WRM for " << *it;

        Teuchos::ParameterList& wrm_list = out_list.sublist(ss.str());

        wrm_list.set<std::string>("water retention model", "van Genuchten")
            .set<std::string>("region", *it)
            .set<double>("van Genuchten m", m)
            .set<double>("van Genuchten l", ell)
            .set<double>("van Genuchten alpha", alpha)
            .set<double>("residual saturation", sr)
            .set<double>("regularization interval", krel_smooth)
            .set<std::string>("relative permeability model", rel_perm);
      
        if (vo_->getVerbLevel() >= Teuchos::VERB_HIGH) {
          Teuchos::ParameterList& file_list = wrm_list.sublist("output");
          std::stringstream name;
          name << *it << ".txt";
          file_list.set<std::string>("file", name.str());
          file_list.set<int>("number of points", 1000);

          *vo_->os() << "water retention curve file: wrm_" << name.str() << std::endl;
        }
      }
    } else if (strcmp(model.c_str(), "brooks_corey")) {
      double lambda = GetAttributeValueD_(element_cp, "lambda", TYPE_NUMERICAL, 0.0, DVAL_MAX);
      double alpha = GetAttributeValueD_(element_cp, "alpha", TYPE_NUMERICAL, DVAL_MIN, DVAL_MAX, "Pa^-1");
      double sr = GetAttributeValueD_(element_cp, "sr", TYPE_NUMERICAL, 0.0, 1.0);

      for (std::vector<std::string>::const_iterator it = regions.begin(); it != regions.end(); ++it) {
        std::stringstream ss;
        ss << "WRM for " << *it;

        Teuchos::ParameterList& wrm_list = out_list.sublist(ss.str());

        wrm_list.set<std::string>("water retention model", "Brooks Corey")
            .set<std::string>("region", *it)
            .set<double>("Brooks Corey lambda", lambda)
            .set<double>("Brooks Corey alpha", alpha)
            .set<double>("Brooks Corey l", ell)
            .set<double>("residual saturation", sr)
            .set<double>("regularization interval", krel_smooth)
            .set<std::string>("relative permeability model", rel_perm);

        if (vo_->getVerbLevel() >= Teuchos::VERB_HIGH) {
          Teuchos::ParameterList& file_list = wrm_list.sublist("output");
          std::stringstream name;
          name << *it << ".txt";
          file_list.set<std::string>("file", name.str());
          file_list.set<int>("number of points", 1000);

          *vo_->os() << "water retention curve file:" << name.str() << std::endl;
        }
      }
    }
  }

  return out_list;
}


/* ******************************************************************
* Create list of porosity models.
****************************************************************** */
Teuchos::ParameterList InputConverterU::TranslatePOM_() 
{
  Teuchos::ParameterList out_list;

  Teuchos::OSTab tab = vo_->getOSTab();
  if (vo_->getVerbLevel() >= Teuchos::VERB_HIGH)
      *vo_->os() << "Translating porosity models" << std::endl;

  MemoryManager mm;
  DOMNodeList *node_list, *children;
  DOMNode* node;
  DOMElement* element;

  compressibility_ = false;

  node_list = doc_->getElementsByTagName(mm.transcode("materials"));
  element = static_cast<DOMElement*>(node_list->item(0));
  children = element->getElementsByTagName(mm.transcode("material"));

  for (int i = 0; i < children->getLength(); ++i) {
    DOMNode* inode = children->item(i); 
 
    // get assigned regions
    bool flag;
    node = GetUniqueElementByTagsString_(inode, "assigned_regions", flag);
    std::vector<std::string> regions = CharToStrings_(mm.transcode(node->getTextContent()));

    // get optional complessibility
    node = GetUniqueElementByTagsString_(inode, "mechanical_properties, porosity", flag);
    double phi = GetAttributeValueD_(node, "value", TYPE_NUMERICAL, 0.0, 1.0);
    double compres = GetAttributeValueD_(node, "compressibility", TYPE_NUMERICAL, 0.0, 1.0, "Pa^-1", false, 0.0);

    for (std::vector<std::string>::const_iterator it = regions.begin(); it != regions.end(); ++it) {
      std::stringstream ss;
      ss << "POM for " << *it;

      Teuchos::ParameterList& pom_list = out_list.sublist(ss.str());
      pom_list.set<std::string>("region", *it);

      // we can have either uniform of compressible rock
      if (compres == 0.0) {
        pom_list.set<std::string>("porosity model", "constant");
        pom_list.set<double>("value", phi);
      } else {
        pom_list.set<std::string>("porosity model", "compressible");
        pom_list.set<double>("undeformed soil porosity", phi);
        pom_list.set<double>("reference pressure", ATMOSPHERIC_PRESSURE);
        pom_list.set<double>("pore compressibility", compres);
        compressibility_ = true;
      }
    }
  }

  if (vo_->getVerbLevel() >= Teuchos::VERB_HIGH)
      *vo_->os() << "compessibility models: " << compressibility_ << std::endl;

  if (!compressibility_) {
    Teuchos::ParameterList empty;
    out_list = empty;
  }
  return out_list;
}


/* ******************************************************************
* Create list of multiscale models.
****************************************************************** */
Teuchos::ParameterList InputConverterU::TranslateFlowMSM_()
{
  Teuchos::ParameterList out_list;

  Teuchos::OSTab tab = vo_->getOSTab();
  if (vo_->getVerbLevel() >= Teuchos::VERB_HIGH)
    *vo_->os() << "Translating multiscale models" << std::endl;

  MemoryManager mm;
  DOMNodeList *node_list, *children;
  DOMNode* node;
  DOMElement* element;

  bool flag;
  std::string model, rel_perm;

  node_list = doc_->getElementsByTagName(mm.transcode("materials"));
  element = static_cast<DOMElement*>(node_list->item(0));
  children = element->getElementsByTagName(mm.transcode("material"));

  for (int i = 0; i < children->getLength(); ++i) {
    DOMNode* inode = children->item(i); 
    node = GetUniqueElementByTagsString_(inode, "multiscale_structure, cap_pressure", flag);
    if (!flag) continue;

    model = GetAttributeValueS_(node, "model", "van_genuchten, brooks_corey");
    DOMNode* nnode = GetUniqueElementByTagsString_(node, "parameters", flag);
    DOMElement* element_cp = static_cast<DOMElement*>(nnode);

    node = GetUniqueElementByTagsString_(inode, "multiscale_structure, rel_perm", flag);
    rel_perm = GetAttributeValueS_(node, "model", "mualem, burdine");
    DOMNode* mnode = GetUniqueElementByTagsString_(node, "exp", flag);
    DOMElement* element_rp = (flag) ? static_cast<DOMElement*>(mnode) : NULL;

    // common stuff
    // -- assigned regions
    node = GetUniqueElementByTagsString_(inode, "assigned_regions", flag);
    std::vector<std::string> regions = CharToStrings_(mm.transcode(node->getTextContent()));

    // -- mass transfer coefficient
    node = GetUniqueElementByTagsString_(inode, "multiscale_structure, mass_transfer_coefficient", flag);
    double alpha = std::strtod(mm.transcode(node->getTextContent()), NULL);
    
    for (std::vector<std::string>::const_iterator it = regions.begin(); it != regions.end(); ++it) {
      std::stringstream ss;
      ss << "MSM for " << *it;
      Teuchos::ParameterList& msm_list = out_list.sublist(ss.str());

      msm_list.set<std::string>("multiscale model", "dual porosity")
          .set<double>("mass transfer coefficient", alpha);
    }

    // -- porosity models
    node = GetUniqueElementByTagsString_(inode, "multiscale_structure, porosity", flag);
    double phi = GetAttributeValueD_(node, "value", TYPE_NUMERICAL, 0.0, 1.0);
    double compres = GetAttributeValueD_(node, "compressibility", TYPE_NUMERICAL, 0.0, 1.0, "Pa^-1", false, 0.0);

    for (std::vector<std::string>::const_iterator it = regions.begin(); it != regions.end(); ++it) {
      std::stringstream ss;
      ss << "MSM for " << *it;
      Teuchos::ParameterList& msm_list = out_list.sublist(ss.str());

      if (compres == 0.0) {
        msm_list.set<std::string>("porosity model", "constant");
        msm_list.set<double>("value", phi);
      } else {
        msm_list.set<std::string>("porosity model", "compressible");
        msm_list.set<double>("undeformed soil porosity", phi);
        msm_list.set<double>("reference pressure", ATMOSPHERIC_PRESSURE);
        msm_list.set<double>("pore compressibility", compres);
      }
    }

    // capillary pressure models
    // -- ell
    double ell, ell_d = (rel_perm == "mualem") ? ELL_MUALEM : ELL_BURDINE;
    ell = GetAttributeValueD_(element_rp, "value", TYPE_NUMERICAL, 0.0, 10.0, "", false, ell_d);

    std::replace(rel_perm.begin(), rel_perm.begin() + 1, 'm', 'M');
    std::replace(rel_perm.begin(), rel_perm.begin() + 1, 'b', 'B');

    // -- van Genuchten or Brooks-Corey
    if (strcmp(model.c_str(), "van_genuchten") == 0) {
      double alpha = GetAttributeValueD_(element_cp, "alpha", TYPE_NUMERICAL, 0.0, DVAL_MAX, "Pa^-1");
      double sr = GetAttributeValueD_(element_cp, "sr", TYPE_NUMERICAL, 0.0, 1.0);
      double m = GetAttributeValueD_(element_cp, "m", TYPE_NUMERICAL, 0.0, DVAL_MAX);

      for (std::vector<std::string>::const_iterator it = regions.begin(); it != regions.end(); ++it) {
        std::stringstream ss;
        ss << "MSM for " << *it;
        Teuchos::ParameterList& wrm_list = out_list.sublist(ss.str());

        wrm_list.set<std::string>("water retention model", "van Genuchten")
            .set<std::string>("region", *it)
            .set<double>("van Genuchten m", m)
            .set<double>("van Genuchten l", ell)
            .set<double>("van Genuchten alpha", alpha)
            .set<double>("residual saturation", sr)
            .set<std::string>("relative permeability model", rel_perm);
      }
    } else if (strcmp(model.c_str(), "brooks_corey")) {
      double lambda = GetAttributeValueD_(element_cp, "lambda", TYPE_NUMERICAL, 0.0, DVAL_MAX);
      double alpha = GetAttributeValueD_(element_cp, "alpha", TYPE_NUMERICAL, 0.0, DVAL_MAX, "Pa^-1");
      double sr = GetAttributeValueD_(element_cp, "sr", TYPE_NUMERICAL, 0.0, 1.0);

      for (std::vector<std::string>::const_iterator it = regions.begin(); it != regions.end(); ++it) {
        std::stringstream ss;
        ss << "MSM for " << *it;

        Teuchos::ParameterList& wrm_list = out_list.sublist(ss.str());

        wrm_list.set<std::string>("water retention model", "Brooks Corey")
            .set<std::string>("region", *it)
            .set<double>("Brooks Corey lambda", lambda)
            .set<double>("Brooks Corey alpha", alpha)
            .set<double>("Brooks Corey l", ell)
            .set<double>("residual saturation", sr)
            .set<std::string>("relative permeability model", rel_perm);
      }
    }
  }

  return out_list;
}


/* ******************************************************************
* Create list of flow BCs.
****************************************************************** */
Teuchos::ParameterList InputConverterU::TranslateFlowBCs_()
{
  Teuchos::ParameterList out_list;

  MemoryManager mm;

  char *text, *tagname;
  DOMNodeList *node_list, *children;
  DOMNode *node;
  DOMElement *element;

  node_list = doc_->getElementsByTagName(mm.transcode("boundary_conditions"));
  if (!node_list) return out_list;

  std::set<std::string> active_bcs;  // for statistics

  int ibc(0);
  children = node_list->item(0)->getChildNodes();

  for (int i = 0; i < children->getLength(); ++i) {
    DOMNode* inode = children->item(i);
    if (inode->getNodeType() != DOMNode::ELEMENT_NODE) continue;
    tagname = mm.transcode(inode->getNodeName());

    // read the assigned regions
    bool flag;
    node = GetUniqueElementByTagsString_(inode, "assigned_regions", flag);
    text = mm.transcode(node->getTextContent());
    std::vector<std::string> regions = CharToStrings_(text);

    vv_bc_regions_.insert(vv_bc_regions_.end(), regions.begin(), regions.end());

    node = GetUniqueElementByTagsString_(inode, "liquid_phase, liquid_component", flag);
    if (!flag) continue;

    // process a group of similar elements defined by the first element
    // -- get BC type 
    std::string bctype_in;
    std::vector<DOMNode*> same_list = GetSameChildNodes_(node, bctype_in, flag, true);

    // -- exceptions
    if (bctype_in == "no_flow") {
      Errors::Message msg;
      msg << "\"no-flow\" is the default BC. Use \"inward_mass_flux\" to bypass this error.\n";
      Exceptions::amanzi_throw(msg);
    }

    // -- identify a BC that do not require forms (the global BC)
    bool global_bc(false);
    if (bctype_in == "linear_pressure" || bctype_in == "linear_hydrostatic") {
      global_bc = true;
    }

    // -- identify a hard-coded BC that uses spatially dependent functions
    //    temporarily, we assume that it is also the global BC.
    bool space_bc, time_bc;
    DOMNode* knode = GetUniqueElementByTagsString_(same_list[0], "space", space_bc);
    DOMNode* lnode = GetUniqueElementByTagsString_(same_list[0], "time", time_bc);
    if (space_bc) global_bc = true;

    // -- define the expected unit
    std::string unit("kg/s/m^2");
    if (bctype_in == "outward_volumetric_flux" || 
        bctype_in == "inward_volumetric_flux") {
      unit = "m/s";
    } else if (bctype_in == "uniform_pressure" || bctype_in == "linear_pressure") {
      unit = "Pa";
    } else if (bctype_in == "hydrostatic" || bctype_in == "linear_hydrostatic") {
      unit = "m";
    }

    // -- process global and local BC separately
    double refv;
    std::vector<double> grad, refc, data, data_tmp;
    std::vector<double> times, values, fluxes;
    std::vector<std::string> forms;

    if (space_bc) {
      data.push_back(GetAttributeValueD_(knode, "amplitude", TYPE_NUMERICAL, DVAL_MIN, DVAL_MAX, "kg/m^2/s"));
<<<<<<< HEAD
      data_tmp = GetAttributeVectorD_(knode, "center", "m");
=======
      data_tmp = GetAttributeVectorD_(knode, "center", dim_, "m");
>>>>>>> 2e561c5e
      data.insert(data.end(), data_tmp.begin(), data_tmp.end());
      data.push_back(GetAttributeValueD_(knode, "standard_deviation", TYPE_NUMERICAL, 0.0, DVAL_MAX, "m"));

      if (time_bc) {
        data[0] *= GetAttributeValueD_(lnode, "data", TYPE_NUMERICAL, DVAL_MIN, DVAL_MAX, "");
      }
    } else if (global_bc) {
      std::string unit_grad = unit + "/m";
      element = static_cast<DOMElement*>(same_list[0]);
      refv = GetAttributeValueD_(element, "value", TYPE_NUMERICAL, DVAL_MIN, DVAL_MAX, unit);
<<<<<<< HEAD
      grad = GetAttributeVectorD_(element, "gradient", unit_grad);
      refc = GetAttributeVectorD_(element, "reference_coord", "m");
=======
      grad = GetAttributeVectorD_(element, "gradient", dim_, unit_grad);
      refc = GetAttributeVectorD_(element, "reference_coord", dim_, "m");
>>>>>>> 2e561c5e
    } else {
      std::map<double, double> tp_values, tp_fluxes;
      std::map<double, std::string> tp_forms;

      for (int j = 0; j < same_list.size(); ++j) {
        element = static_cast<DOMElement*>(same_list[j]);
        double t0 = GetAttributeValueD_(element, "start", TYPE_TIME, DVAL_MIN, DVAL_MAX, "s");

        tp_forms[t0] = GetAttributeValueS_(element, "function");
        tp_values[t0] = GetAttributeValueD_(element, "value", TYPE_NUMERICAL, DVAL_MIN, DVAL_MAX, unit, false, 0.0);
        tp_fluxes[t0] = GetAttributeValueD_(element, "inward_mass_flux", TYPE_NUMERICAL, DVAL_MIN, DVAL_MAX, unit, false, 0.0);
      }

      // create vectors of values and forms
      for (std::map<double, double>::iterator it = tp_values.begin(); it != tp_values.end(); ++it) {
        times.push_back(it->first);
        values.push_back(it->second);
        fluxes.push_back(tp_fluxes[it->first]);
        forms.push_back(tp_forms[it->first]);
      }
      forms.pop_back();
    }

    // -- create BC names, modify input data
    std::string bcname, bctype(bctype_in);
    if (bctype_in == "inward_mass_flux") {
      bctype = "mass flux";
      bcname = "outward mass flux";
      for (int k = 0; k < values.size(); k++) values[k] *= -1;
    } else if (bctype_in == "outward_mass_flux") {
      bctype = "mass flux";
      bcname = "outward mass flux";
    } else if (bctype_in == "outward_volumetric_flux") {
      bctype = "mass flux";
      bcname = "outward mass flux";
      for (int k = 0; k < values.size(); k++) values[k] *= rho_;
    } else if (bctype_in == "inward_volumetric_flux") {
      bctype = "mass flux";
      bcname = "outward mass flux";
      for (int k = 0; k < values.size(); k++) values[k] *= -rho_;
    } else if (bctype_in == "uniform_pressure" || bctype_in == "linear_pressure") {
      bctype = "pressure";
      bcname = "boundary pressure";
    } else if (bctype_in == "hydrostatic" || bctype_in == "linear_hydrostatic") {
      bctype = "static head";
      bcname = "water table elevation";
    } else if (bctype_in == "seepage_face") {
      bctype = "seepage face";
      bcname = "outward mass flux";
      values = fluxes;
      for (int k = 0; k < values.size(); k++) values[k] *= -1;
    } else {
      ThrowErrorIllformed_("boundary_conditions", "element", bctype_in);
    }
    active_bcs.insert(bctype);

    // save in the XML files  
    std::stringstream ss;
    ss << "BC " << ibc++;

    Teuchos::ParameterList& tbc_list = out_list.sublist(bctype);
    Teuchos::ParameterList& bc = tbc_list.sublist(ss.str());
    bc.set<Teuchos::Array<std::string> >("regions", regions);

    // select one region for transport diagnostics (FIXME)
    if (bctype == "seepage face")
        transport_diagnostics_.insert(transport_diagnostics_.end(), regions.begin(), regions.end());

    Teuchos::ParameterList& bcfn = bc.sublist(bcname);
    if (space_bc) {  // only one use case so far
      TranslateFunctionGaussian_(data, bcfn);
    } else if (global_bc) {
      grad.insert(grad.begin(), 0.0);
      refc.insert(refc.begin(), 0.0);

      bcfn.sublist("function-linear")
          .set<double>("y0", refv)
          .set<Teuchos::Array<double> >("x0", refc)
          .set<Teuchos::Array<double> >("gradient", grad);
    } else if (times.size() == 1) {
      bcfn.sublist("function-constant").set<double>("value", values[0]);
    } else {
      bcfn.sublist("function-tabular")
          .set<Teuchos::Array<double> >("x values", times)
          .set<Teuchos::Array<double> >("y values", values)
          .set<Teuchos::Array<std::string> >("forms", forms);
    }

    // data distribution method
    bc.set<std::string>("spatial distribution method", "none");
    bc.set<bool>("use area fractions", WeightVolumeSubmodel_(regions));

    // special cases and parameters without default values
    if (bctype == "mass flux") {
      bc.set<bool>("rainfall", false);
    }
    else if (bctype == "seepage face") {
      bc.set<bool>("rainfall", false)
        .set<std::string>("submodel", "PFloTran");
    }
    else if (bctype == "static head") {
      element = static_cast<DOMElement*>(same_list[0]);
      std::string tmp = GetAttributeValueS_(
          element, "coordinate_system", TYPE_NONE, false, "absolute");
      bc.set<bool>("relative to top", (tmp == "relative to mesh top"));
      bc.set<bool>("relative to bottom", (tmp == "relative to mesh bottom"));

      Teuchos::ParameterList& bc_tmp = bc.sublist("static head").sublist("function-static-head");
      bc_tmp.set<int>("space dimension", dim_)
            .set<double>("density", rho_)
            .set<double>("gravity", GRAVITY_MAGNITUDE)
            .set<double>("p0", ATMOSPHERIC_PRESSURE);
      bc_tmp.sublist(bcname) = bcfn;
      bc.remove(bcname);

      tmp = GetAttributeValueS_(
          element, "submodel", TYPE_NONE, false, "none");
      bc.set<bool>("no flow above water table", (tmp == "no_flow_above_water_table"));
    }
  }

  // output statistics
  if (vo_->getVerbLevel() >= Teuchos::VERB_HIGH) {
    Teuchos::OSTab tab = vo_->getOSTab();
    *vo_->os() << "active BCs: ";
    for (std::set<std::string>::iterator it = active_bcs.begin(); it != active_bcs.end(); ++it) {
      *vo_->os() << *it << ", ";
    }
    *vo_->os() << "no flow (default)" << std::endl;
  }

  return out_list;
}


/* ******************************************************************
* Create list of flow sources.
****************************************************************** */
Teuchos::ParameterList InputConverterU::TranslateFlowSources_()
{
  Teuchos::ParameterList out_list;

  MemoryManager mm;

  char *text, *tagname;
  DOMNodeList *node_list, *children;
  DOMNode *node, *phase;
  DOMElement* element;

  node_list = doc_->getElementsByTagName(mm.transcode("sources"));
  if (node_list->getLength() == 0) return out_list;

  children = node_list->item(0)->getChildNodes();

  for (int i = 0; i < children->getLength(); ++i) {
    DOMNode* inode = children->item(i);
    if (inode->getNodeType() != DOMNode::ELEMENT_NODE) continue;
    tagname = mm.transcode(inode->getNodeName());
    std::string srcname = GetAttributeValueS_(static_cast<DOMElement*>(inode), "name");

    // read the assigned regions
    bool flag;
    node = GetUniqueElementByTagsString_(inode, "assigned_regions", flag);
    text = mm.transcode(node->getTextContent());
    std::vector<std::string> regions = CharToStrings_(text);

    vv_src_regions_.insert(vv_src_regions_.end(), regions.begin(), regions.end());

    // process flow sources for liquid saturation
    phase = GetUniqueElementByTagsString_(inode, "liquid_phase, liquid_component", flag);
    if (!flag) continue;

    // process a group of similar elements defined by the first element
    std::string srctype, weight, unit;
    std::vector<DOMNode*> same_list = GetSameChildNodes_(phase, srctype, flag, true);
    if (!flag || same_list.size() == 0) continue;

    if (srctype == "volume_weighted") {
      weight = "volume";
      unit = "kg/s";
    } else if (srctype == "perm_weighted") {
      weight = "permeability";
      unit = "kg/s";
    } else if (srctype == "uniform") {
      weight = "none";
      unit = "kg/m^3/s";
    } else {
      ThrowErrorIllformed_("sources", "element", srctype);
    } 

    std::map<double, double> tp_values;
    std::map<double, std::string> tp_forms;
 
    for (int j = 0; j < same_list.size(); ++j) {
       element = static_cast<DOMElement*>(same_list[j]);
       double t0 = GetAttributeValueD_(element, "start", TYPE_TIME, DVAL_MIN, DVAL_MAX, "s");
       tp_forms[t0] = GetAttributeValueS_(element, "function");
       tp_values[t0] = GetAttributeValueD_(element, "value", TYPE_NUMERICAL, DVAL_MIN, DVAL_MAX, unit);
    }

    // create vectors of values and forms
    std::vector<double> times, values;
    std::vector<std::string> forms;
    for (std::map<double, double>::iterator it = tp_values.begin(); it != tp_values.end(); ++it) {
      times.push_back(it->first);
      values.push_back(it->second);
      forms.push_back(tp_forms[it->first]);
    }
    forms.pop_back();
     
    // save in the XML files  
    Teuchos::ParameterList& src = out_list.sublist(srcname);
    src.set<Teuchos::Array<std::string> >("regions", regions);
    src.set<std::string>("spatial distribution method", weight);
    src.set<bool>("use volume fractions", WeightVolumeSubmodel_(regions));

    Teuchos::ParameterList& srcfn = src.sublist("well");
    if (times.size() == 1) {
      srcfn.sublist("function-constant").set<double>("value", values[0]);
    } else {
      srcfn.sublist("function-tabular")
          .set<Teuchos::Array<double> >("x values", times)
          .set<Teuchos::Array<double> >("y values", values)
          .set<Teuchos::Array<std::string> >("forms", forms);
    }
  }

  return out_list;
}


/* ******************************************************************
* Add optional fracture model to the list of physical models.
****************************************************************** */
Teuchos::ParameterList InputConverterU::TranslateFlowFractures_()
{
  Teuchos::ParameterList out_list;

  Teuchos::OSTab tab = vo_->getOSTab();
  if (vo_->getVerbLevel() >= Teuchos::VERB_HIGH)
    *vo_->os() << "Translating optional fracture models" << std::endl;

  MemoryManager mm;
  DOMNodeList *node_list, *children;
  DOMNode* node;
  DOMElement* element;

  node_list = doc_->getElementsByTagName(mm.transcode("fracture_permeability"));
  if (node_list->getLength() == 0) return out_list;

  node_list = doc_->getElementsByTagName(mm.transcode("materials"));
  element = static_cast<DOMElement*>(node_list->item(0));
  children = element->getElementsByTagName(mm.transcode("material"));

  for (int i = 0; i < children->getLength(); ++i) {
    DOMNode* inode = children->item(i); 
 
    // get assigned regions
    bool flag;
    node = GetUniqueElementByTagsString_(inode, "assigned_regions", flag);
    std::vector<std::string> regions = CharToStrings_(mm.transcode(node->getTextContent()));

    // get optional complessibility
    node = GetUniqueElementByTagsString_(inode, "fracture_permeability", flag);
    if (flag)  {
      double aperture = GetAttributeValueD_(node, "aperture", TYPE_NUMERICAL, 0.0, DVAL_MAX, "m");
      std::string model = GetAttributeValueS_(node, "model", "cubic law, linear");

      for (std::vector<std::string>::const_iterator it = regions.begin(); it != regions.end(); ++it) {
        std::stringstream ss;
        ss << "FPM for " << *it;
 
        Teuchos::ParameterList& fam_list = out_list.sublist(ss.str());
        fam_list.set<std::string>("region", *it);

        fam_list.set<std::string>("model", model);
        fam_list.set<double>("aperture", aperture);
      }
    }
  }

  return out_list;
}


/* ******************************************************************
* Translate function Gaussian.
* Data format: d0 exp(-|x-d1|^2 / (2 d4^2)) where d1 is space vector.
****************************************************************** */
void InputConverterU::TranslateFunctionGaussian_(
    const std::vector<double>& data, Teuchos::ParameterList& bcfn)
{
  if (data.size() != dim_ + 2) {
    Errors::Message msg;
    msg << "Gaussian function requires " << dim_ + 2 << " parameters.\n";
    Exceptions::amanzi_throw(msg);
  }

  std::vector<double> data_tmp(data);

  bcfn.sublist("function-composition")
      .sublist("function1").sublist("function-standard-math")
      .set<std::string>("operator", "exp")
      .set<double>("amplitude", data_tmp[0]);

  double sigma = data_tmp[dim_ + 1];
  double factor = -0.5 / sigma / sigma;  
  data_tmp.pop_back();

  Teuchos::ParameterList& bc_tmp = bcfn.sublist("function-composition")
     .sublist("function2").sublist("function-multiplicative");
    
  std::vector<double> metric(data_tmp.size(), 1.0);
  metric[0] = 0.0;  // ignore time distance
  data_tmp[0] = 0.0;
  bc_tmp.sublist("function1").sublist("function-squaredistance")
      .set<Teuchos::Array<double> >("x0", data_tmp)
      .set<Teuchos::Array<double> >("metric", metric);
  bc_tmp.sublist("function2").sublist("function-constant")
      .set<double>("value", factor);
}

}  // namespace AmanziInput
}  // namespace Amanzi

<|MERGE_RESOLUTION|>--- conflicted
+++ resolved
@@ -581,11 +581,7 @@
 
     if (space_bc) {
       data.push_back(GetAttributeValueD_(knode, "amplitude", TYPE_NUMERICAL, DVAL_MIN, DVAL_MAX, "kg/m^2/s"));
-<<<<<<< HEAD
-      data_tmp = GetAttributeVectorD_(knode, "center", "m");
-=======
       data_tmp = GetAttributeVectorD_(knode, "center", dim_, "m");
->>>>>>> 2e561c5e
       data.insert(data.end(), data_tmp.begin(), data_tmp.end());
       data.push_back(GetAttributeValueD_(knode, "standard_deviation", TYPE_NUMERICAL, 0.0, DVAL_MAX, "m"));
 
@@ -596,13 +592,8 @@
       std::string unit_grad = unit + "/m";
       element = static_cast<DOMElement*>(same_list[0]);
       refv = GetAttributeValueD_(element, "value", TYPE_NUMERICAL, DVAL_MIN, DVAL_MAX, unit);
-<<<<<<< HEAD
-      grad = GetAttributeVectorD_(element, "gradient", unit_grad);
-      refc = GetAttributeVectorD_(element, "reference_coord", "m");
-=======
       grad = GetAttributeVectorD_(element, "gradient", dim_, unit_grad);
       refc = GetAttributeVectorD_(element, "reference_coord", dim_, "m");
->>>>>>> 2e561c5e
     } else {
       std::map<double, double> tp_values, tp_fluxes;
       std::map<double, std::string> tp_forms;
