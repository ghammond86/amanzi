<ParameterList>
  <Parameter name="Native Unstructured Input" type="bool" value="true"/>
  <ParameterList name="units">
    <Parameter isUsed="true" name="length" type="string" value="m"/>
    <Parameter isUsed="true" name="time" type="string" value="s"/>
    <Parameter isUsed="true" name="mass" type="string" value="kg"/>
    <Parameter isUsed="true" name="concentration" type="string" value="molar"/>
    <Parameter name="amount" type="string" value="mol"/>
    <Parameter isUsed="true" name="temperature" type="string" value="K"/>
  </ParameterList>
  <ParameterList name="mesh">
    <ParameterList name="unstructured">
      <ParameterList name="expert">
        <Parameter name="framework" type="string" value="MSTK"/>
        <Parameter name="partitioner" type="string" value="NOT_SPECIFIED"/>
      </ParameterList>
      <ParameterList name="generate mesh">
        <Parameter name="number of cells" type="Array(int)" value="{54, 60}"/>
        <Parameter name="domain low coordinate" type="Array(double)" value="{0.0, 0.0}"/>
        <Parameter name="domain high coordinate" type="Array(double)" value="{2.16e+02, 1.2e+02}"/>
      </ParameterList>
      <ParameterList name="submesh">
        <Parameter name="regions" type="Array(string)" value="{FRACTURE_NETWORK_INTERNAL}"/>
        <Parameter name="extraction method" type="string" value="manifold mesh"/>
      </ParameterList>
    </ParameterList>
    <ParameterList name="verbose object">
      <Parameter name="verbosity level" type="string" value="high"/>
    </ParameterList>
  </ParameterList>
  <ParameterList name="domain">
    <Parameter name="spatial dimension" type="int" value="2"/>
  </ParameterList>
  <ParameterList name="regions">
    <ParameterList name="Bottom Surface">
      <ParameterList name="region: box">
        <Parameter name="low coordinate" type="Array(double)" value="{0.0, 0.0}"/>
        <Parameter name="high coordinate" type="Array(double)" value="{2.16e+02, 0.0}"/>
      </ParameterList>
    </ParameterList>
    <ParameterList name="EntireDomain">
      <ParameterList name="region: box">
        <Parameter name="low coordinate" type="Array(double)" value="{0.0, 0.0}"/>
        <Parameter name="high coordinate" type="Array(double)" value="{2.16e+02, 1.2e+02}"/>
      </ParameterList>
    </ParameterList>
    <ParameterList name="Crib">
      <ParameterList name="region: box">
        <Parameter name="low coordinate" type="Array(double)" value="{7.2e+01, 1.2e+02}"/>
        <Parameter name="high coordinate" type="Array(double)" value="{8.0e+01, 1.2e+02}"/>
      </ParameterList>
    </ParameterList>
    <ParameterList name="Well">
      <ParameterList name="region: box">
        <Parameter name="low coordinate" type="Array(double)" value="{1.08e+02, 4.0e+01}"/>
        <Parameter name="high coordinate" type="Array(double)" value="{1.12e+02, 6.0e+01}"/>
      </ParameterList>
    </ParameterList>
    <ParameterList name="All">
      <ParameterList name="region: box">
        <Parameter name="low coordinate" type="Array(double)" value="{-9.99999999999999967e+98, -9.99999999999999967e+98}"/>
        <Parameter name="high coordinate" type="Array(double)" value="{9.99999999999999967e+98, 9.99999999999999967e+98}"/>
      </ParameterList>
    </ParameterList>
    <ParameterList name="FRACTURE_NETWORK_INTERNAL">
      <ParameterList name="region: logical">
        <Parameter name="operation" type="string" value="union"/>
        <Parameter name="regions" type="Array(string)" value="{fracture}"/>
      </ParameterList>
    </ParameterList>
  </ParameterList>
  <ParameterList name="state">
    <ParameterList name="field evaluators">
      <ParameterList name="mass_density_liquid">
        <ParameterList name="function">
          <ParameterList name="All">
            <Parameter name="region" type="string" value="All"/>
            <Parameter name="component" type="string" value="cell"/>
            <ParameterList name="function">
              <ParameterList name="function-constant">
                <Parameter name="value" type="double" value="9.98200000000000045e+02"/>
              </ParameterList>
            </ParameterList>
          </ParameterList>
        </ParameterList>
        <Parameter name="field evaluator type" type="string" value="independent variable"/>
      </ParameterList>
      <ParameterList name="porosity">
        <ParameterList name="function">
          <ParameterList name="EntireDomain">
            <Parameter name="regions" type="Array(string)" value="{EntireDomain}"/>
            <Parameter name="component" type="string" value="cell"/>
            <ParameterList name="function">
              <ParameterList name="function-constant">
                <Parameter name="value" type="double" value="2.206e-01"/>
              </ParameterList>
            </ParameterList>
          </ParameterList>
        </ParameterList>
        <Parameter name="field evaluator type" type="string" value="independent variable"/>
      </ParameterList>
      <ParameterList name="internal_energy_liquid">
        <Parameter name="field evaluator type" type="string" value="iem"/>
        <Parameter name="internal energy key" type="string" value="internal_energy_liquid"/>
        <ParameterList name="IEM parameters">
          <Parameter name="iem type" type="string" value="linear"/>
          <Parameter name="heat capacity" type="double" value="7.60000000000000000e+01"/>
        </ParameterList>
      </ParameterList>
      <ParameterList name="internal_energy_rock">
        <Parameter name="field evaluator type" type="string" value="iem"/>
        <Parameter name="internal energy key" type="string" value="internal_energy_rock"/>
        <ParameterList name="IEM parameters">
          <Parameter name="iem type" type="string" value="linear"/>
          <Parameter name="heat capacity" type="double" value="6.20000000000000000e+02"/>
        </ParameterList>
      </ParameterList>
      <ParameterList name="fracture-porosity">
        <ParameterList name="function">
          <ParameterList name="fracture">
            <Parameter name="regions" type="Array(string)" value="{fracture}"/>
            <Parameter name="component" type="string" value="cell"/>
            <ParameterList name="function">
              <ParameterList name="function-constant">
                <Parameter name="value" type="double" value="4.0e-03"/>
              </ParameterList>
            </ParameterList>
          </ParameterList>
        </ParameterList>
        <Parameter name="field evaluator type" type="string" value="independent variable"/>
      </ParameterList>
      <ParameterList name="fracture-aperture">
        <Parameter name="field evaluator type" type="string" value="independent variable from file"/>
        <Parameter name="filename" type="string" value="aperture.h5"/>
        <Parameter name="domain name" type="string" value="fracture"/>
        <Parameter name="component name" type="string" value="cell"/>
        <Parameter name="mesh entity" type="string" value="cell"/>
        <Parameter name="variable name" type="string" value="fracture-aperture"/>
        <Parameter name="number of dofs" type="int" value="1"/>
        <Parameter name="constant in time" type="bool" value="true"/>
      </ParameterList>
    </ParameterList>
    <ParameterList name="initial conditions">
      <ParameterList name="gravity">
        <Parameter name="value" type="Array(double)" value="{0.0, -9.80664999999999942}"/>
      </ParameterList>
      <ParameterList name="fluid_viscosity">
        <Parameter name="value" type="double" value="1.002e-03"/>
      </ParameterList>
      <ParameterList name="fluid_density">
        <Parameter name="value" type="double" value="9.982e+02"/>
      </ParameterList>
      <ParameterList name="permeability">
        <Parameter name="write checkpoint" type="bool" value="false"/>
        <ParameterList name="function">
          <ParameterList name="EntireDomain">
            <Parameter name="regions" type="Array(string)" value="{EntireDomain}"/>
            <Parameter name="component" type="string" value="cell"/>
            <ParameterList name="function">
              <Parameter name="number of dofs" type="int" value="2"/>
              <Parameter name="function type" type="string" value="composite function"/>
              <ParameterList name="dof 1 function">
                <ParameterList name="function-constant">
                  <Parameter name="value" type="double" value="6.9365e-11"/>
                </ParameterList>
              </ParameterList>
              <ParameterList name="dof 2 function">
                <ParameterList name="function-constant">
                  <Parameter name="value" type="double" value="6.9365e-12"/>
                </ParameterList>
              </ParameterList>
            </ParameterList>
          </ParameterList>
        </ParameterList>
      </ParameterList>
      <ParameterList name="fracture-normal_permeability">
        <ParameterList name="function">
          <ParameterList name="fracture">
            <Parameter name="regions" type="Array(string)" value="{fracture}"/>
            <Parameter name="component" type="string" value="cell"/>
            <ParameterList name="function">
              <ParameterList name="function-constant">
                <Parameter name="value" type="double" value="2.0e+01"/>
              </ParameterList>
            </ParameterList>
          </ParameterList>
        </ParameterList>
      </ParameterList>
      <ParameterList name="pressure">
        <ParameterList name="function">
          <ParameterList name="EntireDomain">
            <Parameter name="regions" type="Array(string)" value="{EntireDomain}"/>
            <Parameter name="component" type="string" value="cell"/>
            <ParameterList name="function">
              <ParameterList name="function-linear">
                <Parameter name="y0" type="double" value="1.01325e+05"/>
                <Parameter name="x0" type="Array(double)" value="{0.0, 0.0, 0.0}"/>
                <Parameter name="gradient" type="Array(double)" value="{0.0, 0.0, -9.7935192e+03}"/>
              </ParameterList>
            </ParameterList>
          </ParameterList>
        </ParameterList>
      </ParameterList>
      <ParameterList name="total_component_concentration">
        <ParameterList name="function">
          <ParameterList name="EntireDomain">
            <Parameter name="regions" type="Array(string)" value="{EntireDomain}"/>
            <Parameter name="component" type="string" value="cell"/>
            <ParameterList name="function">
              <Parameter name="number of dofs" type="int" value="1"/>
              <Parameter name="function type" type="string" value="composite function"/>
              <ParameterList name="dof 1 function">
                <ParameterList name="function-constant">
                  <Parameter name="value" type="double" value="0.0"/>
                </ParameterList>
              </ParameterList>
            </ParameterList>
          </ParameterList>
        </ParameterList>
      </ParameterList>
      <ParameterList name="temperature">
        <ParameterList name="function">
          <ParameterList name="EntireDomain">
            <Parameter name="regions" type="Array(string)" value="{EntireDomain}"/>
            <Parameter name="component" type="string" value="cell"/>
            <ParameterList name="function">
              <ParameterList name="function-constant">
                <Parameter name="value" type="double" value="2.98e+02"/>
              </ParameterList>
            </ParameterList>
          </ParameterList>
        </ParameterList>
      </ParameterList>
      <ParameterList name="fracture-temperature">
        <ParameterList name="function">
          <ParameterList name="EntireDomain">
            <Parameter name="regions" type="Array(string)" value="{EntireDomain}"/>
            <Parameter name="component" type="string" value="cell"/>
            <ParameterList name="function">
              <ParameterList name="function-constant">
                <Parameter name="value" type="double" value="2.98000000000000000e+02"/>
              </ParameterList>
            </ParameterList>
          </ParameterList>
        </ParameterList>
      </ParameterList>
      <ParameterList name="fracture-pressure">
        <ParameterList name="function">
          <ParameterList name="EntireDomain">
            <Parameter name="regions" type="Array(string)" value="{EntireDomain}"/>
            <Parameter name="component" type="string" value="cell"/>
            <ParameterList name="function">
              <ParameterList name="function-constant">
                <Parameter name="value" type="double" value="1.01325e+05"/>
              </ParameterList>
            </ParameterList>
          </ParameterList>
        </ParameterList>
      </ParameterList>
      <ParameterList name="atmospheric_pressure">
        <Parameter name="value" type="double" value="1.01325e+05"/>
      </ParameterList>
      <ParameterList name="saturation_liquid">
        <ParameterList name="function">
          <ParameterList name="ALL">
            <Parameter name="regions" type="Array(string)" value="{All}"/>
            <Parameter name="component" type="string" value="cell"/>
            <ParameterList name="function">
              <ParameterList name="function-constant">
                <Parameter name="value" type="double" value="1.0"/>
              </ParameterList>
            </ParameterList>
          </ParameterList>
        </ParameterList>
      </ParameterList>
      <ParameterList name="fracture-saturation_liquid">
        <ParameterList name="function">
          <ParameterList name="ALL">
            <Parameter name="regions" type="Array(string)" value="{All}"/>
            <Parameter name="component" type="string" value="cell"/>
            <ParameterList name="function">
              <ParameterList name="function-constant">
                <Parameter name="value" type="double" value="1.0"/>
              </ParameterList>
            </ParameterList>
          </ParameterList>
        </ParameterList>
      </ParameterList>
    </ParameterList>
    <ParameterList name="mesh partitions">
      <ParameterList name="materials">
        <Parameter name="region list" type="Array(string)" value="{EntireDomain}"/>
      </ParameterList>
    </ParameterList>
  </ParameterList>
  <ParameterList name="visualization data">
    <Parameter name="file name base" type="string" value="plot_matrix"/>
    <Parameter name="cycles start period stop 0" type="Array(int)" value="{0, 100, -1}"/>
  </ParameterList>
  <ParameterList name="checkpoint data">
    <Parameter name="file name base" type="string" value="chk"/>
    <Parameter name="file name digits" type="int" value="5"/>
    <Parameter name="cycles start period stop 0" type="Array(int)" value="{0, 100, -1}"/>
  </ParameterList>
  <ParameterList name="cycle driver">
    <ParameterList name="time periods">
      <ParameterList name="TP 0">
        <ParameterList name="PK tree">
          <ParameterList name="coupled flow">
            <Parameter name="PK type" type="string" value="darcy matrix fracture"/>
            <ParameterList name="flow matrix">
              <Parameter name="PK type" type="string" value="darcy"/>
            </ParameterList>
            <ParameterList name="flow fracture">
              <Parameter name="PK type" type="string" value="darcy"/>
            </ParameterList>
          </ParameterList>
        </ParameterList>
        <Parameter name="start period time" type="double" value="0.0"/>
        <Parameter name="end period time" type="double" value="6.17266656e+10"/>
        <Parameter name="maximum cycle number" type="int" value="-1"/>
        <Parameter name="initial time step" type="double" value="1.0e+03"/>
        <Parameter name="maximum time step" type="double" value="9.99999999999999967e+98"/>
      </ParameterList>
      <ParameterList name="TP 1">
        <ParameterList name="PK tree">
          <ParameterList name="coupled flow and energy">
            <Parameter name="PK type" type="string" value="thermal flow matrix fracture"/>
            <ParameterList name="flow and energy">
              <Parameter name="PK type" type="string" value="thermal flow"/>
              <ParameterList name="flow">
                <Parameter name="PK type" type="string" value="darcy"/>
              </ParameterList>
              <ParameterList name="energy">
                <Parameter name="PK type" type="string" value="one-phase energy"/>
              </ParameterList>
            </ParameterList>
            <ParameterList name="flow and energy fracture">
              <Parameter name="PK type" type="string" value="thermal flow"/>
              <ParameterList name="flow fracture">
                <Parameter name="PK type" type="string" value="darcy"/>
              </ParameterList>
              <ParameterList name="energy fracture">
                <Parameter name="PK type" type="string" value="one-phase energy"/>
              </ParameterList>
            </ParameterList>
          </ParameterList>
        </ParameterList>
        <Parameter name="start period time" type="double" value="6.17266656e+10"/>
        <Parameter name="end period time" type="double" value="9.46728e+10"/>
        <Parameter name="maximum cycle number" type="int" value="-1"/>
        <Parameter name="initial time step" type="double" value="1.0"/>
        <Parameter name="maximum time step" type="double" value="9.99999999999999967e+98"/>
      </ParameterList>
    </ParameterList>
    <Parameter name="component names" type="Array(string)" value="{Tc-99}"/>
    <ParameterList name="time period control">
      <Parameter name="start times" type="Array(double)" value="{6.1729344e+10, 9.4672798e+10}"/>
      <Parameter name="initial time step" type="Array(double)" value="{1.0, 1.0}"/>
      <Parameter name="maximum time step" type="Array(double)" value="{4.3234e+17, 4.3234e+17}"/>
    </ParameterList>
    <ParameterList name="restart">
      <Parameter name="file name" type="string" value="chk00168.h5"/>
    </ParameterList>
    <ParameterList name="verbose object">
      <Parameter name="verbosity level" type="string" value="high"/>
    </ParameterList>
  </ParameterList>

  <ParameterList name="PKs">
    <ParameterList name="coupled flow">
      <Parameter name="PKs order" type="Array(string)" value="{flow matrix, flow fracture}"/>
      <Parameter name="master PK index" type="int" value="0"/>
      <ParameterList name="time integrator">
        <Parameter name="error control options" type="Array(string)" value="{pressure, residual}"/>
        <Parameter name="linear solver" type="string" value="AztecOO"/>
        <Parameter name="preconditioner" type="string" value="Hypre AMG"/>
        <Parameter name="preconditioner enhancement" type="string" value="none"/>
        <ParameterList name="pressure-lambda constraints">
          <Parameter name="method" type="string" value="projection"/>
          <Parameter name="inflow krel correction" type="bool" value="true"/>
          <Parameter name="linear solver" type="string" value="GMRES with Hypre AMG"/>
        </ParameterList>
        <Parameter name="time integration method" type="string" value="BDF1"/>
        <ParameterList name="BDF1">
          <Parameter name="timestep controller type" type="string" value="standard"/>
          <ParameterList name="timestep controller standard parameters">
            <Parameter name="max iterations" type="int" value="15"/>
            <Parameter name="min iterations" type="int" value="10"/>
            <Parameter name="time step increase factor" type="double" value="1.19999999999999996"/>
            <Parameter name="time step reduction factor" type="double" value="8.00000000000000044e-01"/>
            <Parameter name="max time step" type="double" value="4.3234e+17"/>
            <Parameter name="min time step" type="double" value="9.99999999999999955e-07"/>
          </ParameterList>
          <Parameter name="solver type" type="string" value="nka"/>
          <ParameterList name="nka parameters">
            <Parameter name="nonlinear tolerance" type="double" value="1.00000000000000008e-05"/>
            <Parameter name="diverged tolerance" type="double" value="1.0e+10"/>
            <Parameter name="diverged l2 tolerance" type="double" value="1.0e+10"/>
            <Parameter name="max du growth factor" type="double" value="1.0e+03"/>
            <Parameter name="max divergent iterations" type="int" value="3"/>
            <Parameter name="max nka vectors" type="int" value="10"/>
            <Parameter name="limit iterations" type="int" value="20"/>
            <Parameter name="modify correction" type="bool" value="false"/>
            <Parameter name="monitor" type="string" value="monitor l2 residual"/>
          </ParameterList>
          <Parameter name="max preconditioner lag iterations" type="int" value="5"/>
          <Parameter name="extrapolate initial guess" type="bool" value="true"/>
          <Parameter name="restart tolerance relaxation factor" type="double" value="1.0"/>
          <Parameter name="restart tolerance relaxation factor damping" type="double" value="1.0"/>
          <Parameter name="nonlinear iteration initial guess extrapolation order" type="int" value="1"/>
          <Parameter name="nonlinear iteration damping factor" type="double" value="1.0"/>
          <ParameterList name="verbose object">
            <Parameter name="verbosity level" type="string" value="high"/>
          </ParameterList>
        </ParameterList>
      </ParameterList>
      <ParameterList name="verbose object">
        <Parameter name="verbosity level" type="string" value="high"/>
      </ParameterList>
    </ParameterList>

    <ParameterList name="flow matrix">
      <Parameter name="domain name" type="string" value="domain"/>
      <ParameterList name="absolute permeability">
        <Parameter name="coordinate system" type="string" value="cartesian"/>
      </ParameterList>
      <ParameterList name="operators">
        <ParameterList name="diffusion operator">
          <ParameterList name="matrix">
            <Parameter name="discretization primary" type="string" value="mfd: optimized for sparsity"/>
            <Parameter name="discretization secondary" type="string" value="mfd: optimized for sparsity"/>
            <Parameter name="schema" type="Array(string)" value="{face, cell}"/>
            <Parameter name="preconditioner schema" type="Array(string)" value="{face, cell}"/>
            <Parameter name="gravity" type="bool" value="true"/>
            <Parameter name="fracture" type="Array(string)" value="{fracture}"/>
          </ParameterList>
          <ParameterList name="preconditioner">
            <Parameter name="discretization primary" type="string" value="mfd: optimized for sparsity"/>
            <Parameter name="discretization secondary" type="string" value="mfd: optimized for sparsity"/>
            <Parameter name="schema" type="Array(string)" value="{face, cell}"/>
            <Parameter name="preconditioner schema" type="Array(string)" value="{face, cell}"/>
            <Parameter name="gravity" type="bool" value="true"/>
            <Parameter name="Newton correction" type="string" value="approximate Jacobian"/>
          </ParameterList>
          <ParameterList name="vapor matrix">
            <Parameter name="discretization primary" type="string" value="mfd: optimized for sparsity"/>
            <Parameter name="discretization secondary" type="string" value="mfd: optimized for sparsity"/>
            <Parameter name="schema" type="Array(string)" value="{face, cell}"/>
            <Parameter name="preconditioner schema" type="Array(string)" value="{face, cell}"/>
            <Parameter name="gravity" type="bool" value="true"/>
            <Parameter name="nonlinear coefficient" type="string" value="standard: cell"/>
            <Parameter name="exclude primary terms" type="bool" value="false"/>
            <Parameter name="scaled constraint equation" type="bool" value="false"/>
            <Parameter name="Newton correction" type="string" value="none"/>
          </ParameterList>
        </ParameterList>
      </ParameterList>
      <ParameterList name="time integrator">
        <Parameter name="error control options" type="Array(string)" value="{pressure, residual}"/>
        <Parameter name="linear solver" type="string" value="AztecOO"/>
        <Parameter name="preconditioner" type="string" value="Hypre AMG"/>
        <Parameter name="preconditioner enhancement" type="string" value="none"/>
        <ParameterList name="pressure-lambda constraints">
          <Parameter name="method" type="string" value="projection"/>
          <Parameter name="inflow krel correction" type="bool" value="true"/>
          <Parameter name="linear solver" type="string" value="GMRES with Hypre AMG"/>
        </ParameterList>
        <Parameter name="time integration method" type="string" value="none"/>
      </ParameterList>
      <ParameterList name="boundary conditions">
        <ParameterList name="static head">
          <ParameterList name="BC 0">
            <Parameter name="regions" type="Array(string)" value="{Bottom Surface}"/>
            <Parameter name="spatial distribution method" type="string" value="none"/>
            <Parameter name="use area fractions" type="bool" value="false"/>
            <Parameter name="relative to top" type="bool" value="false"/>
            <Parameter name="relative to bottom" type="bool" value="false"/>
            <ParameterList name="static head">
              <ParameterList name="function-static-head">
                <Parameter name="space dimension" type="int" value="2"/>
                <Parameter name="density" type="double" value="9.98200000000000045e+02"/>
                <Parameter name="gravity" type="double" value="9.80664999999999942"/>
                <Parameter name="p0" type="double" value="1.01325e+05"/>
                <ParameterList name="water table elevation">
                  <ParameterList name="function-constant">
                    <Parameter name="value" type="double" value="0.0"/>
                  </ParameterList>
                </ParameterList>
              </ParameterList>
            </ParameterList>
            <Parameter name="no flow above water table" type="bool" value="false"/>
          </ParameterList>
        </ParameterList>
        <ParameterList name="mass flux">
          <ParameterList name="BC 1">
            <Parameter name="regions" type="Array(string)" value="{Crib}"/>
            <ParameterList name="outward mass flux">
              <ParameterList name="function-tabular">
                <Parameter name="x values" type="Array(double)" value="{0.0, 6.17266656e+10, 6.1729344e+10, 9.4672798e+10}"/>
                <Parameter name="y values" type="Array(double)" value="{-1.10510722e-07, -2.535647604e-03, -1.483984012e-06, -1.483984012e-06}"/>
                <Parameter name="forms" type="Array(string)" value="{constant, constant, constant}"/>
              </ParameterList>
            </ParameterList>
            <Parameter name="spatial distribution method" type="string" value="none"/>
            <Parameter name="use area fractions" type="bool" value="false"/>
            <Parameter name="rainfall" type="bool" value="false"/>
          </ParameterList>
        </ParameterList>
      </ParameterList>
      <ParameterList name="physical models and assumptions">
        <Parameter name="water content model" type="string" value="constant density"/>
      </ParameterList>
      <ParameterList name="verbose object">
        <Parameter name="verbosity level" type="string" value="high"/>
      </ParameterList>
    </ParameterList>
    <ParameterList name="flow fracture">
      <Parameter name="domain name" type="string" value="fracture"/>
      <ParameterList name="fracture permeability models">
        <ParameterList name="FPM for fracture">
          <Parameter name="region" type="string" value="fracture"/>
          <Parameter name="model" type="string" value="cubic law"/>
          <Parameter name="aperture" type="double" value="0.0"/>
        </ParameterList>
      </ParameterList>
      <ParameterList name="physical models and assumptions">
        <Parameter name="flow in fractures" type="bool" value="true"/>
        <Parameter name="water content model" type="string" value="constant density"/>
      </ParameterList>
      <ParameterList name="absolute permeability">
        <Parameter name="coordinate system" type="string" value="cartesian"/>
      </ParameterList>
      <ParameterList name="operators">
        <ParameterList name="diffusion operator">
          <ParameterList name="matrix">
            <Parameter name="discretization primary" type="string" value="mfd: optimized for sparsity"/>
            <Parameter name="discretization secondary" type="string" value="mfd: optimized for sparsity"/>
            <Parameter name="schema" type="Array(string)" value="{face, cell}"/>
            <Parameter name="preconditioner schema" type="Array(string)" value="{face, cell}"/>
            <Parameter name="gravity" type="bool" value="true"/>
          </ParameterList>
          <ParameterList name="preconditioner">
            <Parameter name="discretization primary" type="string" value="mfd: optimized for sparsity"/>
            <Parameter name="discretization secondary" type="string" value="mfd: optimized for sparsity"/>
            <Parameter name="schema" type="Array(string)" value="{face, cell}"/>
            <Parameter name="preconditioner schema" type="Array(string)" value="{face, cell}"/>
            <Parameter name="gravity" type="bool" value="true"/>
            <Parameter name="Newton correction" type="string" value="approximate Jacobian"/>
          </ParameterList>
          <ParameterList name="vapor matrix">
            <Parameter name="discretization primary" type="string" value="mfd: optimized for sparsity"/>
            <Parameter name="discretization secondary" type="string" value="mfd: optimized for sparsity"/>
            <Parameter name="schema" type="Array(string)" value="{face, cell}"/>
            <Parameter name="preconditioner schema" type="Array(string)" value="{face, cell}"/>
            <Parameter name="gravity" type="bool" value="true"/>
            <Parameter name="nonlinear coefficient" type="string" value="standard: cell"/>
            <Parameter name="exclude primary terms" type="bool" value="false"/>
            <Parameter name="scaled constraint equation" type="bool" value="false"/>
            <Parameter name="Newton correction" type="string" value="none"/>
          </ParameterList>
        </ParameterList>
      </ParameterList>
      <ParameterList name="time integrator">
        <Parameter name="error control options" type="Array(string)" value="{pressure, residual}"/>
        <Parameter name="linear solver" type="string" value="AztecOO"/>
        <Parameter name="preconditioner" type="string" value="Hypre AMG"/>
        <Parameter name="preconditioner enhancement" type="string" value="none"/>
        <ParameterList name="pressure-lambda constraints">
          <Parameter name="method" type="string" value="none"/>
          <Parameter name="inflow krel correction" type="bool" value="true"/>
          <Parameter name="linear solver" type="string" value="GMRES with Hypre AMG"/>
        </ParameterList>
        <Parameter name="time integration method" type="string" value="none"/>
      </ParameterList>
      <ParameterList name="verbose object">
        <Parameter name="verbosity level" type="string" value="high"/>
      </ParameterList>
    </ParameterList>
    <ParameterList name="coupled flow and energy">
      <Parameter name="PKs order" type="Array(string)" value="{flow and energy, flow and energy fracture}"/>
      <Parameter name="master PK index" type="int" value="0"/>
      <ParameterList name="time integrator">
        <Parameter name="error control options" type="Array(string)" value="{pressure, temperature}"/>
        <Parameter name="linear solver" type="string" value="AztecOO"/>
        <Parameter name="preconditioner" type="string" value="Hypre AMG"/>
        <Parameter name="preconditioner enhancement" type="string" value="none"/>
        <ParameterList name="pressure-lambda constraints">
          <Parameter name="method" type="string" value="projection"/>
          <Parameter name="inflow krel correction" type="bool" value="true"/>
          <Parameter name="linear solver" type="string" value="GMRES with Hypre AMG"/>
        </ParameterList>
        <Parameter name="time integration method" type="string" value="BDF1"/>
        <ParameterList name="BDF1">
          <Parameter name="timestep controller type" type="string" value="standard"/>
          <ParameterList name="timestep controller standard parameters">
            <Parameter name="max iterations" type="int" value="15"/>
            <Parameter name="min iterations" type="int" value="10"/>
            <Parameter name="time step increase factor" type="double" value="1.19999999999999996"/>
            <Parameter name="time step reduction factor" type="double" value="8.00000000000000044e-01"/>
            <Parameter name="max time step" type="double" value="4.3234e+17"/>
            <Parameter name="min time step" type="double" value="9.99999999999999955e-07"/>
          </ParameterList>
          <Parameter name="solver type" type="string" value="nka"/>
          <ParameterList name="nka parameters">
            <Parameter name="nonlinear tolerance" type="double" value="1.00000000000000008e-05"/>
            <Parameter name="diverged tolerance" type="double" value="1.0e+10"/>
            <Parameter name="diverged l2 tolerance" type="double" value="1.0e+10"/>
            <Parameter name="max du growth factor" type="double" value="1.0e+03"/>
            <Parameter name="max divergent iterations" type="int" value="3"/>
            <Parameter name="max nka vectors" type="int" value="10"/>
            <Parameter name="limit iterations" type="int" value="20"/>
            <Parameter name="modify correction" type="bool" value="false"/>
          </ParameterList>
          <Parameter name="max preconditioner lag iterations" type="int" value="5"/>
          <Parameter name="extrapolate initial guess" type="bool" value="true"/>
          <Parameter name="restart tolerance relaxation factor" type="double" value="1.0"/>
          <Parameter name="restart tolerance relaxation factor damping" type="double" value="1.0"/>
          <Parameter name="nonlinear iteration initial guess extrapolation order" type="int" value="1"/>
          <ParameterList name="verbose object">
            <Parameter name="verbosity level" type="string" value="high"/>
          </ParameterList>
        </ParameterList>
      </ParameterList>
      <ParameterList name="verbose object">
        <Parameter name="verbosity level" type="string" value="high"/>
      </ParameterList>
    </ParameterList>
    <ParameterList name="flow and energy">
      <Parameter name="PKs order" type="Array(string)" value="{flow, energy}"/>
      <Parameter name="master PK index" type="int" value="0"/>
      <Parameter name="domain name" type="string" value="domain"/>
      <ParameterList name="time integrator">
        <Parameter name="error control options" type="Array(string)" value="{pressure, temperature}"/>
        <Parameter name="linear solver" type="string" value="AztecOO"/>
        <Parameter name="preconditioner" type="string" value="Hypre AMG"/>
        <Parameter name="preconditioner enhancement" type="string" value="none"/>
        <ParameterList name="pressure-lambda constraints">
          <Parameter name="method" type="string" value="projection"/>
          <Parameter name="inflow krel correction" type="bool" value="true"/>
          <Parameter name="linear solver" type="string" value="GMRES with Hypre AMG"/>
        </ParameterList>
        <Parameter name="time integration method" type="string" value="none"/>
      </ParameterList>
      <ParameterList name="verbose object">
        <Parameter name="verbosity level" type="string" value="high"/>
      </ParameterList>
    </ParameterList>
    <ParameterList name="flow">
      <Parameter name="domain name" type="string" value="domain"/>
      <ParameterList name="absolute permeability">
        <Parameter name="coordinate system" type="string" value="cartesian"/>
      </ParameterList>
      <ParameterList name="operators">
        <ParameterList name="diffusion operator">
          <ParameterList name="matrix">
            <Parameter name="discretization primary" type="string" value="mfd: optimized for sparsity"/>
            <Parameter name="discretization secondary" type="string" value="mfd: optimized for sparsity"/>
            <Parameter name="schema" type="Array(string)" value="{face, cell}"/>
            <Parameter name="preconditioner schema" type="Array(string)" value="{face, cell}"/>
            <Parameter name="gravity" type="bool" value="true"/>
            <Parameter name="fracture" type="Array(string)" value="{fracture}"/>
          </ParameterList>
          <ParameterList name="preconditioner">
            <Parameter name="discretization primary" type="string" value="mfd: optimized for sparsity"/>
            <Parameter name="discretization secondary" type="string" value="mfd: optimized for sparsity"/>
            <Parameter name="schema" type="Array(string)" value="{face, cell}"/>
            <Parameter name="preconditioner schema" type="Array(string)" value="{face, cell}"/>
            <Parameter name="gravity" type="bool" value="true"/>
            <Parameter name="Newton correction" type="string" value="approximate Jacobian"/>
            <Parameter name="fracture" type="Array(string)" value="{fracture}"/>
          </ParameterList>
          <ParameterList name="vapor matrix">
            <Parameter name="discretization primary" type="string" value="mfd: optimized for sparsity"/>
            <Parameter name="discretization secondary" type="string" value="mfd: optimized for sparsity"/>
            <Parameter name="schema" type="Array(string)" value="{face, cell}"/>
            <Parameter name="preconditioner schema" type="Array(string)" value="{face, cell}"/>
            <Parameter name="gravity" type="bool" value="true"/>
            <Parameter name="nonlinear coefficient" type="string" value="standard: cell"/>
            <Parameter name="exclude primary terms" type="bool" value="false"/>
            <Parameter name="scaled constraint equation" type="bool" value="false"/>
            <Parameter name="Newton correction" type="string" value="none"/>
            <Parameter name="fracture" type="Array(string)" value="{fracture}"/>
          </ParameterList>
        </ParameterList>
      </ParameterList>
      <ParameterList name="time integrator">
        <Parameter name="error control options" type="Array(string)" value="{pressure, residual}"/>
        <Parameter name="linear solver" type="string" value="AztecOO"/>
        <Parameter name="preconditioner" type="string" value="Hypre AMG"/>
        <Parameter name="preconditioner enhancement" type="string" value="none"/>
        <ParameterList name="pressure-lambda constraints">
          <Parameter name="method" type="string" value="none"/>
          <Parameter name="inflow krel correction" type="bool" value="true"/>
          <Parameter name="linear solver" type="string" value="GMRES with Hypre AMG"/>
        </ParameterList>
        <Parameter name="time integration method" type="string" value="none"/>
      </ParameterList>
      <ParameterList name="boundary conditions">
        <ParameterList name="static head">
          <ParameterList name="BC 0">
            <Parameter name="regions" type="Array(string)" value="{Bottom Surface}"/>
            <Parameter name="spatial distribution method" type="string" value="none"/>
            <Parameter name="use area fractions" type="bool" value="false"/>
            <Parameter name="relative to top" type="bool" value="false"/>
            <Parameter name="relative to bottom" type="bool" value="false"/>
            <ParameterList name="static head">
              <ParameterList name="function-static-head">
                <Parameter name="space dimension" type="int" value="2"/>
                <Parameter name="density" type="double" value="9.98200000000000045e+02"/>
                <Parameter name="gravity" type="double" value="9.80664999999999942"/>
                <Parameter name="p0" type="double" value="1.01325e+05"/>
                <ParameterList name="water table elevation">
                  <ParameterList name="function-constant">
                    <Parameter name="value" type="double" value="0.0"/>
                  </ParameterList>
                </ParameterList>
              </ParameterList>
            </ParameterList>
            <Parameter name="no flow above water table" type="bool" value="false"/>
          </ParameterList>
        </ParameterList>
        <ParameterList name="mass flux">
          <ParameterList name="BC 1">
            <Parameter name="regions" type="Array(string)" value="{Crib}"/>
            <ParameterList name="outward mass flux">
              <ParameterList name="function-tabular">
                <Parameter name="x values" type="Array(double)" value="{0.0, 6.17266656e+10, 6.1729344e+10, 9.4672798e+10}"/>
                <Parameter name="y values" type="Array(double)" value="{-1.10510722e-07, -2.535647604e-03, -1.483984012e-06, -1.483984012e-06}"/>
                <Parameter name="forms" type="Array(string)" value="{constant, constant, constant}"/>
              </ParameterList>
            </ParameterList>
            <Parameter name="spatial distribution method" type="string" value="none"/>
            <Parameter name="use area fractions" type="bool" value="false"/>
            <Parameter name="rainfall" type="bool" value="false"/>
          </ParameterList>
        </ParameterList>
      </ParameterList>
      <ParameterList name="physical models and assumptions">
        <Parameter name="water content model" type="string" value="constant density"/>
      </ParameterList>
      <ParameterList name="verbose object">
        <Parameter name="verbosity level" type="string" value="high"/>
      </ParameterList>
    </ParameterList>
    <ParameterList name="energy">
      <Parameter name="domain name" type="string" value="domain"/>
      <ParameterList name="operators">
        <ParameterList name="diffusion operator">
          <ParameterList name="matrix">
            <Parameter name="discretization primary" type="string" value="mfd: optimized for sparsity"/>
            <Parameter name="discretization secondary" type="string" value="mfd: optimized for sparsity"/>
            <Parameter name="schema" type="Array(string)" value="{face, cell}"/>
            <Parameter name="preconditioner schema" type="Array(string)" value="{face, cell}"/>
            <Parameter name="gravity" type="bool" value="false"/>
            <Parameter name="fracture" type="Array(string)" value="{fracture}"/>
          </ParameterList>
          <ParameterList name="preconditioner">
            <Parameter name="discretization primary" type="string" value="mfd: optimized for sparsity"/>
            <Parameter name="discretization secondary" type="string" value="mfd: optimized for sparsity"/>
            <Parameter name="schema" type="Array(string)" value="{face, cell}"/>
            <Parameter name="preconditioner schema" type="Array(string)" value="{face, cell}"/>
            <Parameter name="gravity" type="bool" value="false"/>
            <Parameter name="Newton correction" type="string" value="approximate Jacobian"/>
            <Parameter name="fracture" type="Array(string)" value="{fracture}"/>
          </ParameterList>
          <ParameterList name="vapor matrix">
            <Parameter name="fracture" type="Array(string)" value="{fracture}"/>
          </ParameterList>
        </ParameterList>
        <ParameterList name="advection operator">
          <Parameter name="fracture" type="Array(string)" value="{fracture}"/>
        </ParameterList>
      </ParameterList>
      <ParameterList name="thermal conductivity evaluator">
        <ParameterList name="thermal conductivity parameters">
          <Parameter name="thermal conductivity type" type="string" value="one-phase polynomial"/>
          <Parameter name="thermal conductivity of rock" type="double" value="2.00000000000000011e-01"/>
          <Parameter name="thermal conductivity of liquid" type="double" value="1.00000000000000006e-01"/>
        </ParameterList>
      </ParameterList>
      <ParameterList name="time integrator">
        <Parameter name="error control options" type="Array(string)" value="{energy}"/>
        <Parameter name="linear solver" type="string" value="AztecOO"/>
        <Parameter name="preconditioner" type="string" value="Hypre AMG"/>
        <Parameter name="preconditioner enhancement" type="string" value="none"/>
        <ParameterList name="pressure-lambda constraints">
          <Parameter name="method" type="string" value="projection"/>
          <Parameter name="inflow krel correction" type="bool" value="true"/>
          <Parameter name="linear solver" type="string" value="GMRES with Hypre AMG"/>
        </ParameterList>
        <Parameter name="time integration method" type="string" value="none"/>
      </ParameterList>
      <ParameterList name="boundary conditions">
        <ParameterList name="temperature">
          <ParameterList name="BC 0">
            <Parameter name="regions" type="Array(string)" value="{Bottom Surface}"/>
            <Parameter name="spatial distribution method" type="string" value="none"/>
            <ParameterList name="boundary temperature">
              <ParameterList name="function-exprtk">
                <Parameter name="number of arguments" type="int" value="3"/>
                <Parameter name="formula" type="string" value="298.0 + 1e-8 * t"/>
              </ParameterList>
            </ParameterList>
          </ParameterList>
        </ParameterList>
      </ParameterList>
      <ParameterList name="energy evaluator">
        <ParameterList name="verbose object">
          <Parameter name="verbosity level" type="string" value="high"/>
        </ParameterList>
      </ParameterList>
      <ParameterList name="enthalpy evaluator">
        <ParameterList name="verbose object">
          <Parameter name="verbosity level" type="string" value="high"/>
        </ParameterList>
      </ParameterList>
      <ParameterList name="verbose object">
        <Parameter name="verbosity level" type="string" value="high"/>
      </ParameterList>
    </ParameterList>
    <ParameterList name="flow and energy fracture">
      <Parameter name="PKs order" type="Array(string)" value="{flow fracture, energy fracture}"/>
      <Parameter name="master PK index" type="int" value="0"/>
      <Parameter name="domain name" type="string" value="fracture"/>
      <ParameterList name="time integrator">
        <Parameter name="error control options" type="Array(string)" value="{pressure, temperature}"/>
        <Parameter name="linear solver" type="string" value="AztecOO"/>
        <Parameter name="preconditioner" type="string" value="Hypre AMG"/>
        <Parameter name="preconditioner enhancement" type="string" value="none"/>
        <ParameterList name="pressure-lambda constraints">
          <Parameter name="method" type="string" value="projection"/>
          <Parameter name="inflow krel correction" type="bool" value="true"/>
          <Parameter name="linear solver" type="string" value="GMRES with Hypre AMG"/>
        </ParameterList>
        <Parameter name="time integration method" type="string" value="none"/>
      </ParameterList>
      <ParameterList name="verbose object">
        <Parameter name="verbosity level" type="string" value="high"/>
      </ParameterList>
    </ParameterList>

    <ParameterList name="energy fracture">
      <Parameter name="domain name" type="string" value="fracture"/>
      <ParameterList name="operators">
        <ParameterList name="diffusion operator">
          <ParameterList name="matrix">
            <Parameter name="discretization primary" type="string" value="mfd: optimized for sparsity"/>
            <Parameter name="discretization secondary" type="string" value="mfd: optimized for sparsity"/>
            <Parameter name="schema" type="Array(string)" value="{face, cell}"/>
            <Parameter name="preconditioner schema" type="Array(string)" value="{face, cell}"/>
            <Parameter name="gravity" type="bool" value="false"/>
          </ParameterList>
          <ParameterList name="preconditioner">
            <Parameter name="discretization primary" type="string" value="mfd: optimized for sparsity"/>
            <Parameter name="discretization secondary" type="string" value="mfd: optimized for sparsity"/>
            <Parameter name="schema" type="Array(string)" value="{face, cell}"/>
            <Parameter name="preconditioner schema" type="Array(string)" value="{face, cell}"/>
            <Parameter name="gravity" type="bool" value="false"/>
            <Parameter name="Newton correction" type="string" value="approximate Jacobian"/>
          </ParameterList>
        </ParameterList>
      </ParameterList>
      <ParameterList name="thermal conductivity evaluator">
        <ParameterList name="thermal conductivity parameters">
          <Parameter name="thermal conductivity type" type="string" value="one-phase polynomial"/>
          <Parameter name="thermal conductivity of rock" type="double" value="2.00000000000000011e-01"/>
          <Parameter name="thermal conductivity of liquid" type="double" value="1.00000000000000006e-01"/>
        </ParameterList>
      </ParameterList>
      <ParameterList name="time integrator">
        <Parameter name="error control options" type="Array(string)" value="{energy}"/>
        <Parameter name="linear solver" type="string" value="AztecOO"/>
        <Parameter name="preconditioner" type="string" value="Hypre AMG"/>
        <Parameter name="preconditioner enhancement" type="string" value="none"/>
        <ParameterList name="pressure-lambda constraints">
          <Parameter name="method" type="string" value="projection"/>
          <Parameter name="inflow krel correction" type="bool" value="true"/>
          <Parameter name="linear solver" type="string" value="GMRES with Hypre AMG"/>
        </ParameterList>
        <Parameter name="time integration method" type="string" value="none"/>
      </ParameterList>
      <ParameterList name="source terms">
        <ParameterList name="Extraction Well">
          <Parameter name="regions" type="Array(string)" value="{Well}"/>
          <Parameter name="spatial distribution method" type="string" value="volume"/>
          <Parameter name="use volume fractions" type="bool" value="false"/>
          <ParameterList name="well">
            <ParameterList name="function-constant">
              <Parameter name="value" type="double" value="1.2e+03"/>
            </ParameterList>
          </ParameterList>
        </ParameterList>
      </ParameterList>
      <ParameterList name="energy evaluator">
        <ParameterList name="verbose object">
          <Parameter name="verbosity level" type="string" value="high"/>
        </ParameterList>
      </ParameterList>
      <ParameterList name="enthalpy evaluator">
        <ParameterList name="verbose object">
          <Parameter name="verbosity level" type="string" value="high"/>
        </ParameterList>
      </ParameterList>
      <ParameterList name="verbose object">
        <Parameter name="verbosity level" type="string" value="high"/>
      </ParameterList>
    </ParameterList>
  </ParameterList>

  <ParameterList name="solvers">
    <ParameterList name="AztecOO">
      <Parameter name="iterative method" type="string" value="gmres"/>
      <ParameterList name="gmres parameters">
        <Parameter name="error tolerance" type="double" value="1.0e-20"/>
        <Parameter name="maximum number of iterations" type="int" value="100"/>
        <Parameter name="controller training start" type="int" value="0"/>
        <Parameter name="controller training end" type="int" value="3"/>
        <ParameterList name="verbose object">
          <Parameter name="verbosity level" type="string" value="high"/>
        </ParameterList>
      </ParameterList>
    </ParameterList>
    <ParameterList name="Dispersion Solver">
      <Parameter name="iterative method" type="string" value="pcg"/>
      <ParameterList name="pcg parameters">
        <Parameter name="error tolerance" type="double" value="1.0e-20"/>
        <Parameter name="maximum number of iterations" type="int" value="100"/>
        <ParameterList name="verbose object">
          <Parameter name="verbosity level" type="string" value="low"/>
        </ParameterList>
      </ParameterList>
    </ParameterList>
    <ParameterList name="PCG with Hypre AMG">
      <Parameter name="iterative method" type="string" value="pcg"/>
      <ParameterList name="pcg parameters">
        <Parameter name="error tolerance" type="double" value="1.0e-20"/>
        <Parameter name="maximum number of iterations" type="int" value="100"/>
        <ParameterList name="verbose object">
          <Parameter name="verbosity level" type="string" value="high"/>
        </ParameterList>
      </ParameterList>
    </ParameterList>
    <ParameterList name="GMRES with Hypre AMG">
      <Parameter name="iterative method" type="string" value="gmres"/>
      <ParameterList name="gmres parameters">
        <Parameter name="error tolerance" type="double" value="1.0e-20"/>
        <Parameter name="maximum number of iterations" type="int" value="100"/>
        <Parameter name="controller training start" type="int" value="0"/>
        <Parameter name="controller training end" type="int" value="3"/>
        <ParameterList name="verbose object">
          <Parameter name="verbosity level" type="string" value="high"/>
        </ParameterList>
      </ParameterList>
    </ParameterList>
  </ParameterList>
  <ParameterList name="preconditioners">
    <ParameterList name="Trilinos ML">
      <Parameter name="preconditioner type" type="string" value="ml"/>
      <ParameterList name="ml parameters">
        <Parameter name="ML output" type="int" value="0"/>
        <Parameter name="max levels" type="int" value="40"/>
        <Parameter name="prec type" type="string" value="MGV"/>
        <Parameter name="cycle applications" type="int" value="2"/>
        <Parameter name="aggregation: type" type="string" value="Uncoupled-MIS"/>
        <Parameter name="aggregation: damping factor" type="double" value="1.33333"/>
        <Parameter name="aggregation: threshold" type="double" value="0.0"/>
        <Parameter name="eigen-analysis: type" type="string" value="cg"/>
        <Parameter name="eigen-analysis: iterations" type="int" value="10"/>
        <Parameter name="smoother: sweeps" type="int" value="3"/>
        <Parameter name="smoother: damping factor" type="double" value="1.0"/>
        <Parameter name="smoother: pre or post" type="string" value="both"/>
        <Parameter name="smoother: type" type="string" value="Jacobi"/>
        <Parameter name="coarse: type" type="string" value="Amesos-KLU"/>
        <Parameter name="coarse: max size" type="int" value="256"/>
      </ParameterList>
    </ParameterList>
    <ParameterList name="Hypre AMG">
      <Parameter name="preconditioner type" type="string" value="boomer amg"/>
      <ParameterList name="boomer amg parameters">
        <Parameter name="tolerance" type="double" value="0.0"/>
        <Parameter name="smoother sweeps" type="int" value="3"/>
        <Parameter name="cycle applications" type="int" value="5"/>
        <Parameter name="strong threshold" type="double" value="5.0e-01"/>
        <Parameter name="cycle type" type="int" value="1"/>
        <Parameter name="coarsen type" type="int" value="0"/>
        <Parameter name="verbosity" type="int" value="0"/>
        <Parameter name="relaxation type down" type="int" value="13"/>
        <Parameter name="relaxation type up" type="int" value="14"/>
      </ParameterList>
    </ParameterList>
    <ParameterList name="Block ILU">
      <Parameter name="preconditioner type" type="string" value="block ilu"/>
      <ParameterList name="block ilu parameters">
        <Parameter name="fact: relax value" type="double" value="1.0"/>
        <Parameter name="fact: absolute threshold" type="double" value="0.0"/>
        <Parameter name="fact: relative threshold" type="double" value="1.0"/>
        <Parameter name="fact: level-of-fill" type="int" value="0"/>
        <Parameter name="overlap" type="int" value="0"/>
        <Parameter name="schwarz: combine mode" type="string" value="Add"/>
      </ParameterList>
    </ParameterList>
  </ParameterList>
  <ParameterList name="analysis">
    <ParameterList name="domain">
<<<<<<< HEAD
      <Parameter name="used boundary condition regions" type="Array(string)" value="{Bottom Surface, Crib, Bottom Surface, Crib, Bottom Surface, Crib}"/>
      <Parameter name="used source regions" type="Array(string)" value="{}"/>
=======
      <Parameter name="used boundary condition regions" type="Array(string)" value="{Bottom Surface, Crib, Bottom Surface, Crib, Bottom Surface, Crib, Bottom Surface, Crib}"/>
      <Parameter name="used source regions" type="Array(string)" value="{Well, Well}"/>
>>>>>>> 40be8718
      <Parameter name="used observation regions" type="Array(string)" value="{}"/>
    </ParameterList>
    <ParameterList name="verbose object">
      <Parameter name="verbosity level" type="string" value="high"/>
    </ParameterList>
  </ParameterList>
  <ParameterList name="visualization data fracture">
    <Parameter name="file name base" type="string" value="plot_fracture"/>
    <Parameter name="cycles start period stop 0" type="Array(int)" value="{0, 100, -1}"/>
  </ParameterList>
</ParameterList><|MERGE_RESOLUTION|>--- conflicted
+++ resolved
@@ -1003,13 +1003,8 @@
   </ParameterList>
   <ParameterList name="analysis">
     <ParameterList name="domain">
-<<<<<<< HEAD
       <Parameter name="used boundary condition regions" type="Array(string)" value="{Bottom Surface, Crib, Bottom Surface, Crib, Bottom Surface, Crib}"/>
-      <Parameter name="used source regions" type="Array(string)" value="{}"/>
-=======
-      <Parameter name="used boundary condition regions" type="Array(string)" value="{Bottom Surface, Crib, Bottom Surface, Crib, Bottom Surface, Crib, Bottom Surface, Crib}"/>
       <Parameter name="used source regions" type="Array(string)" value="{Well, Well}"/>
->>>>>>> 40be8718
       <Parameter name="used observation regions" type="Array(string)" value="{}"/>
     </ParameterList>
     <ParameterList name="verbose object">
