--- conflicted
+++ resolved
@@ -61,15 +61,6 @@
     }
   }
 
-<<<<<<< HEAD
-  new_list.sublist("Regions") = get_Regions_List(plist);
-  new_list.sublist("Mesh") = translate_Mesh_List(plist);
-  new_list.sublist("Domain") = get_Domain_List(plist);
-  new_list.sublist("MPC") = create_MPC_List(plist);
-  new_list.sublist("Transport") = create_Transport_List(plist);
-  new_list.sublist("State") = create_State_List(plist);
-  new_list.sublist("Flow") = create_Flow_List(plist);
-=======
   new_list.sublist("Regions")            = get_Regions_List(plist);
   new_list.sublist("Mesh")               = translate_Mesh_List(plist);
   new_list.sublist("Domain")             = get_Domain_List(plist);
@@ -80,7 +71,6 @@
   if (new_list.sublist("MPC").get<std::string>("Chemistry Model") != "Off") {
     new_list.sublist("Chemistry") = CreateChemistryList(plist);
   }
->>>>>>> 2d2d522d
 
   return new_list;
 }
@@ -1287,6 +1277,7 @@
         perm_horiz = matprop_list.sublist(matprop_list.name(i)).sublist("Intrinsic Permeability: Anisotropic Uniform").get<double>("Horizontal");
       } else {
         Exceptions::amanzi_throw(Errors::Message("Permeability can only be specified as Intrinsic Permeability: Uniform, or Intrinsic Permeability: Anisotropic Uniform."));
+
       }
 
       // extract the mineralogy for this material
@@ -1436,10 +1427,6 @@
     stt_list.set<Teuchos::Array<int> >("Region Name to Material ID Map (Material IDs)",matids);
     stt_list.set<Teuchos::Array<std::string> >("Region Name to Material ID Map (Region Names)",regnames);
     stt_list.set<Teuchos::Array<std::string> >("Material Names",matnames);
-<<<<<<< HEAD
-
-=======
->>>>>>> 2d2d522d
   } else {
     Exceptions::amanzi_throw("There is more than one phase, however, amanzi-u only supports one phase");
   }
@@ -1467,10 +1454,6 @@
   return vlist;
 }
 
-<<<<<<< HEAD
-}  // namespace AmanziInput
-}  // namespace Amanzi
-=======
 Teuchos::ParameterList CreateChemistryList(Teuchos::ParameterList* plist) {
   Teuchos::ParameterList chemistry_list;
   if ( plist->isSublist("Chemistry") ) {
@@ -1481,5 +1464,4 @@
 
 
 }
-}
->>>>>>> 2d2d522d
+}