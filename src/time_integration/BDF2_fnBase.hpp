#ifndef _BDF2_FNBASE_HPP_
#define _BDF2_FNBASE_HPP_

namespace BDF2 {

<<<<<<< HEAD
// this is the interface definition for the BDF2 class
// the nonlinear functional, preconditioner, and error 
// functions must be derived from this class to be 
// usable with BDF2::Dae

class fnBase {
 public:
  // computes the non-linear functional f = f(t,u,udot) 
  virtual void fun(const double t, const Epetra_Vector& u, const Epetra_Vector& udot, Epetra_Vector& f) = 0;

  // applies preconditioner to u and returns the result in Pu
  virtual void precon(const Epetra_Vector& u, Epetra_Vector& Pu) = 0;
=======
  // this is the interface definition for the BDF2 class
  // the nonlinear functional, preconditioner, and error 
  // functions must be derived from this class to be 
  // usable with BDF2::Dae

  class fnBase {
    
  public:
        
    // computes the non-linear functional f = f(t,u,udot) 
    virtual void fun(const double t, const Epetra_Vector& u, const Epetra_Vector& udot, Epetra_Vector& f, const double dT=0.0) = 0;

    // applies preconditioner to u and returns the result in Pu
    virtual void precon(const Epetra_Vector& u, Epetra_Vector& Pu) = 0;

    // computes a norm on u-du and returns the result 
    virtual double enorm(const Epetra_Vector& u, const Epetra_Vector& du) = 0;

    // updates the preconditioner
    virtual void update_precon(const double t, const Epetra_Vector& up, const double h, int& errc) = 0;
   
    // check the admissibility of a solution
    // override with the actual admissibility check
    virtual bool is_admissible(const Epetra_Vector& up) { return true; }
>>>>>>> b78bd1ff

  // computes a norm on u-du and returns the result 
  virtual double enorm(const Epetra_Vector& u, const Epetra_Vector& du) = 0;

  // updates the preconditioner
  virtual void update_precon(const double t, const Epetra_Vector& up, const double h, int& errc) = 0;
   
  // check the admissibility of a solution
  // override with the actual admissibility check
  virtual bool is_admissible(const Epetra_Vector& up) { return true; }
};

}  // namespace BDF2

#endif  // _BDF2_FNBASE_HPP_<|MERGE_RESOLUTION|>--- conflicted
+++ resolved
@@ -3,7 +3,6 @@
 
 namespace BDF2 {
 
-<<<<<<< HEAD
 // this is the interface definition for the BDF2 class
 // the nonlinear functional, preconditioner, and error 
 // functions must be derived from this class to be 
@@ -12,36 +11,10 @@
 class fnBase {
  public:
   // computes the non-linear functional f = f(t,u,udot) 
-  virtual void fun(const double t, const Epetra_Vector& u, const Epetra_Vector& udot, Epetra_Vector& f) = 0;
+  virtual void fun(const double t, const Epetra_Vector& u, const Epetra_Vector& udot, Epetra_Vector& f, const double dT=0.0) = 0;
 
   // applies preconditioner to u and returns the result in Pu
   virtual void precon(const Epetra_Vector& u, Epetra_Vector& Pu) = 0;
-=======
-  // this is the interface definition for the BDF2 class
-  // the nonlinear functional, preconditioner, and error 
-  // functions must be derived from this class to be 
-  // usable with BDF2::Dae
-
-  class fnBase {
-    
-  public:
-        
-    // computes the non-linear functional f = f(t,u,udot) 
-    virtual void fun(const double t, const Epetra_Vector& u, const Epetra_Vector& udot, Epetra_Vector& f, const double dT=0.0) = 0;
-
-    // applies preconditioner to u and returns the result in Pu
-    virtual void precon(const Epetra_Vector& u, Epetra_Vector& Pu) = 0;
-
-    // computes a norm on u-du and returns the result 
-    virtual double enorm(const Epetra_Vector& u, const Epetra_Vector& du) = 0;
-
-    // updates the preconditioner
-    virtual void update_precon(const double t, const Epetra_Vector& up, const double h, int& errc) = 0;
-   
-    // check the admissibility of a solution
-    // override with the actual admissibility check
-    virtual bool is_admissible(const Epetra_Vector& up) { return true; }
->>>>>>> b78bd1ff
 
   // computes a norm on u-du and returns the result 
   virtual double enorm(const Epetra_Vector& u, const Epetra_Vector& du) = 0;
