--- conflicted
+++ resolved
@@ -29,7 +29,7 @@
   // kind of Epetra_Vector is needs to work with.
   // The parameter list plist is checked for validity in the constructor.
   Dae(fnBase& fn_, const Epetra_BlockMap& map_);
-  ~Dae() { delete fpa; }
+  ~Dae();
 
   // initializes the state of the BDF2 stepper
   void set_initial_state(const double t, const Epetra_Vector& x, const Epetra_Vector& xdot);
@@ -76,80 +76,11 @@
   double rmax; 
   double margin;
     
-<<<<<<< HEAD
   int mtries;
-=======
-  public:
-    
-    // Create the BDF2 Dae solver object, the nonlinear problem must
-    // be defined in a class that derives from the virtual base class
-    // fnBase.								
-    // The map is passed in, so that the BDF2 Dae stepper knows what
-    // kind of Epetra_Vector is needs to work with.
-    // The parameter list plist is checked for validity in the constructor.
-    Dae(fnBase& fn_, const Epetra_BlockMap& map_);
-    ~Dae();
-
-    // initializes the state of the BDF2 stepper
-    void set_initial_state(const double t, const Epetra_Vector& x, const Epetra_Vector& xdot);
-
-    // after a successful BDF2 step, this method is used to commit
-    // the new solution to the solution history
-    void commit_solution(const double h, const Epetra_Vector& u);
-
-    // based on the past time step sizes and the current error, this 
-    // method computes a new time step length
-    void select_step_size(const std::vector<double>& dt, const double perr, double& h); 
-
-    // in the first time step, there is no solution history, so we need to boot-strap
-    void trap_step_one(double h, Epetra_Vector& u, double& hnext, int& errc);
-
-    // computes a BDF2 step
-    void bdf2_step_gen(double h, Epetra_Vector& u, double& hnext, int& errc, bool ectrl);
-
-    // a simple interface to trap_step_one and bdf2_step_gen
-    void bdf2_step_simple(double h, Epetra_Vector& u, double& hnext, int& errc, bool ectrl);
-
-    // attempts to take a BDF2 step, interfaces to bdf2_step_simple, will 
-    // try several times with the suggested reduced time step to take the step
-    void bdf2_step(double& h, double hmin, Epetra_Vector& u, double& hnext); 
-
-    // the nonlinear solver (uses NKA)
-    void solve_bce(double t, double h, Epetra_Vector& u0, Epetra_Vector& u, int& errc);
-
-    // returns the most recent time
-    const double most_recent_time() 
-    {
-      return state.uhist->most_recent_time();
-    }
-
-    // write statistics about the time step
-    void write_bdf2_stepping_statistics();
-
-    // Overridden from ParameterListAccpetor
-    void setParameterList(Teuchos::RCP<Teuchos::ParameterList> const&) ;
-    Teuchos::RCP<Teuchos::ParameterList> getNonconstParameterList() ;
-    Teuchos::RCP<Teuchos::ParameterList> unsetParameterList();
-    Teuchos::RCP<const Teuchos::ParameterList> getParameterList() const;
-    Teuchos::RCP<const Teuchos::ParameterList> getValidParameters() const;
-
-
-  private:
-
-    double rmin; 
-    double rmax; 
-    double margin;
-    
-    int mtries;
-
-    State state;
-    nka* fpa;
-    SolutionHistory* sh_;
-    fnBase& fn;
->>>>>>> 5eb32579
 
   State state;
   nka* fpa;
+    SolutionHistory* sh_;
   fnBase& fn;
 
   const Epetra_BlockMap& map;
