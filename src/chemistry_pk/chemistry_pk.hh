/* -*-  mode: c++; c-default-style: "google"; indent-tabs-mode: nil -*- */
#ifndef AMANZI_CHEMISTRY_PK_HH_
#define AMANZI_CHEMISTRY_PK_HH_

#include <string>
#include <vector>

#include "Teuchos_RCP.hpp"
#include "Teuchos_ParameterList.hpp"

#include "beaker.hh"
#include "chemistry_exception.hh"
#include "verbosity.hh"

#include "chemistry_state.hh"

// forward declarations
class Epetra_MultiVector;
class Epetra_Vector;
class Epetra_SerialDenseVector;

namespace amanzi {
namespace chemistry {

// Trilinos based chemistry process kernel for the unstructured mesh
class Chemistry_PK {
 public:


  Chemistry_PK(const Teuchos::ParameterList& param_list,
               Teuchos::RCP<Chemistry_State> chem_state);

  ~Chemistry_PK();

  void InitializeChemistry(void);

  void advance(const double& delta_time,
               Teuchos::RCP<const Epetra_MultiVector> total_component_concentration_star);
  void commit_state(Teuchos::RCP<Chemistry_State> chem_state, const double& delta_time);
  Teuchos::RCP<Epetra_MultiVector> get_total_component_concentration(void) const;


  Verbosity verbosity(void) const {
    return this->verbosity_;
  }
  void set_verbosity(const Verbosity verbosity) {
    this->verbosity_ = verbosity;
  }

  void set_max_time_step(const double mts) {
    this->max_time_step_ = mts;
  }
  double max_time_step(void) const {
    return this->max_time_step_;
  }

  int number_aqueous_components(void) const {
    return chemistry_state_->number_of_aqueous_components();
  }

  int number_free_ion(void) const {
    return chemistry_state_->number_of_aqueous_components();
  }

  int number_total_sorbed(void) const {
    return chemistry_state_->number_of_aqueous_components();
  }

  int number_minerals(void) const {
    return chemistry_state_->number_of_minerals();
  }

  int number_ion_exchange_sites(void) const {
    return chemistry_state_->number_of_ion_exchange_sites();
  }

  int number_sorption_sites(void) const {
    return chemistry_state_->number_of_sorption_sites();
  }

  int using_sorption(void) const {
    return chemistry_state_->using_sorption();
  }

  bool override_database(void) const {
    return override_database_;
  }

  void set_override_database(const bool value) {
    override_database_ = value;
  }

  // Ben: the following two routines provide the interface for
  // output of auxillary cellwise data from chemistry
  Teuchos::RCP<Epetra_MultiVector> get_extra_chemistry_output_data();
  void set_chemistry_output_names(std::vector<std::string>* names);

  // Ben: this routine should set the strings that will be
  // appended to the component_x tag in the cgns output
  void set_component_names(std::vector<std::string>* names);

 protected:

 private:
  Verbosity verbosity_;
  bool override_database_;
  double max_time_step_;
  // auxilary state for process kernel
  Teuchos::RCP<Chemistry_State> chemistry_state_;

  // parameter list
  Teuchos::ParameterList parameter_list_;

  Beaker* chem_;
  Beaker::BeakerParameters beaker_parameters_;
  Beaker::BeakerComponents beaker_components_;
  Beaker::BeakerComponents beaker_components_copy_;

  double current_time_;
  double saved_time_;

  std::vector<std::string> aux_names_;
  std::vector<int> aux_index_;

  Teuchos::RCP<Epetra_MultiVector> aux_data_;

  void UpdateChemistryStateStorage(void);

  void XMLParameters(void);
  void SetupAuxiliaryOutput(void);
<<<<<<< HEAD
  void ExtractInitialCondition(const std::string& type,
                               const std::string& keyword,
                               const int number_to_find,
                               const Teuchos::ParameterList& mesh_block_list,
                               const std::string region_name,
                               Teuchos::RCP<Epetra_MultiVector> data);
  void set_const_values_for_block(const std::vector<double>& values,
                                  const int num_values,
                                  Teuchos::RCP<Epetra_MultiVector>& vec,
                                  const std::string region_name);
  void set_cell_value_in_mesh_block(const double value,
                                    Epetra_Vector& vec,
                                    const std::string region_name);
=======
>>>>>>> 2d2d522d
  void SizeBeakerComponents(void);
  void CopyCellToBeakerComponents(
      const int cell_id,
      Teuchos::RCP<const Epetra_MultiVector> aqueous_components);
  void CopyBeakerComponentsToCell(const int cell_id);
  void CopyStateToBeakerParameters(const int cell_id);
};

}  // namespace chemistry
}  // namespace amanzi
#endif  // AMANZI_CHEMISTRY_PK_HH_<|MERGE_RESOLUTION|>--- conflicted
+++ resolved
@@ -128,22 +128,6 @@
 
   void XMLParameters(void);
   void SetupAuxiliaryOutput(void);
-<<<<<<< HEAD
-  void ExtractInitialCondition(const std::string& type,
-                               const std::string& keyword,
-                               const int number_to_find,
-                               const Teuchos::ParameterList& mesh_block_list,
-                               const std::string region_name,
-                               Teuchos::RCP<Epetra_MultiVector> data);
-  void set_const_values_for_block(const std::vector<double>& values,
-                                  const int num_values,
-                                  Teuchos::RCP<Epetra_MultiVector>& vec,
-                                  const std::string region_name);
-  void set_cell_value_in_mesh_block(const double value,
-                                    Epetra_Vector& vec,
-                                    const std::string region_name);
-=======
->>>>>>> 2d2d522d
   void SizeBeakerComponents(void);
   void CopyCellToBeakerComponents(
       const int cell_id,
