--- conflicted
+++ resolved
@@ -97,11 +97,7 @@
                     KIND unit
                     SOURCE test/Main.cc test/solver_linear_operators.cc
                     LINK_LIBS ${solvers_test_link_libs} ${UnitTest_LIBRARIES} ${solvers_tpl_libs})
-<<<<<<< HEAD
-=======
 
-                  
->>>>>>> 2dffb299
     add_amanzi_test(solver_preconditioners solver_preconditioners
                     KIND unit
                     SOURCE test/Main.cc test/solver_preconditioners.cc
