/*
  Solvers

  Copyright 2010-201x held jointly by LANS/LANL, LBNL, and PNNL. 
  Amanzi is released under the three-clause BSD License. 
  The terms of use and "as is" disclaimer for this license are 
  provided in the top-level COPYRIGHT file.

  Author: Konstantin Lipnikov (lipnikov@lanl.gov)

  Algebraic multigrid.
*/


#include "Teuchos_RCP.hpp"
#include "Ifpack_Hypre.h"

#include "dbc.hh"
#include "errors.hh"
#include "exceptions.hh"
#include "PreconditionerBoomerAMG.hh"

namespace Amanzi {
namespace AmanziPreconditioners {

/* ******************************************************************
 * Apply the preconditioner.
 ****************************************************************** */
int PreconditionerBoomerAMG::ApplyInverse(const Epetra_MultiVector& v, Epetra_MultiVector& hv)
{
  returned_code_ = IfpHypre_->ApplyInverse(v, hv);
  // returned_code_ = 0 means success. This is the only code returned by IfPack.
  return returned_code_;
}


/* ******************************************************************
 * Initialize the preconditioner.
 ****************************************************************** */
void PreconditionerBoomerAMG::Init(const std::string& name, const Teuchos::ParameterList& list)
{
  plist_ = list;
#ifdef HAVE_HYPRE
  // check for old input spec and error
  if (plist_.isParameter("number of cycles")) {
    Errors::Message msg("\"boomer amg\" ParameterList uses old style, \"number of cycles\".  Please update to the new style using \"cycle applications\" and \"smoother sweeps\"");
    Exceptions::amanzi_throw(msg);
  }
    
  funcs_.push_back(Teuchos::rcp(new FunctionParameter((Hypre_Chooser)1, &HYPRE_BoomerAMGSetTol,
                                                      plist_.get<double>("tolerance", 0.0))));
  funcs_.push_back(Teuchos::rcp(new FunctionParameter((Hypre_Chooser)1, &HYPRE_BoomerAMGSetPrintLevel,
                                                      plist_.get<int>("verbosity", 0))));
  funcs_.push_back(Teuchos::rcp(new FunctionParameter((Hypre_Chooser)1, &HYPRE_BoomerAMGSetMaxIter,
                                                      plist_.get<int>("cycle applications", 5))));
  funcs_.push_back(Teuchos::rcp(new FunctionParameter((Hypre_Chooser)1, &HYPRE_BoomerAMGSetCoarsenType,
                                                      plist_.get<int>("coarsen type", 0))));
  funcs_.push_back(Teuchos::rcp(new FunctionParameter((Hypre_Chooser)1, &HYPRE_BoomerAMGSetStrongThreshold,
                                                      plist_.get<double>("strong threshold", 0.5))));
  funcs_.push_back(Teuchos::rcp(new FunctionParameter((Hypre_Chooser)1, &HYPRE_BoomerAMGSetCycleType,
                                                      plist_.get<int>("cycle type", 1))));
  funcs_.push_back(Teuchos::rcp(new FunctionParameter((Hypre_Chooser)1, &HYPRE_BoomerAMGSetNumSweeps,
                                                      plist_.get<int>("smoother sweeps", 3))));
  if (plist_.isParameter("relaxation type down") && plist_.isParameter("relaxation type up")) {
    funcs_.push_back(Teuchos::rcp(new FunctionParameter((Hypre_Chooser)1, &HYPRE_BoomerAMGSetCycleRelaxType,
                                                        plist_.get<int>("relaxation type down"), 1)));
    funcs_.push_back(Teuchos::rcp(new FunctionParameter((Hypre_Chooser)1, &HYPRE_BoomerAMGSetCycleRelaxType,
                                                        plist_.get<int>("relaxation type up"), 2)));
  } else {
    funcs_.push_back(Teuchos::rcp(new FunctionParameter((Hypre_Chooser)1, &HYPRE_BoomerAMGSetRelaxType,
                                                        plist_.get<int>("relaxation type", 3))));
  }

  if (plist_.isParameter("max multigrid levels"))
    funcs_.push_back(Teuchos::rcp(new FunctionParameter((Hypre_Chooser)1, &HYPRE_BoomerAMGSetMaxLevels,
                                                        plist_.get<int>("max multigrid levels"))));
  if (plist_.isParameter("max coarse size"))
    funcs_.push_back(Teuchos::rcp(new FunctionParameter((Hypre_Chooser)1, &HYPRE_BoomerAMGSetMaxCoarseSize,
                                                        plist_.get<int>("max coarse size"))));

  if (plist_.get<bool>("use block indices", false)) {
    num_blocks_ = plist_.get<int>("number of unique block indices");
    funcs_.push_back(Teuchos::rcp(new FunctionParameter((Hypre_Chooser)1,
            &HYPRE_BoomerAMGSetNumFunctions, num_blocks_)));

    //
    // Block indices is an array of ints, indicating what unknowns are
    // coarsened as a system.  For now just put in a placeholder.
    block_indices_ = plist_.get<Teuchos::RCP<std::vector<int> > >("block indices");
    block_index_function_index_ = funcs_.size();
    funcs_.push_back(Teuchos::null);
  }


  if (plist_.isParameter("number of functions")) {
    if (num_blocks_ > 0) {
      Errors::Message msg("Hypre (BoomerAMG) cannot be given both \"use block indices\" and \"number of functions\" options as these are two ways of specifying the same thing.");
      Exceptions::amanzi_throw(msg);
    }

    // num_funcs > 1 tells BoomerAMG to use the automatic "systems of
    // PDEs" code.  Note that, to use this approach, unknowns must be
    // ordered with DoF fastest varying (i.e. not the native
    // Epetra_MultiVector order).  By default, it uses the "unknown"
    // approach in which each equation is coarsened and interpolated
    // independently.  Comments below are taken from Allison Baker's
    // email to the PETSc mailing list, 25 Apr 2007, as these features
    // of BoomerAMG are not documented very well.  Here we ignore her
    // option 2, as she warns it is inefficient and likely not useful.
    // http://lists.mcs.anl.gov/pipermail/petsc-users/2007-April/001487.html

    int num_funcs = plist_.get<int>("number of functions");
    funcs_.push_back(Teuchos::rcp(new FunctionParameter((Hypre_Chooser)1,
            &HYPRE_BoomerAMGSetNumFunctions, num_funcs)));

    // additional options
    if (num_funcs > 1) {
      // HYPRE_BOOMERAMGSetNodal(solver, int nodal ) tells AMG to coarsen such
      // that each variable has the same coarse grid - sometimes this is more
      // "physical" for a particular problem. The value chosen here for nodal
      // determines how strength of connection is determined between the
      // coupled system.  I suggest setting nodal = 1, which uses a Frobenius
      // norm.  This does NOT tell AMG to use nodal relaxation.
      if (plist_.isParameter("nodal strength of connection norm")) {
        int nodal = plist_.get<int>("nodal strength of connection norm", 0);
        funcs_.push_back(Teuchos::rcp(new FunctionParameter((Hypre_Chooser)1,
                &HYPRE_BoomerAMGSetNodal, nodal)));
      }

      // You can additionally do nodal relaxation via the schwarz
      // smoother option in hypre.
      //   HYPRE_BoomerAMGSetSmoothType(solver, 6);
      //   HYPRE_BoomerAMGSetDomainType(solver, 1);
      //   HYPRE_BoomerAMGSetOverlap(solver, 0);
      //   HYPRE_BoomerAMGSetSmoothNumLevels(solver, num_levels);
      // Set num_levels to number of levels on which you want nodal
      // smoothing, i.e. 1=just the fine grid, 2= fine grid and the grid
      // below, etc.  I find that doing nodal relaxation on just the finest
      // level is generally sufficient.)  Note that the interpolation scheme
      // used will be the same as in the unknown approach - so this is what
      // we call a hybrid systems method.
      // 
      if (plist_.isParameter("nodal relaxation levels")) {
        int num_levels = plist_.get<int>("nodal relaxation levels");

        // I believe this works, but needs testing -- we do not pop previous
        // settings, and instead just call the function twice. --ETC
        funcs_.push_back(Teuchos::rcp(new FunctionParameter((Hypre_Chooser)1,
                         &HYPRE_BoomerAMGSetSmoothType, 6)));
        funcs_.push_back(Teuchos::rcp(new FunctionParameter((Hypre_Chooser)1,
                         &HYPRE_BoomerAMGSetDomainType, 1)));
        funcs_.push_back(Teuchos::rcp(new FunctionParameter((Hypre_Chooser)1,
                         &HYPRE_BoomerAMGSetOverlap, 0)));
        funcs_.push_back(Teuchos::rcp(new FunctionParameter((Hypre_Chooser)1,
                         &HYPRE_BoomerAMGSetSmoothNumLevels, num_levels)));
        funcs_.push_back(Teuchos::rcp(new FunctionParameter((Hypre_Chooser)1,
                         &HYPRE_BoomerAMGSetSchwarzUseNonSymm, 1))); // should provide an option for non-sym

        // Note that if num_levels > 1, you MUST also do nodal coarsening (to maintain the nodes on coarser grids).
        if (num_levels > 1) {
          int nodal = plist_.get<int>("nodal strength of connection norm", 1);
          funcs_.push_back(Teuchos::rcp(new FunctionParameter((Hypre_Chooser)1,
                           &HYPRE_BoomerAMGSetNodal, nodal)));
        }
      }
    }
  }

#else
  Errors::Message msg("Hypre (BoomerAMG) is not available in this installation of Amanzi.  To use Hypre, please reconfigure.");
  Exceptions::amanzi_throw(msg);
#endif
}


/* ******************************************************************
 * Rebuild the preconditioner using the given matrix A.
 ****************************************************************** */
void PreconditionerBoomerAMG::Update(const Teuchos::RCP<Epetra_RowMatrix>& A)
{
#ifdef HAVE_HYPRE
<<<<<<< HEAD
  if (!IfpHypre_.get()) {
    IfpHypre_ = Teuchos::rcp(new Ifpack_Hypre(&*A));
  }
  IfpHypre_->Initialize();
=======
  // if (!IfpHypre_.get()) { // this should be sufficient, but since
  // Ifpack_Hypre destroys the Hypre instance in each Compute(), which
  // destroys block indices, we MUST new the block indices every time
  // Compute() is called.  Nominally we shouldn't have to recreate this whole
  // object each time, only the block data, but Ifpack doesn't allow that.
  // For now, we'll comment this out and regenerate, but the next step is a
  // reimplemented Ifpack_Hypre. --etc
  IfpHypre_ = Teuchos::rcp(new Ifpack_Hypre(&*A));
>>>>>>> f514b0ac

  // must reset the paramters every time to reset the block index
  Teuchos::ParameterList hypre_list("Preconditioner List");
  hypre_list.set("Preconditioner", BoomerAMG);
  hypre_list.set("SolveOrPrecondition", (Hypre_Chooser)1);
  hypre_list.set("SetPreconditioner", true);
  hypre_list.set("NumFunctions", (int)funcs_.size());

<<<<<<< HEAD
  if (block_indices_ != Teuchos::null) {
=======
  if (block_indices_.get()) {
>>>>>>> f514b0ac
    // must NEW the index array EVERY time, as it gets freed every time by
    // Hypre on cleanup.  This is pretty stupid, but we can't reuse it.  --etc
    //
    // Note this is not a memory leak -- this gets freed the second time
    // IfpHypre_::Compute() gets called (for every call but the last) and when
    // IfpHypre_ gets destroyed (for the last call).
    int* indices = new int[block_indices_->size()];
    for (int i=0; i!=block_indices_->size(); ++i) {
      indices[i] = (*block_indices_)[i];
    }
<<<<<<< HEAD
    std::cout << "INDICES = " << indices[0] << "," << indices[block_indices_->size()-1] << std::endl;
=======
>>>>>>> f514b0ac
    funcs_[block_index_function_index_] = 
        Teuchos::rcp(new FunctionParameter((Hypre_Chooser)1, &HYPRE_BoomerAMGSetDofFunc, indices));
  }
  hypre_list.set<Teuchos::RCP<FunctionParameter>*>("Functions", &funcs_[0]);
  IfpHypre_->SetParameters(hypre_list);
<<<<<<< HEAD
=======
  IfpHypre_->Initialize();
  // } // see above --etc
    
>>>>>>> f514b0ac
  IfpHypre_->Compute();
#endif
}

}  // namespace AmanziPreconditioners
}  // namespace Amanzi<|MERGE_RESOLUTION|>--- conflicted
+++ resolved
@@ -179,12 +179,6 @@
 void PreconditionerBoomerAMG::Update(const Teuchos::RCP<Epetra_RowMatrix>& A)
 {
 #ifdef HAVE_HYPRE
-<<<<<<< HEAD
-  if (!IfpHypre_.get()) {
-    IfpHypre_ = Teuchos::rcp(new Ifpack_Hypre(&*A));
-  }
-  IfpHypre_->Initialize();
-=======
   // if (!IfpHypre_.get()) { // this should be sufficient, but since
   // Ifpack_Hypre destroys the Hypre instance in each Compute(), which
   // destroys block indices, we MUST new the block indices every time
@@ -193,7 +187,6 @@
   // For now, we'll comment this out and regenerate, but the next step is a
   // reimplemented Ifpack_Hypre. --etc
   IfpHypre_ = Teuchos::rcp(new Ifpack_Hypre(&*A));
->>>>>>> f514b0ac
 
   // must reset the paramters every time to reset the block index
   Teuchos::ParameterList hypre_list("Preconditioner List");
@@ -202,11 +195,7 @@
   hypre_list.set("SetPreconditioner", true);
   hypre_list.set("NumFunctions", (int)funcs_.size());
 
-<<<<<<< HEAD
-  if (block_indices_ != Teuchos::null) {
-=======
   if (block_indices_.get()) {
->>>>>>> f514b0ac
     // must NEW the index array EVERY time, as it gets freed every time by
     // Hypre on cleanup.  This is pretty stupid, but we can't reuse it.  --etc
     //
@@ -217,21 +206,14 @@
     for (int i=0; i!=block_indices_->size(); ++i) {
       indices[i] = (*block_indices_)[i];
     }
-<<<<<<< HEAD
-    std::cout << "INDICES = " << indices[0] << "," << indices[block_indices_->size()-1] << std::endl;
-=======
->>>>>>> f514b0ac
     funcs_[block_index_function_index_] = 
         Teuchos::rcp(new FunctionParameter((Hypre_Chooser)1, &HYPRE_BoomerAMGSetDofFunc, indices));
   }
   hypre_list.set<Teuchos::RCP<FunctionParameter>*>("Functions", &funcs_[0]);
   IfpHypre_->SetParameters(hypre_list);
-<<<<<<< HEAD
-=======
   IfpHypre_->Initialize();
   // } // see above --etc
     
->>>>>>> f514b0ac
   IfpHypre_->Compute();
 #endif
 }
