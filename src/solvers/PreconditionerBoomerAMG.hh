--- conflicted
+++ resolved
@@ -89,13 +89,9 @@
 class PreconditionerBoomerAMG : public Preconditioner {
  public:
   PreconditionerBoomerAMG() :
-<<<<<<< HEAD
-    num_blocks_(0) {};
-=======
       num_blocks_(0),
       block_indices_(Teuchos::null),
       IfpHypre_(Teuchos::null) {}
->>>>>>> f514b0ac
   ~PreconditionerBoomerAMG() {};
 
   void Init(const std::string& name, const Teuchos::ParameterList& list);
