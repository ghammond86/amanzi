--- conflicted
+++ resolved
@@ -1,47 +1,17 @@
 # -*- mode: cmake -*-
 
-# Standard utilities
 add_subdirectory(error_handling)
 add_subdirectory(utils)
-
-# Functions
 add_subdirectory(functions)
-
-# Geometry
 add_subdirectory(geometry)
-
-# Mesh
 add_subdirectory(mesh)
-
-# Discretization
 add_subdirectory(whetstone)
-
-# Data structures
 add_subdirectory(data_structures)
-
-# Mesh functions
 add_subdirectory(mesh_functions)
-
-# Output
 add_subdirectory(output)
-
-# Solvers
 add_subdirectory(solvers)
-
-# Time integration
 add_subdirectory(time_integration)
-
-<<<<<<< HEAD
-  # Solvers
-  #add_subdirectory(solvers)
-=======
-# Operators
-# add_subdirectory(operators)
->>>>>>> f497419a
-
-# Build State
+add_subdirectory(operators)
 add_subdirectory(state)
-
-# PKs
 add_subdirectory(pks)
 
