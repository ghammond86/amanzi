--- conflicted
+++ resolved
@@ -9,377 +9,6 @@
 static Real W = H/16;
 static int Nx = 2;
 static int Ny = Nx*16;
-<<<<<<< HEAD
-=======
-static int Nz = 64;
-
-static Real Pa_per_ATM = 101325;
-
-struct RStdata
-  : public RSdata
-{
-  RStdata(int slev, int nlevs, Layout& layout, NLScontrol& nlsc);
-  virtual ~RStdata();
-  virtual void SetUpMemory(NLScontrol& nlsc);
-  virtual void ResetRhoSat();
-  virtual void SetInflowVelocity(PArray<MFTower>& velocity,
-				 Real             time);
-  virtual void FillStateBndry (MFTower& pressure,
-                               Real time);
-  virtual void calcInvPressure (MFTower&       N,
-				const MFTower& P) const;
-  virtual void calcLambda (MFTower&       lbd,
-			   const MFTower& N);
-  virtual void calcRichardAlpha(MFTower&       alpha,
-                                const MFTower& rhoSat,
-                                Real           time);
-  virtual Array<int>& rinflowBCLo();
-  virtual Array<int>& rinflowBCHi();
-  virtual void SetDensity();
-  virtual void SetGravity();
-  virtual void SetViscosity();
-  virtual void SetIsSaturated();
-  virtual const MFTower* GetKappaCCdir(Real t);
-  virtual const PArray<MFTower>& GetKappaEC(Real t);
-  virtual const MFTower* GetSource(Real t);
-
-  void SetConstantValue(MFTower& mft,
-                        Real     val,
-                        int      dComp,
-                        int      nComp);
-  void SetPCapParams();
-  void SetPorosity();
-  void SetSpecificStorage();
-
-  bool IsNewTime(Real time) const;
-  Real old_time, new_time;
-  Real eval_time_for_KappaCCdir, eval_time_for_KappaEC, eval_time_for_source;
-};
-
-void
-RStdata::SetDensity()
-{
-  density.resize(1,rho);
-}
-
-void
-RStdata::SetViscosity()
-{
-  viscosity.resize(1,mu);
-}
-
-void
-RStdata::SetGravity()
-{
-  gravity.resize(BL_SPACEDIM,0);
-  gravity[BL_SPACEDIM-1] = g / Pa_per_ATM;
-}
-
-void
-RStdata::SetIsSaturated()
-{
-  is_saturated = saturated;
-}
-
-RStdata::RStdata(int slev, int nlevs, Layout& layout, NLScontrol& nlsc)
-  : RSdata(slev,nlevs,layout,nlsc)
-{
-  Porosity = 0;
-  KappaCCavg = 0;
-  Lambda = 0;
-  PCapParams = 0;
-  SpecificStorage = 0;
-  Source = 0;
-  KappaCCdir = 0;
-  CoeffCC = 0;
-
-  Rhs = 0;
-  Alpha = 0;
-
-  eval_time_for_KappaCCdir = -1;
-  eval_time_for_KappaEC = -1;
-  eval_time_for_source = -1;
-}
-
-RStdata::~RStdata()
-{
-  delete Porosity;
-  delete KappaCCavg;
-  delete Lambda;
-  delete PCapParams;
-  delete SpecificStorage;
-  delete Source;
-  delete KappaCCdir;
-  delete CoeffCC;
-
-  delete Rhs;
-  delete Alpha;
-  
-  RichardCoefs.clear();
-  DarcyVelocity.clear();
-  KappaEC.clear();
-
-  delete RhoSatOld;
-  delete RhoSatNew;
-  delete Pnew;
-  delete Pold;
-}
-
-void
-RStdata::SetConstantValue(MFTower& mft,
-                          Real     val,
-                          int      dComp,
-                          int      nComp)
-{
-  for (int lev=0; lev<nLevs; ++lev) {
-    int nGrow = mft[lev].nGrow();
-    mft[lev].setVal(val,dComp,nComp,nGrow);
-  }
-}
-
-void
-RStdata::SetPCapParams()
-{
-  Real aval = alpha * Pa_per_ATM;
-  SetConstantValue(*PCapParams,   3,0,1);
-  SetConstantValue(*PCapParams,   m,1,1);
-  SetConstantValue(*PCapParams,aval,2,1);
-  SetConstantValue(*PCapParams,  Sr,3,1);
-}
-
-void
-RStdata::SetPorosity()
-{
-  SetConstantValue(*Porosity,phi,0,1);
-}
-
-void
-RStdata::SetSpecificStorage()
-{
-  SetConstantValue(*SpecificStorage,specific_storage,0,1);
-}
-
-void
-RStdata::SetUpMemory(NLScontrol& nlsc)
-{
-  RSdata::SetUpMemory(nlsc);
-
-  RhoSatOld = new MFTower(layout,IndexType(IntVect::TheZeroVector()),1,1,nLevs);
-  RhoSatNew = new MFTower(layout,IndexType(IntVect::TheZeroVector()),1,1,nLevs);
-  Pnew = new MFTower(layout,IndexType(IntVect::TheZeroVector()),1,1,nLevs);
-  Pold = new MFTower(layout,IndexType(IntVect::TheZeroVector()),1,1,nLevs);
-
-  Porosity = new MFTower(layout,IndexType(IntVect::TheZeroVector()),1,1,nLevs); SetPorosity();
-  KappaCCavg = new MFTower(layout,IndexType(IntVect::TheZeroVector()),1,1,nLevs);
-  Lambda = new MFTower(layout,IndexType(IntVect::TheZeroVector()),1,1,nLevs);
-  PCapParams = new MFTower(layout,IndexType(IntVect::TheZeroVector()),4,1,nLevs); SetPCapParams();
-  SpecificStorage = new MFTower(layout,IndexType(IntVect::TheZeroVector()),1,1,nLevs); SetSpecificStorage();
-  Source = new MFTower(layout,IndexType(IntVect::TheZeroVector()),1,1,nLevs);
-  KappaCCdir = new MFTower(layout,IndexType(IntVect::TheZeroVector()),BL_SPACEDIM,1,nLevs);
-  CoeffCC    = new MFTower(layout,IndexType(IntVect::TheZeroVector()),BL_SPACEDIM,1,nLevs);
-
-  Rhs = new MFTower(layout,IndexType(IntVect::TheZeroVector()),1,1,nLevs);
-  Alpha = new MFTower(layout,IndexType(IntVect::TheZeroVector()),1,1,nLevs);
-  
-  RichardCoefs.resize(BL_SPACEDIM,PArrayManage);
-  DarcyVelocity.resize(BL_SPACEDIM,PArrayManage);
-  KappaEC.resize(BL_SPACEDIM,PArrayManage);
-  for (int d=0; d<BL_SPACEDIM; ++d) {
-    DarcyVelocity.set(d, new MFTower(layout,IndexType(BoxLib::BASISV(d)),1,0,nLevs));
-    RichardCoefs.set(d, new MFTower(layout,IndexType(BoxLib::BASISV(d)),1,0,nLevs));
-    KappaEC.set(d, new MFTower(layout,IndexType(BoxLib::BASISV(d)),1,0,nLevs));
-  }
-}
-
-void
-RStdata::ResetRhoSat()
-{
-  // No-op here since the data is owned by this clases
-}
-
-void
-RStdata::SetInflowVelocity(PArray<MFTower>& velocity,
-                           Real             time)
-{
-  int dir = 1;
-  for (int lev=0; lev<nLevs; ++lev) {
-    const Box bdryHi = BoxLib::bdryHi(layout.GeomArray()[lev].Domain(),dir,1);
-    for (MFIter mfi(velocity[dir][lev]); mfi.isValid(); ++mfi) {
-      Box ovlp = velocity[dir][lev][mfi].box() & bdryHi;
-      if (ovlp.ok()) {
-        velocity[dir][lev][mfi].setVal(inflow_velocity,ovlp,0,1);
-      }
-    }
-  }
-}
-
-bool
-RStdata::IsNewTime(Real time) const
-{
-  BL_ASSERT(old_time < new_time);
-  Real teps = 1.e-6*(new_time - old_time);
-  bool is_new_time = false;
-  if (std::abs(time - new_time) <= teps) {
-    is_new_time = true;
-  }
-  else if (std::abs(time - old_time) > teps)
-  {
-    BoxLib::Abort("Invalid time");
-  }
-  return is_new_time;
-}
-
-#  if defined(BL_FORT_USE_UPPERCASE)
-#    define FORT_FILCC       FILCC
-#  elif defined(BL_FORT_USE_LOWERCASE)
-#    define FORT_FILCC       filcc
-#  elif defined(BL_FORT_USE_UNDERSCORE)
-#    define FORT_FILCC       filcc_
-#  endif
-
-#include <ArrayLim.H>
-
-extern "C" {
-    void FORT_FILCC (const Real * q, ARLIM_P(q_lo), ARLIM_P(q_hi),
-                     const int * domlo, const int * domhi,
-                     const Real * dx_crse, const Real * xlo, 
-                     const int * bc);
-}
-    
-void
-RStdata::FillStateBndry (MFTower& press,
-                         Real time)
-{
-  MFTower& P = (IsNewTime(time) ? (*Pnew) : (*Pold) );
-  int src_comp = 0;
-  int num_comp = 1;
-  int dir = BL_SPACEDIM-1;
-  for (int lev=0; lev<nLevs; ++lev) {
-    const Geometry& geom = layout.GeomArray()[lev];
-    const Box& domain = geom.Domain();
-    const int* domlo = domain.loVect();
-    const int* domhi = domain.hiVect();
-    const Real* dx = geom.CellSize();
-    MultiFab& mf = P[lev];
-    const BoxArray& ba = mf.boxArray();
-    for (MFIter mfi(mf); mfi.isValid(); ++mfi) {
-      int         i       = mfi.index();
-      RealBox     gridloc = RealBox(mfi.validbox(),geom.CellSize(),geom.ProbLo());
-      FArrayBox&  fab     = mf[mfi];
-      const int*  flo     = fab.loVect();
-      const int*  fhi     = fab.hiVect();
-      const Real* xlo     = gridloc.lo();
-      
-#ifdef _OPENMP
-#pragma omp parallel for
-#endif
-      FORT_FILCC(fab.dataPtr(), ARLIM(flo), ARLIM(fhi),
-                 domlo, domhi, dx, xlo,
-                 pressure_bc.vect());
-    }
-    mf.FillBoundary(src_comp,num_comp);
-    geom.FillPeriodicBoundary(mf, src_comp, num_comp);
-
-    Box gbox = domain;
-    for (int d=0; d<BL_SPACEDIM; ++d) {
-      if (d!=dir) gbox.grow(d,P.NGrow());
-    }
-    const Box adjCellLo = BoxLib::adjCellLo(gbox,dir,1);
-    for (MFIter mfi(P[lev]); mfi.isValid(); ++mfi) {
-      Box ovlp = P[lev][mfi].box() & adjCellLo;
-      if (ovlp.ok()) {
-        P[lev][mfi].setVal(Pwt,ovlp,0,1);
-      }
-    }
-  }
-}
-
-void
-RStdata::calcInvPressure (MFTower&       N,
-                          const MFTower& P) const
-{
-  Real rho_loc = GetDensity()[0];
-  for (int lev=0; lev<nLevs; ++lev) {
-    int nGrow = 1;
-    BL_ASSERT(N[lev].nGrow()>=nGrow);
-    BL_ASSERT(P[lev].nGrow()>=nGrow);
-    for (MFIter mfi(N[lev]); mfi.isValid(); ++mfi) {
-      FArrayBox& rhosat = N[lev][mfi];
-      const FArrayBox& pressure = P[lev][mfi];
-      const FArrayBox& pc_params = (*PCapParams)[lev][mfi];
-      const Box& box = Box(mfi.validbox()).grow(nGrow);
-      BL_ASSERT(rhosat.box().contains(box));
-      BL_ASSERT(pressure.box().contains(box));
-      for (IntVect iv=box.smallEnd(), End=box.bigEnd(); iv<=End; box.next(iv)) {
-        Real p = pressure(iv,0);
-        Real seff = 1;
-        Real m_loc = pc_params(iv,1);
-        Real a_loc = pc_params(iv,2);
-        Real Sr_loc = pc_params(iv,3);
-        if (p < 0) {
-          seff = std::pow(1 + std::pow(-p*a_loc, 1./(1-m_loc)), -m_loc);
-        }
-        rhosat(iv,0) = rho_loc*(seff*(1-Sr_loc)+Sr_loc);
-      }
-    }
-  }
-}
-
-void
-RStdata::calcLambda (MFTower&       lbd,
-                     const MFTower& N)
-{
-  Real mu_loc = GetViscosity()[0];
-  Real rho_loc = GetDensity()[0];
-  for (int lev=0; lev<nLevs; ++lev) {
-    int nGrow = 1;
-    BL_ASSERT(N[lev].nGrow()>=nGrow);
-    BL_ASSERT(lbd[lev].nGrow()>=nGrow);
-    for (MFIter mfi(N[lev]); mfi.isValid(); ++mfi) {
-      const FArrayBox& rhosat = N[lev][mfi];
-      FArrayBox& lambda = lbd[lev][mfi];
-      const FArrayBox& pc_params = (*PCapParams)[lev][mfi];
-      const Box& box = Box(mfi.validbox()).grow(nGrow);
-      BL_ASSERT(rhosat.box().contains(box));
-      BL_ASSERT(lambda.box().contains(box));
-      for (IntVect iv=box.smallEnd(), End=box.bigEnd(); iv<=End; box.next(iv)) {
-        Real m_loc = pc_params(iv,1);
-        Real a_loc = pc_params(iv,2);
-        Real Sr_loc = pc_params(iv,3);
-        Real seff = (rhosat(iv,0)/rho_loc - Sr_loc)/(1 - Sr_loc);
-        lambda(iv,0) = std::sqrt(seff) * std::pow(1-std::pow(1-std::pow(seff,1/m_loc),m_loc),2) / mu_loc;
-      }
-    }
-  }
-}
-
-void
-RStdata::calcRichardAlpha(MFTower&       alpha,
-                          const MFTower& N,
-                          Real           t)
-{
-  Real mu_loc = GetViscosity()[0];
-  Real rho_loc = GetDensity()[0];
-  for (int lev=0; lev<nLevs; ++lev) {
-    int nGrow = 1;
-    BL_ASSERT(N[lev].nGrow()>=nGrow);
-    BL_ASSERT(alpha[lev].nGrow()>=nGrow);
-    for (MFIter mfi(N[lev]); mfi.isValid(); ++mfi) {
-      FArrayBox& afab = alpha[lev][mfi];
-      const FArrayBox& Nfab = N[lev][mfi];
-      const FArrayBox& phifab = (*Porosity)[lev][mfi];
-      const FArrayBox& pc_params = (*PCapParams)[lev][mfi];
-      const Box& box = Box(mfi.validbox()).grow(nGrow);
-      BL_ASSERT(Nfab.box().contains(box));
-      BL_ASSERT(phifab.box().contains(box));
-      for (IntVect iv=box.smallEnd(), End=box.bigEnd(); iv<=End; box.next(iv)) {
-        Real m_loc = pc_params(iv,1);
-        Real a_loc = pc_params(iv,2);
-        Real Sr_loc = pc_params(iv,3);
-        Real seff = (Nfab(iv,0)/rho_loc - Sr_loc)/(1 - Sr_loc);
-
-        seff = std::max(1.e-3,seff);
->>>>>>> be75456c
 
 //static Real W = 40;
 //static Real H = 24;
@@ -390,7 +19,6 @@
 static int Niter = 60;
 static std::string plt_name = "";
 static bool verbose = false;
-
 //
 // Components are  Interior, Inflow, Outflow, Symmetry, SlipWall, NoSlipWall.
 //
