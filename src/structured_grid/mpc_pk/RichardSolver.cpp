#include <RichardSolver.H>
#include <RICHARDSOLVER_F.H>
#include <POROUSMEDIA_F.H>

#include <Utility.H>


<<<<<<< HEAD
//#undef BUILD_DENSE_J
//#define BUILD_DENSE_J 0
=======
#define BUILD_DENSE_J 1
#undef BUILD_DENSE_J
>>>>>>> d3c27d73
#undef PETSC_3_2
#define PETSC_3_2 1

static bool write_matrix = false;

// FIXME: Should be user-settable at runtime
static int pressure_maxorder = 4;
//static Real errfd = 1.e-10;
static Real errfd = 1.e-8;

#if defined(BUILD_DENSE_J)
static int max_number_nonzero_J_cols = 2048;
#else
static int max_number_nonzero_J_cols = 1 + (pressure_maxorder-1)*(2*BL_SPACEDIM); // 3.3 seems to need this
#endif

static int richard_max_ls_iterations = 10;
static Real richard_min_ls_factor = 1.e-8;
//static Real richard_ls_acceptance_factor = 1.4;
static Real richard_ls_acceptance_factor = 1.1;
static Real richard_ls_reduction_factor = 0.1;
static int richard_monitor_line_search = 0;

PetscErrorCode RichardRes_DpDt(SNES snes,Vec x,Vec f,void *dummy)
{
    PetscErrorCode ierr; 
    RichardSolver* rs = static_cast<RichardSolver*>(dummy);
    if (!rs) {
        BoxLib::Abort("Bad cast in RichardRes_DpDt");
    }
    Layout& layout = PMAmr::GetLayout();
    MFTower& xMFT = rs->GetPressure();
    MFTower& fMFT = rs->GetResidual();

    ierr = layout.VecToMFTower(xMFT,x,0); CHKPETSC(ierr);
    ierr = layout.VecToMFTower(fMFT,f,0); CHKPETSC(ierr);

    Real time = rs->GetTime();
    Real dt = rs->GetDt();
    rs->DpDtResidual(fMFT,xMFT,time,dt);

    ierr = layout.MFTowerToVec(x,xMFT,0); CHKPETSC(ierr);
    ierr = layout.MFTowerToVec(f,fMFT,0); CHKPETSC(ierr);

    return 0;
}

PetscErrorCode RichardRes_DpDt_Alt(SNES snes,Vec x,Vec f,void *dummy)
{
    PetscErrorCode ierr; 
    RichardSolver* rs = static_cast<RichardSolver*>(dummy);
    if (!rs) {
        BoxLib::Abort("Bad cast in RichardRes_DpDt");
    }
    Layout& layout = PMAmr::GetLayout();
    MFTower& xMFT = rs->GetPressure();
    MFTower& fMFT = rs->GetResidual();

    ierr = layout.VecToMFTower(xMFT,x,0); CHKPETSC(ierr);
    ierr = layout.VecToMFTower(fMFT,f,0); CHKPETSC(ierr);

    Real time = rs->GetTime();
    Real dt = rs->GetDt();
    rs->DpDtResidual_Alt(fMFT,xMFT,time,dt);

    ierr = layout.MFTowerToVec(x,xMFT,0); CHKPETSC(ierr);
    ierr = layout.MFTowerToVec(f,fMFT,0); CHKPETSC(ierr);

    return 0;
}

<<<<<<< HEAD
PetscErrorCode RichardJacFromPM(SNES snes, Vec x, Mat* jac, Mat* jacpre, MatStructure* flag, void *dummy)
{
  PetscErrorCode ierr;
  RichardSolver* rs = static_cast<RichardSolver*>(dummy);
  if (!rs) {
    BoxLib::Abort("Bad cast in RichardJacFromPM");
  }
  Layout& layout = PMAmr::GetLayout();
  MFTower& xMFT = rs->GetPressure();
  
  ierr = layout.VecToMFTower(xMFT,x,0); CHKPETSC(ierr);
  Real dt = rs->Dt();
  rs->CreateJac(*jacpre,xMFT,dt);

  if (*jac != *jacpre) {
    ierr = MatAssemblyBegin(*jac,MAT_FINAL_ASSEMBLY);CHKPETSC(ierr);
    ierr = MatAssemblyEnd(*jac,MAT_FINAL_ASSEMBLY);CHKPETSC(ierr);
  }

  PetscFunctionReturn(0);
  
} 
=======

#if defined(PETSC_3_2)

struct CheckCtx
{
    RichardSolver* rs;
    RichardNLSdata* nld;
};


/*
   PostCheck - User-defined routine that checks the validity of
   candidate steps of a line search method.  Set by SNESLineSearchSetPostCheck().

   In:
   snes 	- nonlinear context
   checkctx 	- optional user-defined context for use by step checking routine
   x     	- previous iterate
   y 	        - new search direction and length
   w 	        - current candidate iterate
   
   Out:
   y            - search direction (possibly changed)
   w            - current iterate (possibly modified)
   changed_y 	- indicates search direction was changed by this routine
   changed_w 	- indicates current iterate was changed by this routine 

 */
PetscErrorCode PostCheck(SNES snes,Vec x,Vec y,Vec w,void *ctx,PetscBool  *changed_y,PetscBool  *changed_w)
{
    std::string tag = "       Newton step: ";
    std::string tag_ls = "  line-search:  ";
    CheckCtx* check_ctx = (CheckCtx*)ctx;
    RichardSolver* rs = check_ctx->rs;
    RichardNLSdata* nld = check_ctx->nld;

    if (rs==0) {
        BoxLib::Abort("Context cast failed in PostCheck");
    }

    PetscErrorCode ierr;
    PetscReal fnorm, xnorm, ynorm, gnorm;

    PetscErrorCode (*func)(SNES,Vec,Vec,void*);
    void *fctx;

    ierr = SNESGetFunction(snes,PETSC_NULL,&func,&fctx);

    Vec& F = rs->GetResidualV();
    Vec& G = rs->GetTrialResV();
    
    (*func)(snes,x,F,fctx);
    ierr = VecNorm(F,NORM_2,&fnorm);

    (*func)(snes,w,G,fctx);
    ierr = VecNorm(G,NORM_2,&gnorm);    
    
    bool norm_acceptable = gnorm < fnorm * richard_ls_acceptance_factor;
    int ls_iterations = 0;
    Real ls_factor = 1;
    bool finished = norm_acceptable 
        || ls_iterations > richard_max_ls_iterations
        || ls_factor <= richard_min_ls_factor;
    
    while (!finished) 
    {
        ls_factor *= richard_ls_reduction_factor;
        if (ls_factor < richard_min_ls_factor) {
            ls_factor = richard_min_ls_factor;
        }
        PetscReal mone = -1;
        ierr=VecWAXPY(w,mone*ls_factor,y,x); /* w = -y + x */
        *changed_w = PETSC_TRUE;
        
        (*func)(snes,w,G,fctx);
        ierr=VecNorm(G,NORM_2,&gnorm);CHKPETSC(ierr);
        norm_acceptable = gnorm < fnorm * richard_ls_acceptance_factor;
        
        if (ls_factor < 1 
            && richard_monitor_line_search 
            && ParallelDescriptor::IOProcessor())
	{
            std::cout << tag << tag_ls
                      << "iter=" << ls_iterations
                      << ", step length=" << ls_factor
                      << ", init residual norm=" << fnorm
                      << ", new residual norm=" << gnorm << '\n';
	}
        
        finished = norm_acceptable 
            || ls_iterations > richard_max_ls_iterations
            || ls_factor <= richard_min_ls_factor;      
        ls_iterations++;
    }
    
    if (ls_iterations > richard_max_ls_iterations) 
    {
        std::string reason = "Solution rejected.  Linear system solved, but ls_iterations too large";
        ierr = PETSC_TRUE;
        if (ParallelDescriptor::IOProcessor() && richard_monitor_line_search) {
            std::cout << tag << tag_ls << reason << std::endl;
        }
    }
    else if (ls_factor <= richard_min_ls_factor) {
        std::string reason = "Solution rejected.  Linear system solved, but ls_factor too small";
        ierr = PETSC_TRUE;
        if (ParallelDescriptor::IOProcessor() && richard_monitor_line_search) {
            std::cout << tag << tag_ls << reason << std::endl;
        }
    }
    else {
        ierr = PETSC_FALSE;

        if (ls_factor == 1) {
            std::string reason = "Full linear step accepted";
            if (ParallelDescriptor::IOProcessor() && richard_monitor_line_search) {
                std::cout << tag << tag_ls << reason << std::endl;
            }
        }
        else {
            // Set update to the one actually used
            ierr=VecScale(y,ls_factor);
            *changed_y = PETSC_TRUE;
        }

        int iters = nld->NLIterationsTaken() + 1;
#if 0
        Real dt = rs->GetDt();
        Real epsilon = std::max(1.e-13,3.e-7/dt);
        PetscErrorCode ierr1 = MatFDColoringSetParameters(rs->GetMatFDColoring(),epsilon,PETSC_DEFAULT);        
        ierr1 = VecNorm(y,NORM_2,&ynorm);

        std::cout << "Iter: " << iters << "  Setting eps*dt: " << epsilon*dt << " ynorm: " << ynorm << std::endl;
#endif

        // Copy current res into mftower, write levels
        MFTower& fMFT = rs->GetResidual();
	fMFT.Write(BoxLib::Concatenate("JUNK/Res_",iters,2));
        nld->SetNLIterationsTaken(iters);
    }
    return ierr;
}

#endif

>>>>>>> d3c27d73

static RichardSolver* static_rs_ptr = 0;

void
RichardSolver::SetTheRichardSolver(RichardSolver* ptr) 
{
    static_rs_ptr = ptr;
}


#if defined(PETSC_3_2)
#include <private/matimpl.h>
#else
#include <petsc-private/matimpl.h> 
#endif

PetscErrorCode  RichardMatFDColoringApply(Mat J,MatFDColoring coloring,Vec x1,MatStructure *flag,void *sctx)
{
  PetscErrorCode (*f)(void*,Vec,Vec,void*) = (PetscErrorCode (*)(void*,Vec,Vec,void *))coloring->f;
  PetscErrorCode ierr;
  PetscInt       k,start,end,l,row,col,srow,**vscaleforrow,m1,m2;
  PetscScalar    dx,*y,*xx,*w3_array;
  PetscScalar    *vscale_array, *sigma_array;
  PetscReal      epsilon = coloring->error_rel,umin = coloring->umin,unorm; 
  Vec            w1=coloring->w1,w2=coloring->w2,w3;
  void           *fctx = coloring->fctx;
  PetscBool      flg = PETSC_FALSE;
  PetscInt       ctype=coloring->ctype,N,col_start=0,col_end=0;
  Vec            x1_tmp;

  PetscFunctionBegin;    
  PetscValidHeaderSpecific(J,MAT_CLASSID,1);
  PetscValidHeaderSpecific(coloring,MAT_FDCOLORING_CLASSID,2);
  PetscValidHeaderSpecific(x1,VEC_CLASSID,3);
  if (!f) SETERRQ(((PetscObject)J)->comm,PETSC_ERR_ARG_WRONGSTATE,"Must call MatFDColoringSetFunction()");

  ierr = PetscLogEventBegin(MAT_FDColoringApply,coloring,J,x1,0);CHKPETSC(ierr);
  ierr = MatSetUnfactored(J);CHKPETSC(ierr);
  ierr = PetscOptionsGetBool(PETSC_NULL,"-mat_fd_coloring_dont_rezero",&flg,PETSC_NULL);CHKPETSC(ierr);
  if (flg) {
    ierr = PetscInfo(coloring,"Not calling MatZeroEntries()\n");CHKPETSC(ierr);
  } else {
    PetscBool  assembled;
    ierr = MatAssembled(J,&assembled);CHKPETSC(ierr);
    if (assembled) {
      ierr = MatZeroEntries(J);CHKPETSC(ierr);
    }
  }

  x1_tmp = x1; 
  if (!coloring->vscale){ 
    ierr = VecDuplicate(x1_tmp,&coloring->vscale);CHKPETSC(ierr);
  }
    
  /*
    This is a horrible, horrible, hack. See DMMGComputeJacobian_Multigrid() it inproperly sets
    coloring->F for the coarser grids from the finest
  */
  if (coloring->F) {
    ierr = VecGetLocalSize(coloring->F,&m1);CHKPETSC(ierr);
    ierr = VecGetLocalSize(w1,&m2);CHKPETSC(ierr);
    if (m1 != m2) {  
      coloring->F = 0; 
      }    
    }   


  RichardSolver* rs = static_rs_ptr;
  BL_ASSERT(rs);
  
  Layout& layout = PMAmr::GetLayout();
  int nLevs = layout.NumLevels();
  PArray<MultiFab> pcap_params(nLevs,PArrayNoManage);
  for (int lev=0; lev<nLevs; ++lev) {
      pcap_params.set(lev, rs->GetPMlevel(lev).PCapParams());
  }
  MFTower PCapParamsMFT(layout,pcap_params);
  Vec& SigmaV = rs->GetPCapParamsV();
  ierr = layout.MFTowerToVec(SigmaV,PCapParamsMFT,2); CHKPETSC(ierr);
  ierr = VecGetOwnershipRange(w1,&start,&end);CHKPETSC(ierr); /* OwnershipRange is used by ghosted x! */
      
  /* Set w1 = F(x1) */
  if (coloring->F) {
    w1          = coloring->F; /* use already computed value of function */
    coloring->F = 0; 
  } else {
    ierr = PetscLogEventBegin(MAT_FDColoringFunction,0,0,0,0);CHKPETSC(ierr);
    ierr = (*f)(sctx,x1_tmp,w1,fctx);CHKPETSC(ierr);
    ierr = PetscLogEventEnd(MAT_FDColoringFunction,0,0,0,0);CHKPETSC(ierr);
  }
      
  if (!coloring->w3) {
    ierr = VecDuplicate(x1_tmp,&coloring->w3);CHKPETSC(ierr);
    ierr = PetscLogObjectParent(coloring,coloring->w3);CHKPETSC(ierr);
  }
  w3 = coloring->w3;

    /* Compute all the local scale factors, including ghost points */
  ierr = VecGetLocalSize(x1_tmp,&N);CHKPETSC(ierr);
  ierr = VecGetArray(x1_tmp,&xx);CHKPETSC(ierr);
  ierr = VecGetArray(SigmaV,&sigma_array);CHKPETSC(ierr);
  ierr = VecGetArray(coloring->vscale,&vscale_array);CHKPETSC(ierr);
  if (ctype == IS_COLORING_GHOSTED){
    col_start = 0; col_end = N;
  } else if (ctype == IS_COLORING_GLOBAL){
    xx = xx - start;
    sigma_array = sigma_array - start;
    vscale_array = vscale_array - start;
    col_start = start; col_end = N + start;
  }
  for (col=col_start; col<col_end; col++) { 
      vscale_array[col] = (PetscScalar)sigma_array[col] / epsilon;
  } 
  if (ctype == IS_COLORING_GLOBAL)  vscale_array = vscale_array + start;      
  ierr = VecRestoreArray(coloring->vscale,&vscale_array);CHKPETSC(ierr);
  ierr = VecRestoreArray(SigmaV,&sigma_array);CHKPETSC(ierr);

  if (ctype == IS_COLORING_GLOBAL){
      ierr = VecGhostUpdateBegin(coloring->vscale,INSERT_VALUES,SCATTER_FORWARD);CHKPETSC(ierr);
      ierr = VecGhostUpdateEnd(coloring->vscale,INSERT_VALUES,SCATTER_FORWARD);CHKPETSC(ierr);
  }
  
  if (coloring->vscaleforrow) {
    vscaleforrow = coloring->vscaleforrow;
  } else SETERRQ(((PetscObject)J)->comm,PETSC_ERR_ARG_NULL,"Null Object: coloring->vscaleforrow");

  /*
    Loop over each color
  */
  ierr = VecGetArray(coloring->vscale,&vscale_array);CHKPETSC(ierr);
  for (k=0; k<coloring->ncolors; k++) { 
    coloring->currentcolor = k;
    ierr = VecCopy(x1_tmp,w3);CHKPETSC(ierr);
    ierr = VecGetArray(w3,&w3_array);CHKPETSC(ierr);
    if (ctype == IS_COLORING_GLOBAL) w3_array = w3_array - start;
    /*
      Loop over each column associated with color 
      adding the perturbation to the vector w3.
    */
    for (l=0; l<coloring->ncolumns[k]; l++) {
      col = coloring->columns[k][l];    /* local column of the matrix we are probing for */
      w3_array[col] += 1/vscale_array[col];
    } 
    if (ctype == IS_COLORING_GLOBAL) w3_array = w3_array + start;
    ierr = VecRestoreArray(w3,&w3_array);CHKPETSC(ierr);

    /*
      Evaluate function at w3 = x1 + dx (here dx is a vector of perturbations)
                           w2 = F(x1 + dx) - F(x1)
    */
    ierr = PetscLogEventBegin(MAT_FDColoringFunction,0,0,0,0);CHKPETSC(ierr);
    ierr = (*f)(sctx,w3,w2,fctx);CHKPETSC(ierr);        
    ierr = PetscLogEventEnd(MAT_FDColoringFunction,0,0,0,0);CHKPETSC(ierr);
    ierr = VecAXPY(w2,-1.0,w1);CHKPETSC(ierr); 
        
    /*
      Loop over rows of vector, putting results into Jacobian matrix
    */
    ierr = VecGetArray(w2,&y);CHKPETSC(ierr);
    for (l=0; l<coloring->nrows[k]; l++) {
      row    = coloring->rows[k][l];             /* local row index */
      col    = coloring->columnsforrow[k][l];    /* global column index */
      y[row] *= vscale_array[vscaleforrow[k][l]];
      srow   = row + start;
      ierr   = MatSetValues(J,1,&srow,1,&col,y+row,INSERT_VALUES);CHKPETSC(ierr);
    }
    ierr = VecRestoreArray(w2,&y);CHKPETSC(ierr);
  } /* endof for each color */
  if (ctype == IS_COLORING_GLOBAL) xx = xx + start; 
  ierr = VecRestoreArray(coloring->vscale,&vscale_array);CHKPETSC(ierr);
  ierr = VecRestoreArray(x1_tmp,&xx);CHKPETSC(ierr);
   
  coloring->currentcolor = -1;
  ierr  = MatAssemblyBegin(J,MAT_FINAL_ASSEMBLY);CHKPETSC(ierr);
  ierr  = MatAssemblyEnd(J,MAT_FINAL_ASSEMBLY);CHKPETSC(ierr);
  ierr = PetscLogEventEnd(MAT_FDColoringApply,coloring,J,x1,0);CHKPETSC(ierr);

  flg  = PETSC_FALSE;
  ierr = PetscOptionsGetBool(PETSC_NULL,"-mat_null_space_test",&flg,PETSC_NULL);CHKPETSC(ierr);
  if (flg) {
    ierr = MatNullSpaceTest(J->nullsp,J,PETSC_NULL);CHKPETSC(ierr);
  }

  if (write_matrix) {
      PetscViewer viewer;
#if defined(BUILD_DENSE_J)
      std::cout << "Writing/checking dense matrix" << std::endl;

      std::string fname = "junk_dense.bin";
      
      std::string oname = "junk_sparse.bin";
      PetscViewerBinaryOpen(PETSC_COMM_WORLD,oname.c_str(),FILE_MODE_READ,&viewer);
      Mat A;
      MatCreate(PETSC_COMM_WORLD,&A);
      MatSetType(A,MATSEQAIJ);
      MatLoad(A,viewer);
      PetscViewerDestroy(&viewer);

      int rstart, rend;
      ierr = MatGetOwnershipRange(J,&rstart,&rend);CHKPETSC(ierr);
      int nrows = 0;
      int Jncols, Ancols;
      const PetscInt *Jcols, *Acols;
      const PetscScalar *Jvals, *Avals;
      PetscReal dtol = 1.e-20;
      for (int row=rstart; row<rend; row++){
          ierr = MatGetRow(J,row,&Jncols,&Jcols,&Jvals);CHKPETSC(ierr);
          ierr = MatGetRow(A,row,&Ancols,&Acols,&Avals);CHKPETSC(ierr);
          for (int j=0; j<Jncols; j++){
              PetscScalar Jval = Jvals[j];
              int Aptr = -1;
              for (int jj=0; jj<Ancols; ++jj) {
                  if (Acols[jj] == Jcols[j]) {
                      Aptr = jj;
                  }
              }
              if (Aptr<0 && std::abs(Jval)>dtol) {
                  std::cout << "Row: " << row << " missing col: " << Jcols[j] << std::endl;
              }
              else {
                  PetscScalar Aval = Avals[Aptr];
                  if (std::abs(Jval-Aval) >= dtol) {
                      std::cout << "Row: " << row << " missing col: " << Jcols[j] 
                                << " vals: " << Jval  << " " << Aval << std::endl;
                  }
                  else {
                      std::cout << "Row: " << row << " col: " << Jcols[j] << " diff: " 
                                << Jval - Aval << " mag: " << std::abs(Jval) << std::endl;
                  }
              }
          }
          ierr = MatRestoreRow(J,row,&Jncols,&Jcols,&Jvals);CHKPETSC(ierr);
          ierr = MatRestoreRow(A,row,&Ancols,&Acols,&Avals);CHKPETSC(ierr);
      }
#else
      std::cout << "Writing sparse matrix" << std::endl;
      std::string fname = "junk_sparse.bin";
#endif
      PetscViewerBinaryOpen(PETSC_COMM_WORLD,fname.c_str(),FILE_MODE_WRITE,&viewer);
      MatView(J,viewer);
      PetscViewerDestroy(&viewer);

      BoxLib::Abort();
  }
  PetscFunctionReturn(0);
}

PetscErrorCode RichardComputeJacobianColor(SNES snes,Vec x1,Mat *J,Mat *B,MatStructure *flag,void *ctx)
{
  MatFDColoring  color = (MatFDColoring) ctx;
  PetscErrorCode ierr;
  Vec            f;
  PetscErrorCode (*ff)(void),(*fd)(void);

  PetscFunctionBegin;
  PetscValidHeaderSpecific(color,MAT_FDCOLORING_CLASSID,6);
  *flag = SAME_NONZERO_PATTERN;
  ierr  = SNESGetFunction(snes,&f,(PetscErrorCode (**)(SNES,Vec,Vec,void*))&ff,0);CHKPETSC(ierr);
  ierr  = MatFDColoringGetFunction(color,&fd,PETSC_NULL);CHKPETSC(ierr);
  if (fd == ff) { /* reuse function value computed in SNES */
    ierr  = MatFDColoringSetF(color,f);CHKPETSC(ierr);
  }
  ierr  = RichardMatFDColoringApply(*B,color,x1,flag,snes);CHKPETSC(ierr);
  if (*J != *B) {
    ierr = MatAssemblyBegin(*J,MAT_FINAL_ASSEMBLY);CHKPETSC(ierr);
    ierr = MatAssemblyEnd(*J,MAT_FINAL_ASSEMBLY);CHKPETSC(ierr);
  }
  PetscFunctionReturn(0);
}


static void
MatSqueeze(Mat& J) {

  PetscErrorCode ierr;
  Mat A;
  MatCreate(PETSC_COMM_WORLD,&A);
  MatSetType(A,MATSEQAIJ);
  Layout& layout = PMAmr::GetLayout();
  int n = layout.NumberOfLocalNodeIds();
  int N = layout.NumberOfGlobalNodeIds();

  ierr = MatSetSizes(A,n,n,N,N);  CHKPETSC(ierr);
  
  int rstart, rend;
  ierr = MatGetOwnershipRange(J,&rstart,&rend);CHKPETSC(ierr);
  int nrows = 0;
  int Jncols, Ancols;
  const PetscInt *Jcols;
  const PetscScalar *Jvals;
  PetscReal dtol = 1.e-20;
  for (int row=rstart; row<rend; row++){
    Array<PetscInt> Acols(0);
    Array<PetscReal> Avals(0);
    ierr = MatGetRow(J,row,&Jncols,&Jcols,&Jvals);CHKPETSC(ierr);
    for (int j=0; j<Jncols; j++){
      PetscScalar Jval = Jvals[j];
      if (std::abs(Jval) > dtol) {
	Acols.push_back(Jcols[j]);
	Avals.push_back(Jval);
      }
    }
    BL_ASSERT(Acols.size()>0 && Acols.size()==Avals.size());
    int one = 1;
    ierr = MatSetValues(A,one,&row,Avals.size(),Acols.dataPtr(),Avals.dataPtr(),INSERT_VALUES); CHKPETSC(ierr);
    ierr = MatRestoreRow(J,row,&Jncols,&Jcols,&Jvals);CHKPETSC(ierr);
  }
  ierr = MatAssemblyBegin(A,MAT_FINAL_ASSEMBLY); CHKPETSC(ierr);
  ierr = MatAssemblyEnd(A,MAT_FINAL_ASSEMBLY); CHKPETSC(ierr);

  MatView(A,PETSC_VIEWER_STDOUT_SELF);
}



//#include <private/snesimpl.h>
//#include </home/marc/src/petsc-3.2/src/snes/impls/ls/lsimpl.h>
RichardSolver::RichardSolver(PMAmr& _pm_amr)
  : pm_amr(_pm_amr)
{
  mftfp = new MFTFillPatch(PMAmr::GetLayout());
  nLevs = pm_amr.finestLevel() + 1;
  pm.resize(nLevs,PArrayNoManage);
  for (int lev = 0; lev < nLevs; lev++)  {
    pm.set(lev,dynamic_cast<PorousMedia*>(&pm_amr.getLevel(lev)));
  }
      
  Layout& layout = PMAmr::GetLayout();
  BL_ASSERT(nLevs == layout.NumLevels());

  RhoSatOld = 0;
  RhoSatNew = 0;
  Pnew = 0;

  // ResetRhoSat();
  PArray<MultiFab> lambda(nLevs,PArrayNoManage);
  PArray<MultiFab> kappacc(nLevs,PArrayNoManage);
  PArray<MultiFab> porosity(nLevs,PArrayNoManage);
  PArray<MultiFab> utmp(nLevs,PArrayNoManage);
  
  for (int lev=0; lev<nLevs; ++lev) {
    lambda.set(lev,pm[lev].LambdaCC_Curr());
    kappacc.set(lev,pm[lev].KappaCC());
    porosity.set(lev,pm[lev].Porosity());
  }

  KappaCC = new MFTower(layout,kappacc);
  Lambda = new MFTower(layout,lambda);
  Porosity = new MFTower(layout,porosity);
      
  // Because kpedge has a weird boxarray, we maintain our own copy....should fix this
  ktmp.resize(BL_SPACEDIM);
  ctmp.resize(BL_SPACEDIM);
  Rhs = new MFTower(layout,IndexType(IntVect::TheZeroVector()),1,1);
  
  Kappa.resize(BL_SPACEDIM,PArrayManage);
  RichardCoefs.resize(BL_SPACEDIM,PArrayManage);
  DarcyVelocity.resize(BL_SPACEDIM,PArrayNoManage);
  for (int d=0; d<BL_SPACEDIM; ++d) {
    ktmp[d].resize(nLevs,PArrayManage);
    ctmp[d].resize(nLevs,PArrayManage);
    for (int lev=0; lev<nLevs; ++lev) {
      BoxArray ba = BoxArray(lambda[lev].boxArray()).surroundingNodes(d);
      ktmp[d].set(lev, new MultiFab(ba,1,0)); ktmp[d][lev].copy(pm[lev].KappaEC()[d]);
      ctmp[d].set(lev, new MultiFab(ba,1,0));
      utmp.set(lev,&(pm[lev].UMac_Curr()[d]));
    }
    Kappa.set(d,new MFTower(layout,ktmp[d]));
    DarcyVelocity.set(d, new MFTower(layout,utmp));
    RichardCoefs.set(d, new MFTower(layout,ctmp[d]));
    utmp.clear();
  }

  // Make some temporary space
  RhoSatStar = new MFTower(layout,IndexType(IntVect::TheZeroVector()),1,1);
  AlphaStar = new MFTower(layout,IndexType(IntVect::TheZeroVector()),1,1);
  PStar = new MFTower(layout,IndexType(IntVect::TheZeroVector()),1,1);

  PetscErrorCode ierr;       
  int n = layout.NumberOfLocalNodeIds();
  int N = layout.NumberOfGlobalNodeIds();
  MPI_Comm comm = ParallelDescriptor::Communicator();
  ierr = VecCreateMPI(comm,n,N,&RhsV); CHKPETSC(ierr);
  ierr = VecDuplicate(RhsV,&SolnV); CHKPETSC(ierr);
  ierr = VecDuplicate(RhsV,&PCapParamsV); CHKPETSC(ierr);
  ierr = VecDuplicate(RhsV,&GV); CHKPETSC(ierr);

  const BCRec& pressure_bc = pm[0].get_desc_lst()[Press_Type].getBC(0);
  mftfp->BuildStencil(pressure_bc, pressure_maxorder);

  gravity.resize(BL_SPACEDIM,0);
  gravity[BL_SPACEDIM-1] = PorousMedia::getGravity();
  density = PorousMedia::Density();
  
  int d_nz = 1 + 2*BL_SPACEDIM; // Estmated number of nonzero local columns of J
  int o_nz = 0; // Estimated number of nonzero nonlocal (off-diagonal) columns of J
<<<<<<< HEAD
  Mat Jac, JacMF;
=======
>>>>>>> d3c27d73
#if defined(PETSC_3_2)
  ierr = MatCreateMPIAIJ(comm, n, n, N, N, d_nz, PETSC_NULL, o_nz, PETSC_NULL, &Jac); CHKPETSC(ierr);
#else
  ierr = MatCreate(comm, &Jac); CHKPETSC(ierr);
  ierr = MatSetSizes(Jac,n,n,N,N);  CHKPETSC(ierr);
  ierr = MatSetFromOptions(Jac); CHKPETSC(ierr);
  d_nz = max_number_nonzero_J_cols;
  ierr = MatSeqAIJSetPreallocation(Jac, d_nz*d_nz, PETSC_NULL); CHKPETSC(ierr);
  ierr = MatMPIAIJSetPreallocation(Jac, d_nz, PETSC_NULL, o_nz, PETSC_NULL); CHKPETSC(ierr);
#endif  
  BuildOpSkel(Jac);
  
  matfdcoloring = 0;
  ierr = SNESCreate(comm,&snes); CHKPETSC(ierr);
  ierr = SNESSetFunction(snes,RhsV,RichardRes_DpDt,(void*)(this)); CHKPETSC(ierr);
<<<<<<< HEAD

  bool use_fd_jac = true;
  if (use_fd_jac) {
    ierr = MatGetColoring(Jac,MATCOLORINGSL,&iscoloring); CHKPETSC(ierr);
    ierr = MatFDColoringCreate(Jac,iscoloring,&matfdcoloring); CHKPETSC(ierr);
    ierr = MatFDColoringSetFunction(matfdcoloring,
				    (PetscErrorCode (*)(void))RichardRes_DpDt,
				    (void*)(this)); CHKPETSC(ierr);
    
    ierr = MatFDColoringSetFromOptions(matfdcoloring); CHKPETSC(ierr);
    ierr = MatFDColoringSetParameters(matfdcoloring,errfd,PETSC_DEFAULT);CHKPETSC(ierr);
    ierr = SNESSetJacobian(snes,Jac,Jac,RichardComputeJacobianColor,matfdcoloring);CHKPETSC(ierr);
  }
  else {
    ierr = SNESSetJacobian(snes,Jac,Jac,RichardJacFromPM,(void*)(this));CHKPETSC(ierr);
  }
  ierr = SNESSetFromOptions(snes);CHKPETSC(ierr);
  
=======
  ierr = MatGetColoring(Jac,MATCOLORINGSL,&iscoloring); CHKPETSC(ierr);
  ierr = MatFDColoringCreate(Jac,iscoloring,&matfdcoloring); CHKPETSC(ierr);
  ierr = MatFDColoringSetFunction(matfdcoloring,
				  (PetscErrorCode (*)(void))RichardRes_DpDt,
				  (void*)(this)); CHKPETSC(ierr);
  //ierr = SNESSetJacobian(snes,Jac,Jac,SNESDefaultComputeJacobianColor,matfdcoloring);CHKPETSC(ierr); 
  ierr = SNESSetJacobian(snes,Jac,Jac,RichardComputeJacobianColor,matfdcoloring);CHKPETSC(ierr); 
  ierr = MatFDColoringSetParameters(matfdcoloring,errfd,PETSC_DEFAULT);CHKPETSC(ierr);
>>>>>>> d3c27d73
#if defined(PETSC_3_2)
  std::cout << "Setting mine" << std::endl;
  ierr = SNESSetFromOptions(snes); CHKPETSC(ierr);

  //ierr = SNESLineSearchSet(snes,FormLineSearch,(void *)(this));CHKPETSC(ierr);
  ierr = SNESLineSearchSetPostCheck(snes,PostCheck,(void *)(this));CHKPETSC(ierr);  

  std::cout << "Done setting mine" << std::endl;
#else
  ierr = SNESGetSNESLineSearch(snes, &ls);CHKPETSC(ierr);

  Vec X, Y, F, W, G;
  ierr = VecDuplicate(RhsV,&X); CHKPETSC(ierr);
  ierr = VecDuplicate(RhsV,&Y); CHKPETSC(ierr);
  ierr = VecDuplicate(RhsV,&F); CHKPETSC(ierr);
  ierr = VecDuplicate(RhsV,&W); CHKPETSC(ierr);
  ierr = VecDuplicate(RhsV,&G); CHKPETSC(ierr);

  ierr = VecSet(G,2);
  PetscReal *gnorm;
  ierr=VecNorm(G,NORM_2,gnorm);CHKPETSC(ierr);

  ierr = SNESLineSearchSetVecs(ls,X,F,Y,W,G);
  ierr = SNESLineSearchSetType(ls, SNESLINESEARCHSHELL);CHKPETSC(ierr);
  ierr = SNESLineSearchShellSetUserFunc(ls,FormLineSearch,(void*)(this));CHKPETSC(ierr);
#endif
  
  // TODO: Add deletes/destroys for all structures allocated/created here

}

int
RichardSolver::Solve(Real cur_time, Real delta_t, int timestep, RichardNLSdata& nl_data)
{
  int  maxit = nl_data.MaxNLIterations();
  int maxf = 10000;
  Real atol = 1e-10; 
  Real rtol = 1e-10;
  Real stol = 1e-10; // FIXME: Better numbers for this??

  int nc = 0;
  MFTower& RhsMFT = GetResidual();
  MFTower& SolnMFT = GetPressure();

  Vec& RhsV = GetResidualV();
  Vec& SolnV = GetPressureV();

  // Copy from MFTowers in state to Vec structures
  PetscErrorCode ierr;
  Layout& layout = PMAmr::GetLayout();
  ierr = layout.MFTowerToVec(RhsV,RhsMFT,0); CHKPETSC(ierr);

  ierr = layout.MFTowerToVec(SolnV,SolnMFT,0); CHKPETSC(ierr);

  SetTime(cur_time);
  SetDt(delta_t);
  
  ierr = SNESSetTolerances(snes,atol,rtol,stol,maxit,maxf);CHKPETSC(ierr);
  ierr = MatFDColoringSetFunction(GetMatFDColoring(),
				  (PetscErrorCode (*)(void))RichardRes_DpDt,
				  (void*)(this)); CHKPETSC(ierr);

  CheckCtx check_ctx;
  check_ctx.rs = this;
  check_ctx.nld = &nl_data;
  ierr = SNESLineSearchSetPostCheck(snes,PostCheck,(void *)(&check_ctx));CHKPETSC(ierr);  

  RichardSolver::SetTheRichardSolver(this);
  ierr = SNESSolve(snes,PETSC_NULL,SolnV);CHKPETSC(ierr);
  RichardSolver::SetTheRichardSolver(0);

  int iters;
  ierr = SNESGetIterationNumber(snes,&iters);CHKPETSC(ierr);
  nl_data.SetNLIterationsTaken(iters);

  int nfuncs;
  ierr = SNESGetNumberFunctionEvals(snes,&nfuncs);CHKPETSC(ierr);

  SNESConvergedReason reason;
  ierr = SNESGetConvergedReason(snes,&reason);

  if (reason <= 0) {
      return reason;
  }

  // Copy solution from Vec back into state
  ierr = layout.VecToMFTower(SolnMFT,SolnV,0); CHKPETSC(ierr);

  Real fnorm;
  ierr = SNESGetFunctionNorm(snes,&fnorm); CHKPETSC(ierr);

  if (ParallelDescriptor::IOProcessor()) {
      std::cout << "     Newton converged in " << nl_data.NLIterationsTaken() << " iterations (max = "
                << nl_data.MaxNLIterations() << ") with err: " 
                << fnorm << " (atol = " << atol << ")\n";
  }

  return reason;
}




void
RichardSolver::ResetRhoSat()
{
  PArray<MultiFab> S_new(nLevs,PArrayNoManage);
  PArray<MultiFab> S_old(nLevs,PArrayNoManage);
  PArray<MultiFab> P_new(nLevs,PArrayNoManage);
  
  for (int lev=0; lev<nLevs; ++lev) {
    S_new.set(lev,&(pm[lev].get_new_data(State_Type)));
    S_old.set(lev,&(pm[lev].get_old_data(State_Type)));
    P_new.set(lev,&(pm[lev].get_new_data(Press_Type)));
  }

  Layout& layout = PMAmr::GetLayout();
  delete RhoSatOld; RhoSatOld = new MFTower(layout,S_old);
  delete RhoSatNew; RhoSatNew = new MFTower(layout,S_new);
  delete Pnew; Pnew = new MFTower(layout,P_new);

  for (int lev=0; lev<nLevs; ++lev) {
      MultiFab::Copy((*PStar)[lev],pm[lev].get_new_data(Press_Type),0,0,1,0);
      MultiFab::Copy((*RhoSatStar)[lev],(*RhoSatNew)[lev],0,0,1,0);
      pm[lev].calc_richard_alpha(&((*AlphaStar)[lev]),(*RhoSatStar)[lev]);
  }
}

void
RichardSolver::SetTime(Real time) 
{
  mytime = time;
}

Real
RichardSolver::GetTime() const 
{
  return mytime;
}

void 
RichardSolver::SetDt(Real dt) 
{
  mydt = dt;
}

Real
RichardSolver::GetDt() const 
{
  return mydt;
}

void
RichardSolver::BuildOpSkel(Mat& J)
{
  Layout& layout = PMAmr::GetLayout();
  int num_rows = 1;
  int rows[1]; // At the moment, only set one row at a time
  Array<Real> vals;
  Array<int> cols;
  
  const Array<Geometry>& geomArray = layout.GeomArray();
  const Array<BoxArray>& gridArray = layout.GridArray();
  const Array<IntVect>& refRatio = layout.RefRatio();
  const PArray<Layout::MultiNodeFab>& nodes = layout.Nodes();
  const PArray<Layout::MultiIntFab>& nodeIds = layout.NodeIds();
  const Array<BoxArray>& bndryCells = layout.BndryCells();
  const Array<Array<IVSMap> >& growCellStencil = mftfp->GrowCellStencil();
  int nLevs = layout.NumLevels();
  
  PetscErrorCode ierr;
  int num_nbrs_reg = 2*BL_SPACEDIM+1;
  Layout::IntFab reg_neighbors;
  std::set<int> neighbors;
  typedef BaseFab<std::set<int> > ISetFab;
  typedef FabArray<ISetFab> MultiSetFab;
  PArray<MultiSetFab> crseContribs(nLevs,PArrayManage);
  
  int myproc = ParallelDescriptor::MyProc();
  int numprocs = ParallelDescriptor::NProcs();
  
  for (int lev=nLevs-1; lev>=0; --lev) 
    {
      const Array<IVSMap>& growCellStencilLev = growCellStencil[lev];
      const Layout::MultiNodeFab& nodeLev = nodes[lev];
      const Layout::MultiIntFab& nodeIdsLev = nodeIds[lev];

      Layout::MultiIntFab crseIds; // coarse cell ids surrounding fine grid, distributed to align with fine patches
      crseContribs.set(lev,new MultiSetFab);
      if (lev>0) {
	BoxArray bacg = BoxArray(gridArray[lev]).coarsen(refRatio[lev-1]).grow(1);
	crseIds.define(bacg,1,0,Fab_allocate);
            
	const Layout::MultiIntFab& crseIds_orig = nodeIds[lev-1]; // Need the following to crse cells through periodic boundary
	BoxArray gcba = BoxArray(crseIds_orig.boxArray()).grow(crseIds_orig.nGrow());
	Layout::MultiIntFab tmp(gcba,1,0);
	for (MFIter mfi(crseIds_orig); mfi.isValid(); ++mfi) {
	  tmp[mfi].copy(crseIds_orig[mfi]); // NOTE: Assumes grow cells already filled
	}
	crseIds.copy(tmp); // Parallel copy

	crseContribs[lev].define(bacg,1,0,Fab_allocate);
      }

      std::map<IntVect,std::set<int>,IntVect::Compare> stencil;
      if (lev<nLevs-1) {
	// Pack up the crseContribs for a parallel copy
	const BoxArray& ba = gridArray[lev];
	MultiSetFab& crseContribsFine = crseContribs[lev+1];
	const DistributionMapping& dm = crseContribsFine.DistributionMap();
	std::map<int,Array<int> > ccArrays;
	for (MFIter mfi(crseContribsFine); mfi.isValid(); ++mfi) {
	  const ISetFab& ccFab = crseContribsFine[mfi];
	  const Box& vbox = mfi.validbox();
	  std::vector< std::pair<int,Box> > isects = ba.intersections(vbox);
	  for (int i=0; i<isects.size(); ++i) {
	    int dst_proc = dm[isects[i].first];

            // HACK  This was originally written for parallel, but when I tried it in serial, the entire 
            // crseContribs structure was ignored!!  For now, set this up as a communication, even if 
            // serial...probably an easy logic issue to clear up....famous last words...
	    if (1 || dst_proc != myproc) {
	      for (IntVect iv(vbox.smallEnd()), iEnd=vbox.bigEnd(); iv<=iEnd; vbox.next(iv))
		{
		  const std::set<int>& ids = ccFab(iv,0);
		  int thisSize = ids.size();
		  if (thisSize) {
		    Array<int>& ints = ccArrays[dst_proc];
		    int old_cc_size = ints.size();
		    int delta_cc = BL_SPACEDIM + 1 + ids.size();
		    int new_cc_size = old_cc_size + delta_cc;

		    ints.resize(new_cc_size);
		    for (int d=0; d<BL_SPACEDIM; ++d) {
		      ints[old_cc_size+d] = iv[d];
		    }
		    ints[old_cc_size+BL_SPACEDIM] = ids.size();
		    int cnt=0;
		    for (std::set<int>::const_iterator it=ids.begin(), End=ids.end(); it!=End; ++it, ++cnt) {
		      ints[old_cc_size+BL_SPACEDIM+1+cnt] = *it;
		    }
		  }
		}
	    }
	  }
	}

	int total_num_to_send = 0;
	Array<int> sends(numprocs,0);
	Array<int> soffsets(numprocs,0);
	for (int i=0; i<numprocs; ++i) {
	  sends[i] = ccArrays[i].size();
	  total_num_to_send += sends[i];
	  if (i>0) {
	    soffsets[i] = soffsets[i-1] + ccArrays[i-1].size();
	  }
	}
	Array<int> sbuf(total_num_to_send);
	for (int i=0; i<numprocs; ++i) {
	  for (int j=0; j<ccArrays[i].size(); ++j) {
	    sbuf[soffsets[i] + j] = ccArrays[i][j];
	  }
	}

	Array<int> recvs(numprocs);
	BL_MPI_REQUIRE( MPI_Alltoall(sends.dataPtr(),
				     1,
				     ParallelDescriptor::Mpi_typemap<int>::type(),
				     recvs.dataPtr(),
				     1,
				     ParallelDescriptor::Mpi_typemap<int>::type(),
				     ParallelDescriptor::Communicator()) );
            
	int total_num_to_recv = 0;
	Array<int> roffsets(numprocs,0);
	for (int i=0; i<numprocs; ++i) {
	  total_num_to_recv += recvs[i];
	  if (i>0) {
	    roffsets[i] = roffsets[i-1] + recvs[i-1];
	  }
	}
	Array<int> rbuf(total_num_to_recv);
	BL_MPI_REQUIRE( MPI_Alltoallv(total_num_to_send == 0 ? 0 : sbuf.dataPtr(),
				      sends.dataPtr(),
				      soffsets.dataPtr(),
				      ParallelDescriptor::Mpi_typemap<int>::type(),
				      total_num_to_recv == 0 ? 0 : rbuf.dataPtr(),
				      recvs.dataPtr(),
				      roffsets.dataPtr(),
				      ParallelDescriptor::Mpi_typemap<int>::type(),
				      ParallelDescriptor::Communicator()) );
            
	for (int i=0; i<numprocs; ++i) {
	  int jcnt = roffsets[i];
	  while (jcnt < roffsets[i] + recvs[i]) {
	    IntVect iv(&(rbuf[jcnt]));
	    int size = rbuf[jcnt+BL_SPACEDIM];
	    std::set<int>& iset = stencil[iv];
	    for (int k=0; k<size; ++k) {
	      iset.insert(rbuf[jcnt+BL_SPACEDIM+1+k]);
	    }
	    jcnt += BL_SPACEDIM+1+size;
	  }
	}
      }

      for (MFIter mfi(nodeLev); mfi.isValid(); ++mfi) {
	const Layout::NodeFab& nodeFab = nodeLev[mfi];
	const Layout::IntFab& nodeIdFab = nodeIdsLev[mfi];
	const Layout::IntFab* crseIdFab = (lev>0  ?  &(crseIds[mfi])  : 0);
	const Box& vbox = mfi.validbox();
	Box gbox = Box(vbox).grow(1);

	for (IntVect iv(vbox.smallEnd()), iEnd=vbox.bigEnd(); iv<=iEnd; vbox.next(iv))
	  {
	    const Node& nC = nodeFab(iv,0);
	    if (nC.type==Node::VALID) {
	      rows[0] = nodeIdFab(iv,0);
	      neighbors.clear();

	      std::map<IntVect,std::set<int>,IntVect::Compare>::const_iterator sit=stencil.find(iv);
	      if (sit!=stencil.end()) {
		const std::set<int>& iset = sit->second;
		neighbors.insert(iset.begin(),iset.end());
	      }
	      neighbors.insert(rows[0]);

	      for (int d=0; d<BL_SPACEDIM; ++d) {
		for (int pm = -1; pm<2; pm+=2) {
		  std::set<int> nd;
		  IntVect ivA = iv  +  pm * BoxLib::BASISV(d);
		  IVScit it=growCellStencilLev[d].find(ivA);
		  if (it!=growCellStencilLev[d].end()) {
		    const Stencil& s = it->second;
		    for (Stencil::const_iterator it=s.begin(), End=s.end(); it!=End; ++it) {
		      const Node& node = it->first;
		      const IntVect& ivs = node.iv;
		      int slev = node.level;
		      if (slev==lev) {
			BL_ASSERT(nodeIdFab.box().contains(ivs));
			int idx = nodeIdFab(ivs,0);
			if (ivs != iv && idx>=0) { // idx<0 is where we hold the Dirichlet data, and iv was already added above
			  nd.insert(idx);
			}
		      }
		      else if (slev==lev-1) {
			BL_ASSERT(crseIdFab);
			BL_ASSERT(crseIdFab->box().contains(ivs));
			nd.insert((*crseIdFab)(ivs,0));
		      }
		      else {
			std::cout << "stencil: " << s << std::endl;
			BoxLib::Abort("Bad stencil");
		      }
		    }

		    // contribute to coarse cell stencil, if appropriate
		    const Node& offcenter_node = nodeFab(ivA,0);
		    if (offcenter_node.type==Node::VALID  &&  offcenter_node.level==lev-1) {
		      crseContribs[lev][mfi](offcenter_node.iv,0).insert(rows[0]);
		      crseContribs[lev][mfi](offcenter_node.iv,0).insert(nd.begin(),nd.end());
		    }
		  }
		  else {
		    int idx = nodeIdFab(ivA,0);
		    if (idx>=0) { // idx<0 is a covered cell
		      neighbors.insert(idx);
		    }
		  }

		  // Merge this arm into full set
		  neighbors.insert(nd.begin(),nd.end());

		}
	      }

#if defined(BUILD_DENSE_J)
	      int num_cols = layout.NumberOfGlobalNodeIds();
	      cols.resize(num_cols);
	      vals.resize(num_cols,0);
	      int cnt = 0;
              for (int i=0; i<num_cols; ++i) cols[i] = i;
#else
	      int num_cols = neighbors.size();
	      cols.resize(num_cols);
	      vals.resize(num_cols,0);
	      int cnt = 0;
	      for (std::set<int>::const_iterator it=neighbors.begin(), End=neighbors.end(); it!=End; ++it) {
		cols[cnt++] = *it;
	      }
#endif
	      ierr = MatSetValues(J,num_rows,rows,num_cols,cols.dataPtr(),vals.dataPtr(),INSERT_VALUES); CHKPETSC(ierr);
	    }
	  }
      }
    }

  ierr = MatAssemblyBegin(J,MAT_FINAL_ASSEMBLY); CHKPETSC(ierr);
  ierr = MatAssemblyEnd(J,MAT_FINAL_ASSEMBLY); CHKPETSC(ierr);
}

void
RichardSolver::CenterToEdgeUpwind(PArray<MFTower>&       mfte,
				  MFTower&               mftc,
				  const PArray<MFTower>& sgn,
				  int                    nComp,
                                  const BCRec&           bc) const
{
    for (int lev=0; lev<nLevs; ++lev) {
        MultiFab& clev = mftc[lev];
        BL_ASSERT(nComp<=clev.nComp());
        const Box& domain = GeomArray()[lev].Domain();
        for (MFIter mfi(clev); mfi.isValid(); ++mfi) {
            FArrayBox& cfab = clev[mfi];
            const Box& vccbox = mfi.validbox();
            for (int d=0; d<BL_SPACEDIM; ++d) {            
                FArrayBox& efab = mfte[d][lev][mfi];
                const FArrayBox& sgnfab = sgn[d][lev][mfi];
                BL_ASSERT(nComp<=efab.nComp());
                BL_ASSERT(nComp<=sgnfab.nComp());
                BL_ASSERT(Box(vccbox).surroundingNodes(d).contains(efab.box()));
                BL_ASSERT(Box(vccbox).surroundingNodes(d).contains(sgnfab.box()));
                
                int dir_bc_lo = bc.lo()[d]==EXT_DIR && vccbox.smallEnd()[d]==domain.smallEnd()[d];
                int dir_bc_hi = bc.hi()[d]==EXT_DIR && vccbox.bigEnd()[d]==domain.bigEnd()[d];
                
                FORT_RS_CTE_UPW(efab.dataPtr(), ARLIM(efab.loVect()), ARLIM(efab.hiVect()),
				cfab.dataPtr(), ARLIM(cfab.loVect()), ARLIM(cfab.hiVect()),
				sgnfab.dataPtr(),ARLIM(sgnfab.loVect()), ARLIM(sgnfab.hiVect()),
				vccbox.loVect(), vccbox.hiVect(), &d, &nComp, &dir_bc_lo, &dir_bc_hi);
            }
        }
    }
}

void 
RichardSolver::XmultYZ(MFTower&       X,
		       const MFTower& Y,
		       const MFTower& Z,
		       int            sCompY,
		       int            sCompZ,
		       int            dComp,
		       int            nComp,
		       int            nGrow)
{
  Layout& layout = PMAmr::GetLayout(); 
  BL_ASSERT(layout.IsCompatible(X));
  BL_ASSERT(layout.IsCompatible(Y));
  BL_ASSERT(layout.IsCompatible(Z));
  BL_ASSERT(X.NComp()>=dComp+nComp);
  BL_ASSERT(Y.NComp()>=sCompY+nComp);
  BL_ASSERT(Z.NComp()>=sCompZ+nComp);
  BL_ASSERT(X.NGrow()>=nGrow);
  BL_ASSERT(Y.NGrow()>=nGrow);
  BL_ASSERT(Z.NGrow()>=nGrow);
  const Array<BoxArray>& gridArray = GridArray();
  const Array<Geometry>& geomArray = GeomArray();
  const Array<IntVect>& refRatio = RefRatio();

  FArrayBox tfabY, tfabZ;
  for (int lev=0; lev<nLevs; ++lev)
    {
      MultiFab& Xlev = X[lev];
      const MultiFab& Ylev = Y[lev];
      const MultiFab& Zlev = Z[lev];
      BoxArray fba;
      if (lev<nLevs-1) {
	fba = BoxArray(X[lev+1].boxArray()).coarsen(refRatio[lev]);
      }

      for (MFIter mfi(Y[lev]); mfi.isValid(); ++mfi)
        {
	  const Box& vbox = mfi.validbox();
	  Box gbox = Box(vbox).grow(nGrow);
	  FArrayBox& Xfab = Xlev[mfi];
	  const FArrayBox& Yfab = Ylev[mfi];
	  const FArrayBox& Zfab = Zlev[mfi];

	  tfabY.resize(gbox,nComp);
	  tfabZ.resize(gbox,nComp);
	  tfabY.copy(Yfab,sCompY,0,nComp);
	  tfabZ.copy(Zfab,sCompZ,0,nComp);

	  // Zero out parts of Y,Z covered by fine grid (to ensure valid data)
	  if (lev<nLevs-1) {
	    std::vector< std::pair<int,Box> > isects = fba.intersections(gbox);
	    for (int i = 0; i < isects.size(); i++)
	      {
		tfabY.setVal(0,isects[i].second,0,nComp);
		tfabZ.setVal(0,isects[i].second,0,nComp);
	      }
	  }

	  FORT_RS_XMULTYZ(Xfab.dataPtr(dComp),ARLIM(Xfab.loVect()), ARLIM(Xfab.hiVect()),
			  tfabY.dataPtr(),ARLIM(Yfab.loVect()), ARLIM(Yfab.hiVect()),
			  tfabZ.dataPtr(),ARLIM(Zfab.loVect()), ARLIM(Zfab.hiVect()),
			  gbox.loVect(), gbox.hiVect(), &nComp);
        }
    }
}



//
// Compute mfte[dir][comp] = Grad(mftc[comp]) + a[dir][comp]
//
void
RichardSolver::CCtoECgradAdd(PArray<MFTower>& mfte,
			     const MFTower&   mftc,
			     const FArrayBox& a,
			     int              sComp,
			     int              dComp,
			     int              nComp) const
{
  const Layout& layout = PMAmr::GetLayout();
  for (int d=0; d<BL_SPACEDIM; ++d) {            
    BL_ASSERT(layout.IsCompatible(mfte[d]));
  }
  BL_ASSERT(layout.IsCompatible(mftc));

  const Array<Geometry>& geomArray = layout.GeomArray();
  for (int lev=0; lev<nLevs; ++lev) {
    const MultiFab& mfc = mftc[lev];
    BL_ASSERT(mfc.nGrow()>=1);
    BL_ASSERT(sComp+nComp<=mfc.nComp());
    const Real* dx = geomArray[lev].CellSize();

    for (MFIter mfi(mfc); mfi.isValid(); ++mfi) {
      const FArrayBox& cfab = mfc[mfi];
      const Box& vcbox = mfi.validbox();
            
      for (int d=0; d<BL_SPACEDIM; ++d) {            
	FArrayBox& efab = mfte[d][lev][mfi];
	BL_ASSERT(dComp+nComp<=efab.nComp());
	BL_ASSERT(Box(vcbox).surroundingNodes(d).contains(efab.box()));
	efab.setVal(0);
	FORT_RS_GXPA(efab.dataPtr(dComp),ARLIM(efab.loVect()), ARLIM(efab.hiVect()),
		     cfab.dataPtr(sComp),ARLIM(cfab.loVect()), ARLIM(cfab.hiVect()),
		     vcbox.loVect(),vcbox.hiVect(),dx,a.dataPtr(d),&d,&nComp);
      }
    }
  }
}

void
RichardSolver::FillPatch(MFTower& mft,
			 int sComp,
			 int nComp,
			 bool do_piecewise_constant)
{
  mftfp->FillGrowCells(mft,sComp,nComp,do_piecewise_constant);
}

void 
RichardSolver::SetInflowVelocity(PArray<MFTower>& velocity,
				 Real             time)
{
  const Layout& layout = PMAmr::GetLayout();
  for (int d=0; d<BL_SPACEDIM; ++d) {            
    BL_ASSERT(layout.IsCompatible(velocity[d]));
  }

  const Array<Geometry>& geomArray = layout.GeomArray();

  FArrayBox inflow;
  for (OrientationIter oitr; oitr; ++oitr) {
    Orientation face = oitr();
    int dir = face.coordDir();
    for (int lev=0; lev<nLevs; ++lev) {
      MultiFab& uld = velocity[dir][lev];
      if (pm[lev].get_inflow_velocity(face,inflow,time)) {
	int shift = ( face.isHigh() ? -1 : +1 );
	inflow.shiftHalf(dir,shift);
	for (MFIter mfi(uld); mfi.isValid(); ++mfi) {
	  FArrayBox& u = uld[mfi];
	  Box ovlp = inflow.box() & u.box();
	  if (ovlp.ok()) {
	    u.copy(inflow);
	  }
	}
      }
    }
  }
}

void 
RichardSolver::DivU(MFTower& divu,
		    MFTower& rhoSat,
		    MFTower& pressure,
		    Real     time)
{
    // On Dirichlet boundaries, the grow cells of pressure will hold the value to apply at
    // the cell wall.  Note that since we use "calcInvPressure" to fill rho.sat, these
    // are then values on the wall as well.  As a result, the lambda values computed
    // with rho.sat are evaluated at the wall as well.  

    // We use the FillPatch operation to set pressure values in the grow cells using 
    // polynomial extrapolation, and will then use these p values only for the puposes
    // of evaluating the pressure gradient on cell faces via a simple centered difference.

    // Assumes lev=0 here corresponds to Amr.level=0, sets dirichlet values of rho.sat and
    // lambda on dirichlet pressure faces
    const Layout& layout = PMAmr::GetLayout();
    for (int lev=0; lev<nLevs; ++lev) {
        pm[lev].FillStateBndry(time,Press_Type,0,1); // Set new boundary data
        pm[lev].calcInvPressure(rhoSat[lev],pressure[lev]); // FIXME: Writes/reads only to comp=0, does 1 grow
        pm[lev].calcLambda(&(GetLambda()[lev]),rhoSat[lev]); // FIXME: Writes/reads only to comp=0, does 1 grow
    }

    int nComp = 1;
    Box abox(IntVect::TheZeroVector(),(nComp-1)*BoxLib::BASISV(0));
    FArrayBox a(abox,BL_SPACEDIM); // Make a funny box for a to simplify passing to Fortran
    for (int d=0; d<BL_SPACEDIM; ++d) {
        Real* ap = a.dataPtr(d);
        for (int n=0; n<nComp; ++n) {
            ap[n] = GetDensity()[n] * GetGravity()[d];
        }
    }

    // Convert grow cells of pressure into extrapolated values so that from here on out,
    // the values are only used to compute gradients at faces.
    bool do_piecewise_constant = false;
    //bool do_piecewise_constant = true;
    FillPatch(pressure,0,nComp,do_piecewise_constant);

    // Get  -(Grad(p) + rho.g)
    CCtoECgradAdd(GetDarcyVelocity(),pressure,a);

    // Get edge-centered lambda (= krel/mu) based on the sign of -(Grad(p) + rho.g)
    const BCRec& pressure_bc = pm[0].get_desc_lst()[Press_Type].getBC(0);
    CenterToEdgeUpwind(GetRichardCoefs(),
		       GetLambda(),
		       GetDarcyVelocity(),nComp,pressure_bc);

    // Get Darcy flux = - lambda * kappa * (Grad(p) + rho.g)
    for (int d=0; d<BL_SPACEDIM; ++d) {
        XmultYZ(GetDarcyVelocity()[d],
		GetRichardCoefs()[d],
		GetKappa()[d]);
    }    

    // Overwrite fluxes at boundary with boundary conditions
    SetInflowVelocity(GetDarcyVelocity(),time);

    // Average down fluxes
    for (int d=0; d<BL_SPACEDIM; ++d) {
        MFTower::AverageDown(GetDarcyVelocity()[d]);
    }    

    // Get the divergence of the Darcy Flux
    MFTower::ECtoCCdiv(divu,
		       GetDarcyVelocity());
}

Real TotalVolume()
{
    const RealBox& rb = Geometry::ProbDomain();
    Real vol = 1;
    for (int d=0; d<BL_SPACEDIM; ++d) {
        vol *= rb.length(d);
    }
    return vol;
}

void
RichardSolver::DpDtResidual(MFTower& residual,
			    MFTower& pressure,
			    Real     time,
			    Real     dt)
{
  DivU(residual,
       GetRhoSatNp1(),
       pressure,
       time);

  const Layout& layout = PMAmr::GetLayout();
  const Array<BoxArray>& gridArray = layout.GridArray();
  const Array<IntVect>& refRatio = layout.RefRatio();

  int nComp = 1;
  for (int lev=0; lev<nLevs; ++lev)
    {
      MultiFab& Rlev = residual[lev];
      for (MFIter mfi(Rlev); mfi.isValid(); ++mfi) {
	const Box& vbox = mfi.validbox();
	FArrayBox& Res = Rlev[mfi];
	const FArrayBox& RSn = GetRhoSatN()[lev][mfi];
	const FArrayBox& RSnp1 = GetRhoSatNp1()[lev][mfi];
	const FArrayBox& Poros = GetPorosity()[lev][mfi];
	FORT_RS_PDOTRES(Res.dataPtr(),ARLIM(Res.loVect()), ARLIM(Res.hiVect()),
			RSn.dataPtr(),ARLIM(RSn.loVect()), ARLIM(RSn.hiVect()),
			RSnp1.dataPtr(),ARLIM(RSnp1.loVect()), ARLIM(RSnp1.hiVect()),
			Poros.dataPtr(),ARLIM(Poros.loVect()), ARLIM(Poros.hiVect()),
		        GetDensity().dataPtr(), &dt,
			vbox.loVect(), vbox.hiVect(), &nComp);
        }
    }

  // Scale residual by cell volume/total volume
  Real total_volume = TotalVolume();
  for (int lev=0; lev<nLevs; ++lev)
    {
        MultiFab::Multiply(residual[lev],layout.Volume(lev),0,0,nComp,0);
        residual[lev].mult(total_volume,0,1);
    }
}

void
RichardSolver::DpDtResidual_Alt(MFTower& residual,
                                MFTower& pressure,
                                Real     time,
                                Real     dt)
{
  DivU(residual,
       GetRhoSatNp1(),
       pressure,
       time);

  const Layout& layout = PMAmr::GetLayout();
  const Array<BoxArray>& gridArray = layout.GridArray();
  const Array<IntVect>& refRatio = layout.RefRatio();

  int nComp = 1;
  for (int lev=0; lev<nLevs; ++lev)
    {
      MultiFab& Rlev = residual[lev];
      for (MFIter mfi(Rlev); mfi.isValid(); ++mfi) {
	const Box& vbox = mfi.validbox();
	FArrayBox& Res = Rlev[mfi];
	const FArrayBox& RSn = GetRhoSatN()[lev][mfi];
        const FArrayBox& Pnp1 = pressure[lev][mfi];
	const FArrayBox& RSstar = GetRhoSatStar()[lev][mfi];
	const FArrayBox& Pstar = GetPStar()[lev][mfi];
	const FArrayBox& Astar = GetAlphaStar()[lev][mfi];
	const FArrayBox& Poros = GetPorosity()[lev][mfi];
	
	FORT_RS_PDOTALT(Res.dataPtr(),ARLIM(Res.loVect()), ARLIM(Res.hiVect()),
                        RSn.dataPtr(),ARLIM(RSn.loVect()), ARLIM(RSn.hiVect()),
                        Pnp1.dataPtr(),ARLIM(Pnp1.loVect()), ARLIM(Pnp1.hiVect()),
                        RSstar.dataPtr(),ARLIM(RSstar.loVect()), ARLIM(RSstar.hiVect()),
                        Pstar.dataPtr(),ARLIM(Pstar.loVect()), ARLIM(Pstar.hiVect()),
                        Astar.dataPtr(),ARLIM(Astar.loVect()), ARLIM(Astar.hiVect()),
                        Poros.dataPtr(),ARLIM(Poros.loVect()), ARLIM(Poros.hiVect()),
                        GetDensity().dataPtr(), &dt,
                        vbox.loVect(), vbox.hiVect(), &nComp);
        }
    }
<<<<<<< HEAD
}

void RichardSolver::CreateJac(Mat& J, 
			      MFTower& pressure,
			      Real dt)
{
  Layout& layout = PMAmr::GetLayout();
  const Array<BoxArray>& gridArray = layout.GridArray();
  const Array<IntVect>& refRatio   = layout.RefRatio();
  BaseFab<int> nodeNums;
  PetscErrorCode ierr;
  const BCRec& theBC = pm[0].get_desc_lst()[Press_Type].getBC(0);
  PArray<MultiFab> pcap_params(nLevs,PArrayNoManage);
  PArray<MultiFab> kr_params(nLevs,PArrayNoManage);
  
  for (int lev=0; lev<nLevs; ++lev) {
    pcap_params.set(lev, pm[lev].PCapParams());
    kr_params.set(lev, pm[lev].KrParams());
  }
  MFTower PCapParamsMFT(layout,pcap_params);
  MFTower KrParamsMFT(layout,kr_params);

  const Array<int>& rinflow_bc_lo = pm[0].rinflowBCLo();
  const Array<int>& rinflow_bc_hi = pm[0].rinflowBCHi();

  int do_upwind =1;
  for (int lev=0; lev<nLevs; ++lev) {
    const Box& domain = GeomArray()[lev].Domain();
    const Real* dx = GeomArray()[lev].CellSize();
    MultiFab& Plev = pressure[lev];

    PArray<MultiFab> jacflux;
    jacflux.resize(BL_SPACEDIM,PArrayManage);
    for (int d=0; d<BL_SPACEDIM; ++d) {
      BoxArray ba = BoxArray(pressure[lev].boxArray()).surroundingNodes(d);
      jacflux.set(d,new MultiFab(ba,3,0));
    }

    // may not necessary since this should be same as the residual
    pm[lev].calcInvPressure(GetRhoSatNp1()[lev],pressure[lev]); 
    pm[lev].calcLambda(&(GetLambda()[lev]),GetRhoSatNp1()[lev]); 

    for (MFIter mfi(Plev); mfi.isValid(); ++mfi) {
      const Box& vbox = mfi.validbox();
      const int idx   = mfi.index();
      Array<int> bc   = pm[lev].getBCArray(Press_Type,idx,0,1);      

      Box gbox = Box(vbox).grow(1);
      nodeNums.resize(gbox,1);
      layout.SetNodeIds(nodeNums,lev,idx);

      // reusing RichardCoefs to store Jacobian flux term
      FArrayBox& jfabx = jacflux[0][mfi];
      FArrayBox& jfaby = jacflux[1][mfi];
      FArrayBox& vfabx = GetDarcyVelocity()[0][lev][mfi];
      FArrayBox& vfaby = GetDarcyVelocity()[1][lev][mfi];
      FArrayBox& kfabx = GetKappa()[0][lev][mfi];
      FArrayBox& kfaby = GetKappa()[1][lev][mfi];
      
#if (BL_SPACEDIM==3)
      FArrayBox& jfabz = jacflux[2][mfi];
      FArrayBox& vfabz = GetDarcyVelocity()[2][lev][mfi];
      FArrayBox& kfabz = GetKappa()[2][lev][mfi];
#endif
      FArrayBox& ldfab = GetLambda()[lev][mfi];
      FArrayBox& prfab = pressure[lev][mfi];
      FArrayBox& pofab = GetPorosity()[lev][mfi];
      FArrayBox& kcfab = GetKappaCC() [lev][mfi];
      FArrayBox& cpfab = PCapParamsMFT[lev][mfi];
      const int n_cp_coef = cpfab.nComp();
      FArrayBox& krfab = KrParamsMFT[lev][mfi];
      const int n_kr_coef = krfab.nComp();
      Real deps = 1.e-8;

      FORT_RICHARD_NJAC2(jfabx.dataPtr(), ARLIM(jfabx.loVect()),ARLIM(jfabx.hiVect()),
			 jfaby.dataPtr(), ARLIM(jfaby.loVect()),ARLIM(jfaby.hiVect()),

#if(BL_SPACEDIM==3)
			 jfabz.dataPtr(), ARLIM(jfabz.loVect()),ARLIM(jfabz.hiVect()),
#endif	
			 vfabx.dataPtr(), ARLIM(vfabx.loVect()),ARLIM(vfabx.hiVect()),
			 vfaby.dataPtr(), ARLIM(vfaby.loVect()),ARLIM(vfaby.hiVect()),
#if(BL_SPACEDIM==3)
			 vfabz.dataPtr(), ARLIM(vfabz.loVect()),ARLIM(vfabz.hiVect()),
#endif
			 kfabx.dataPtr(), ARLIM(kfabx.loVect()),ARLIM(kfabx.hiVect()),
			 kfaby.dataPtr(), ARLIM(kfaby.loVect()),ARLIM(kfaby.hiVect()),
#if(BL_SPACEDIM==3)
			 kfabz.dataPtr(), ARLIM(kfabz.loVect()),ARLIM(kfabz.hiVect()),  
#endif
			 ldfab.dataPtr(), ARLIM(ldfab.loVect()),ARLIM(ldfab.hiVect()),
			 
			 prfab.dataPtr(), ARLIM(prfab.loVect()),ARLIM(prfab.hiVect()),
			 pofab.dataPtr(), ARLIM(pofab.loVect()),ARLIM(pofab.hiVect()),
			 kcfab.dataPtr(), ARLIM(kcfab.loVect()),ARLIM(kcfab.hiVect()),
			 krfab.dataPtr(), ARLIM(krfab.loVect()),ARLIM(krfab.hiVect()), &n_kr_coef,
			 cpfab.dataPtr(), ARLIM(cpfab.loVect()),ARLIM(cpfab.hiVect()), &n_cp_coef,
			 vbox.loVect(), vbox.hiVect(), domain.loVect(), domain.hiVect(), 
			 dx, bc.dataPtr(), 
			 rinflow_bc_lo.dataPtr(),rinflow_bc_hi.dataPtr(), 
			 &deps, &do_upwind);


      FArrayBox dalpha(gbox,1);
      FArrayBox& nfab = GetRhoSatNp1()[lev][mfi];
      
      FORT_RICHARD_ALPHA(dalpha.dataPtr(), ARLIM(dalpha.loVect()), ARLIM(dalpha.hiVect()),
			 nfab.dataPtr(), ARLIM(nfab.loVect()),ARLIM(nfab.hiVect()),
			 pofab.dataPtr(), ARLIM(pofab.loVect()),ARLIM(pofab.hiVect()),
			 kcfab.dataPtr(), ARLIM(kcfab.loVect()), ARLIM(kcfab.hiVect()),
			 cpfab.dataPtr(), ARLIM(cpfab.loVect()), ARLIM(cpfab.hiVect()), &n_cp_coef,
			 vbox.loVect(), vbox.hiVect());
      
      Array<int> cols(1+2*BL_SPACEDIM);
      Array<int> rows(1);
      Array<Real> vals(cols.size(),0);

      const Array<double>& density = GetDensity();
      int nc = 0;

      for (IntVect iv(vbox.smallEnd()), iEnd=vbox.bigEnd(); iv<=iEnd; vbox.next(iv))
      {
	  cols[0] = nodeNums(iv,0);
          if (cols[0]>=0) {
              rows[0] = cols[0];
              vals[0] = dalpha(iv,0);
              Real rdt = (dt>0  ?  density[nc]*dt : 1); // The "b" factor
              int cnt = 1;
              for (int d=0; d<BL_SPACEDIM; ++d) {
                  vals[0] -= rdt * jacflux[d][mfi](iv,2);
                  IntVect ivp = iv + BoxLib::BASISV(d);
                  int np = nodeNums(ivp,0);
                  if (np>=0) {
                      cols[cnt]  = np; 
                      vals[cnt]  = -rdt * jacflux[d][mfi](iv,0);
                      cnt++;
                  }
                  else {
                      if (theBC.hi()[d]==FOEXTRAP) {
                          vals[0] -= rdt * jacflux[d][mfi](iv,0);
                      }
                  }
                  
                  IntVect ivn = iv - BoxLib::BASISV(d);
                  int nn = nodeNums(ivn,0);
                  if (nn>=0) {
                      cols[cnt]  = nn; 
                      vals[cnt]  = -rdt * jacflux[d][mfi](iv,1);
                      cnt++;
                  }
                  else {
                      if (theBC.lo()[d]==FOEXTRAP) {
                          vals[0] -= rdt * jacflux[d][mfi](iv,1);
                      }
                  }
              }
              
              // Normalize matrix entries
	      ierr = MatSetValues(J,rows.size(),rows.dataPtr(),cnt,cols.dataPtr(),vals.dataPtr(),INSERT_VALUES); CHKPETSC(ierr);
	  }
      }
    }
  }
  ierr = MatAssemblyBegin(J,MAT_FINAL_ASSEMBLY); CHKPETSC(ierr);
  ierr = MatAssemblyEnd(J,MAT_FINAL_ASSEMBLY); CHKPETSC(ierr);
=======

  // Scale residual by cell volume/total volume
  Real total_volume = TotalVolume();
  for (int lev=0; lev<nLevs; ++lev)
    {
        MultiFab::Multiply(residual[lev],layout.Volume(lev),0,0,nComp,0);
        residual[lev].mult(total_volume,0,1);
    }
>>>>>>> d3c27d73
}<|MERGE_RESOLUTION|>--- conflicted
+++ resolved
@@ -5,13 +5,8 @@
 #include <Utility.H>
 
 
-<<<<<<< HEAD
-//#undef BUILD_DENSE_J
-//#define BUILD_DENSE_J 0
-=======
 #define BUILD_DENSE_J 1
 #undef BUILD_DENSE_J
->>>>>>> d3c27d73
 #undef PETSC_3_2
 #define PETSC_3_2 1
 
@@ -83,7 +78,14 @@
     return 0;
 }
 
-<<<<<<< HEAD
+#if defined(PETSC_3_2)
+
+struct CheckCtx
+{
+    RichardSolver* rs;
+    RichardNLSdata* nld;
+};
+
 PetscErrorCode RichardJacFromPM(SNES snes, Vec x, Mat* jac, Mat* jacpre, MatStructure* flag, void *dummy)
 {
   PetscErrorCode ierr;
@@ -95,32 +97,18 @@
   MFTower& xMFT = rs->GetPressure();
   
   ierr = layout.VecToMFTower(xMFT,x,0); CHKPETSC(ierr);
-  Real dt = rs->Dt();
+  Real dt = rs->GetDt();
   rs->CreateJac(*jacpre,xMFT,dt);
-
   if (*jac != *jacpre) {
     ierr = MatAssemblyBegin(*jac,MAT_FINAL_ASSEMBLY);CHKPETSC(ierr);
     ierr = MatAssemblyEnd(*jac,MAT_FINAL_ASSEMBLY);CHKPETSC(ierr);
   }
-
   PetscFunctionReturn(0);
-  
 } 
-=======
-
-#if defined(PETSC_3_2)
-
-struct CheckCtx
-{
-    RichardSolver* rs;
-    RichardNLSdata* nld;
-};
-
 
 /*
    PostCheck - User-defined routine that checks the validity of
    candidate steps of a line search method.  Set by SNESLineSearchSetPostCheck().
-
    In:
    snes 	- nonlinear context
    checkctx 	- optional user-defined context for use by step checking routine
@@ -251,8 +239,6 @@
 }
 
 #endif
-
->>>>>>> d3c27d73
 
 static RichardSolver* static_rs_ptr = 0;
 
@@ -566,10 +552,6 @@
   MatView(A,PETSC_VIEWER_STDOUT_SELF);
 }
 
-
-
-//#include <private/snesimpl.h>
-//#include </home/marc/src/petsc-3.2/src/snes/impls/ls/lsimpl.h>
 RichardSolver::RichardSolver(PMAmr& _pm_amr)
   : pm_amr(_pm_amr)
 {
@@ -649,10 +631,9 @@
   
   int d_nz = 1 + 2*BL_SPACEDIM; // Estmated number of nonzero local columns of J
   int o_nz = 0; // Estimated number of nonzero nonlocal (off-diagonal) columns of J
-<<<<<<< HEAD
+
   Mat Jac, JacMF;
-=======
->>>>>>> d3c27d73
+
 #if defined(PETSC_3_2)
   ierr = MatCreateMPIAIJ(comm, n, n, N, N, d_nz, PETSC_NULL, o_nz, PETSC_NULL, &Jac); CHKPETSC(ierr);
 #else
@@ -668,7 +649,6 @@
   matfdcoloring = 0;
   ierr = SNESCreate(comm,&snes); CHKPETSC(ierr);
   ierr = SNESSetFunction(snes,RhsV,RichardRes_DpDt,(void*)(this)); CHKPETSC(ierr);
-<<<<<<< HEAD
 
   bool use_fd_jac = true;
   if (use_fd_jac) {
@@ -686,25 +666,9 @@
     ierr = SNESSetJacobian(snes,Jac,Jac,RichardJacFromPM,(void*)(this));CHKPETSC(ierr);
   }
   ierr = SNESSetFromOptions(snes);CHKPETSC(ierr);
-  
-=======
-  ierr = MatGetColoring(Jac,MATCOLORINGSL,&iscoloring); CHKPETSC(ierr);
-  ierr = MatFDColoringCreate(Jac,iscoloring,&matfdcoloring); CHKPETSC(ierr);
-  ierr = MatFDColoringSetFunction(matfdcoloring,
-				  (PetscErrorCode (*)(void))RichardRes_DpDt,
-				  (void*)(this)); CHKPETSC(ierr);
-  //ierr = SNESSetJacobian(snes,Jac,Jac,SNESDefaultComputeJacobianColor,matfdcoloring);CHKPETSC(ierr); 
-  ierr = SNESSetJacobian(snes,Jac,Jac,RichardComputeJacobianColor,matfdcoloring);CHKPETSC(ierr); 
-  ierr = MatFDColoringSetParameters(matfdcoloring,errfd,PETSC_DEFAULT);CHKPETSC(ierr);
->>>>>>> d3c27d73
+
 #if defined(PETSC_3_2)
-  std::cout << "Setting mine" << std::endl;
-  ierr = SNESSetFromOptions(snes); CHKPETSC(ierr);
-
-  //ierr = SNESLineSearchSet(snes,FormLineSearch,(void *)(this));CHKPETSC(ierr);
   ierr = SNESLineSearchSetPostCheck(snes,PostCheck,(void *)(this));CHKPETSC(ierr);  
-
-  std::cout << "Done setting mine" << std::endl;
 #else
   ierr = SNESGetSNESLineSearch(snes, &ls);CHKPETSC(ierr);
 
@@ -1444,7 +1408,14 @@
                         vbox.loVect(), vbox.hiVect(), &nComp);
         }
     }
-<<<<<<< HEAD
+
+  // Scale residual by cell volume/total volume
+  Real total_volume = TotalVolume();
+  for (int lev=0; lev<nLevs; ++lev)
+    {
+        MultiFab::Multiply(residual[lev],layout.Volume(lev),0,0,nComp,0);
+        residual[lev].mult(total_volume,0,1);
+    }
 }
 
 void RichardSolver::CreateJac(Mat& J, 
@@ -1610,14 +1581,4 @@
   }
   ierr = MatAssemblyBegin(J,MAT_FINAL_ASSEMBLY); CHKPETSC(ierr);
   ierr = MatAssemblyEnd(J,MAT_FINAL_ASSEMBLY); CHKPETSC(ierr);
-=======
-
-  // Scale residual by cell volume/total volume
-  Real total_volume = TotalVolume();
-  for (int lev=0; lev<nLevs; ++lev)
-    {
-        MultiFab::Multiply(residual[lev],layout.Volume(lev),0,0,nComp,0);
-        residual[lev].mult(total_volume,0,1);
-    }
->>>>>>> d3c27d73
 }