<<<<<<< HEAD
!%%%%%%%%%%%%%%%%%%%%%%%%%%%%%%%%%%%%%%%%%%%%%%%%%%%%%%%%%%%%%%%%%%%%%%%
!                                                                      %
! Copyright (C) 2003, Statios Software and Services Incorporated.  All %
! rights reserved.                                                     %
!                                                                      %
! This program has been modified from the one distributed in 1996 (see %
! below).  This version is also distributed in the hope that it will   %
! be useful, but WITHOUT ANY WARRANTY. Compiled programs based on this %
! code may be redistributed without restriction; however, this code is %
! for one developer only. Each developer or user of this source code   %
! must purchase a separate copy from Statios.                          %
!                                                                      %
!%%%%%%%%%%%%%%%%%%%%%%%%%%%%%%%%%%%%%%%%%%%%%%%%%%%%%%%%%%%%%%%%%%%%%%%
!%%%%%%%%%%%%%%%%%%%%%%%%%%%%%%%%%%%%%%%%%%%%%%%%%%%%%%%%%%%%%%%%%%%%%%%
!                                                                      %
! Copyright (C) 1996, The Board of Trustees of the Leland Stanford     %
! Junior University.  All rights reserved.                             %
!                                                                      %
! The programs in GSLIB are distributed in the hope that they will be  %
! useful, but WITHOUT ANY WARRANTY.  No author or distributor accepts  %
! responsibility to anyone for the consequences of using them or for   %
! whether they serve any particular purpose or work at all, unless he  %
! says so in writing.  Everyone is granted permission to copy, modify  %
! and redistribute the programs in GSLIB, but only under the condition %
! that this notice and the above copyright notice remain intact.       %
!                                                                      %
!%%%%%%%%%%%%%%%%%%%%%%%%%%%%%%%%%%%%%%%%%%%%%%%%%%%%%%%%%%%%%%%%%%%%%%%

      subroutine readparm(paramfl,nx_in,xsiz_in,xmn_in,rseed)
! -----------------------------------------------------------------------
!
!                  Initialization and Read Parameters
!                  **********************************
!
! The input parameters and data are read in from their files. Some quick
! error checking is performed and the statistics of all the variables
! being considered are written to standard output.
!
!
!
! -----------------------------------------------------------------------

      use       geostat
      include  'sgsim.inc'

      integer   rseed
      integer   MAXSB
      real*8    var(50)
      real*8    p,acorni,cp,oldcp,w
      character transfl*512,smthfl*512,tmpfl*512
      character datafl*512,outfl*512
      character dbgfl*512,lvmfl*512,str*512
!      character paramfl*paramsz
      character paramfl*512
      logical   testfl,trans
      
      integer nx_in(3)
      real*8  xsiz_in(3), xmn_in(3)

      integer do_cond
      integer ierr,iend,istart,nt,icolwt,icolvr,j,nvari,idum,i
      integer MAXX,MAXY,MAXZ,MXYZ,MAXTMP,MAXDAT,MAXKR2,MAXSAM,MAXXYZ
      integer iswt,isvr,ismooth,isecvr
      integer iwt,ixl,iyl,izl,ivrl
      real*8  powint,vrr,vrg,twt,av,ss
      real*8  aa1,aa2,xx,radius1,radius2
      real*8  tmin,tmax,sill
      
!
! Input/Output units used:
!
      lin  = 1
      lout = 2
      ldbg = 3
      llvm = 4

      open(lin,file=paramfl,status='OLD')
!
! Find Start of Parameters:
!
 1    read(lin,'(a4)',end=98) str(1:4)
      if(str(1:4).ne.'STAR') go to 1
!
! Read Input Parameters:
!
!      read(lin,*,err=98) do_cond
!      write(*,*) ' do_cond = ',do_cond
      do_cond = 1

      read(lin,'(a512)',err=98) datafl
      call chknam(datafl,512)
      write(*,*) ' data file = ',datafl(1:40)

      read(lin,*,err=98) ixl,iyl,izl,ivrl,iwt,isecvr
      write(*,*) ' input columns = ',ixl,iyl,izl,ivrl,iwt,isecvr

      read(lin,*,err=98) tmin,tmax
      write(*,*) ' trimming limits = ',tmin,tmax

      read(lin,*,err=98) itrans
      write(*,*) ' transformation flag = ',itrans

      read(lin,'(a512)',err=98) transfl
      call chknam(transfl,512)
      write(*,*) ' transformation file = ',transfl(1:40)

      read(lin,*,err=98) ismooth
      write(*,*) ' consider smoothed distribution (1=yes) = ',ismooth

      read(lin,'(a512)',err=98) smthfl
      call chknam(smthfl,512)
      write(*,*) ' file with smoothed distribution = ',smthfl(1:40)

      read(lin,*,err=98) isvr,iswt
      write(*,*) ' columns = ',isvr,iswt

      read(lin,*,err=98) zmin,zmax
      write(*,*) ' data limits (tails) = ',zmin,zmax

      read(lin,*,err=98) ltail,ltpar
      write(*,*) ' lower tail = ',ltail,ltpar

      read(lin,*,err=98) utail,utpar
      write(*,*) ' upper tail = ',utail,utpar

      read(lin,*,err=98) idbg
      write(*,*) ' debugging level = ',idbg

      read(lin,'(a512)',err=98) dbgfl
      call chknam(dbgfl,512)
      write(*,*) ' debugging file = ',dbgfl(1:40)
      open(ldbg,file=dbgfl,status='UNKNOWN')

      read(lin,'(a512)',err=98) outfl
      call chknam(outfl,512)
      write(*,*) ' output file ',outfl(1:40)

      read(lin,*,err=98) nsim
      write(*,*) ' number of realizations = ',nsim

      read(lin,*,err=98) nx,xmn,xsiz
      write(*,*) ' X grid specification = ',nx,xmn,xsiz

      read(lin,*,err=98) ny,ymn,ysiz
      write(*,*) ' Y grid specification = ',ny,ymn,ysiz

      read(lin,*,err=98) nz,zmn,zsiz
      write(*,*) ' Z grid specification = ',nz,zmn,zsiz
 
      nx   = nx_in(1)
      ny   = nx_in(2)
      nz   = nx_in(3)
      xmn  = xmn_in(1)
      ymn  = xmn_in(2)
      zmn  = xmn_in(3)
      xsiz = xsiz_in(1)
      ysiz = xsiz_in(2)
      zsiz = xsiz_in(3)

      nxy  = nx*ny
      nxyz = nx*ny*nz

      read(lin,*,err=98) ixv(1)
      rseed = ixv(1)
      write(*,*) ' random number seed = ',ixv(1)

      call bl_pd_myproc(myprocid)
      call blutilinitrand(rseed + myprocid)

!      do i=1,1000
!         p = acorni(idum)
!      end do

      read(lin,*,err=98) ndmin,ndmax
      write(*,*) ' min and max data = ',ndmin,ndmax

      read(lin,*,err=98) nodmax
      write(*,*) ' maximum previous nodes = ',nodmax

      read(lin,*,err=98) sstrat
      write(*,*) ' two-part search flag = ',sstrat
      if(sstrat.eq.1) ndmax = 0

      read(lin,*,err=98) mults,nmult
      write(*,*) ' multiple grid search flag = ',mults,nmult

      read(lin,*,err=98) noct
      write(*,*) ' number of octants = ',noct

      read(lin,*,err=98) radius,radius1,radius2
      write(*,*) ' search radii = ',radius,radius1,radius2
      if(radius.lt.EPSLON) stop 'radius must be greater than zero'
      radsqd = radius  * radius
      sanis1 = radius1 / radius
      sanis2 = radius2 / radius

      read(lin,*,err=98) sang1,sang2,sang3
      write(*,*) ' search anisotropy angles = ',sang1,sang2,sang3

      read(lin,*,err=98) mxctx,mxcty,mxctz
      write(*,*) ' size of covariance lookup = ',mxctx,mxcty,mxctz
      
      read(lin,*,err=98) ktype
      write(*,*) ' kriging type = ',ktype
      
      trans = .true.
      if(ktype.lt.0) then
            trans = .false.
            ktype = abs(ktype)
      end if

      colocorr = 0.d0
      if(ktype.eq.4) then
            backspace lin
            read(lin,*,err=98) i,colocorr
            varred = 1.d0
            backspace lin
            read(lin,*,err=9990) i,xx,varred
 9990       continue
            write(*,*) ' correlation coefficient = ',colocorr
            write(*,*) ' secondary variable varred = ',varred
      end if

      read(lin,'(a512)',err=98) lvmfl
      call chknam(lvmfl,512)
      write(*,*) ' secondary model file = ',lvmfl(1:40)

      read(lin,*,err=98) icollvm
      write(*,*) ' column in secondary model file = ',icollvm

      read(lin,*,err=98) nst(1),c0(1)
      sill = c0(1)
      write(*,*) ' nst, c0 = ',nst(1),c0(1)

      if(nst(1).le.0) then
            write(*,9997) nst(1)
 9997       format(' nst must be at least 1, it has been set to ',i4,/, &
                   ' The c or a values can be set to zero')
            stop
      endif

      do i=1,nst(1)
            read(lin,*,err=98) it(i),cc(i),ang1(i),ang2(i),ang3(i)
            read(lin,*,err=98) aa(i),aa1,aa2
            anis1(i) = aa1 / max(aa(i),EPSLON)
            anis2(i) = aa2 / max(aa(i),EPSLON)
            sill     = sill + cc(i)
            if(it(i).eq.4) then
                  write(*,*) ' A power model is NOT allowed '
                  write(*,*) ' Choose a different model and re start '
                  stop
            endif
            write(*,*) ' it,cc,ang[1,2,3]; ',it(i),cc(i),&
                         ang1(i),ang2(i),ang3(i)
            write(*,*) ' a1 a2 a3: ',aa(i),aa1,aa2
      end do
      write(*,*)
      close(lin)
!
! Find the needed parameters:
!
      MAXCTX = mxctx
      MAXCTY = mxcty
      MAXCTZ = mxctz
      MAXCXY = MAXCTX * MAXCTY
      MAXXYZ = MAXCTX * MAXCTY * MAXCTZ
      MAXX   = nx
      MAXY   = ny
      MAXZ   = nz
      MXYZ   = MAXX * MAXY * MAXZ
      if(MXYZ.lt.100) MXYZ = 100
      MAXNOD = nodmax
      MAXSAM = ndmax
      MAXKR1 = MAXNOD + MAXSAM + 1
      MAXKR2 = MAXKR1 * MAXKR1
      MAXSBX = 1
      if(nx.gt.1)then
            MAXSBX = int(nx/2)
            if(MAXSBX.gt.50)MAXSBX=50
      end if

      MAXSBY = 1
      if(ny.gt.1)then
            MAXSBY = int(ny/2)
            if(MAXSBY.gt.50)MAXSBY=50
      end if

      MAXSBZ = 1
      if(nz.gt.1)then
            MAXSBZ = int(nz/2)
            if(MAXSBZ.gt.50)MAXSBZ=50
      end if
      MAXSB = MAXSBX*MAXSBY*MAXSBZ

!
! Find MAXDAT:
!
      MAXDAT = 100
      inquire(file=datafl,exist=testfl)
      if(testfl)then
            open(lin,file=datafl,status='UNKNOWN')
            read(lin,*,err=98)
            read(lin,*,err=99) nvari
            do i=1,nvari
                  read(lin,*)
            end do
            MAXDAT = 0
 33         read(lin,*,end=66,err=98)(var(j),j=1,nvari)
            MAXDAT = MAXDAT + 1
            go to 33
 66         continue
            rewind(lin)
            close(lin)
      end if

      MAXTMP = 1
      inquire(file=smthfl,exist=testfl)
      if(testfl)then
            open(lin,file=smthfl,status='UNKNOWN')
            read(lin,*,err=98)
            read(lin,*,err=97) nvari
            do i=1,nvari
                  read(lin,*)
            end do
            MAXTMP = 0
 22         read(lin,*,end=55,err=97)(var(j),j=1,nvari)
            MAXTMP = MAXTMP + 1
            go to 22
 55         continue
            rewind(lin)
            close(lin)
      end if
      if(MAXTMP.gt.MAXDAT)MAXDAT = MAXTMP

!
! Allocate the needed memory:
!
      allocate(x(MAXDAT),stat = test)
            if(test.ne.0)then
                  write(*,*)'ERROR 1: Allocation failed',&
                       ' due to insufficient memory.'
                  stop
            end if

      allocate(y(MAXDAT),stat = test)
            if(test.ne.0)then
                  write(*,*)'ERROR 2: Allocation failed',&
                       ' due to insufficient memory.'
                  stop
            end if

      allocate(z(MAXDAT),stat = test)
            if(test.ne.0)then
                  write(*,*)'ERROR 3: Allocation failed',&
                       ' due to insufficient memory.'
                  stop
            end if

      allocate(vr(MAXDAT),stat = test)
            if(test.ne.0)then
                  write(*,*)'ERROR 4: Allocation failed',&
                       ' due to insufficient memory.'
                  stop
            end if

      allocate(wt(MAXDAT),stat = test)
            if(test.ne.0)then
                  write(*,*)'ERROR 5: Allocation failed',&
                       ' due to insufficient memory.'
                  stop
            end if

      allocate(vrtr(MAXDAT),stat = test)
            if(test.ne.0)then
                  write(*,*)'ERROR 6: Allocation failed',&
                       ' due to insufficient memory.'
                  stop
            end if

      allocate(vrgtr(MAXDAT),stat = test)
            if(test.ne.0)then
                  write(*,*)'ERROR 7: Allocation failed',&
                       ' due to insufficient memory.'
                  stop
            end if

      allocate(close(MAXDAT),stat = test)
            if(test.ne.0)then
                  write(*,*)'ERROR 8: Allocation failed',&
                       ' due to insufficient memory.'
                  stop
            end if

      allocate(sec(MAXDAT),stat = test)
            if(test.ne.0)then
                  write(*,*)'ERROR 9: Allocation failed',&
                       ' due to insufficient memory.'
                  stop
            end if

      allocate(covtab(MAXCTX,MAXCTY,MAXCTZ),stat = test)
            if(test.ne.0)then
                  write(*,*)'ERROR 14: Allocation failed',&
                       ' due to insufficient memory.'
                  stop
            end if

      allocate(cnodex(MAXNOD),stat = test)
            if(test.ne.0)then
                  write(*,*)'ERROR 15: Allocation failed',&
                       ' due to insufficient memory.'
                        stop
            end if

      allocate(cnodey(MAXNOD),stat = test)
            if(test.ne.0)then
                  write(*,*)'ERROR 16: Allocation failed',&
                       ' due to insufficient memory.'
                  stop
            end if

      allocate(cnodez(MAXNOD),stat = test)
            if(test.ne.0)then
                  write(*,*)'ERROR 17: Allocation failed',&
                       ' due to insufficient memory.'
                  stop
            end if

      allocate(cnodev(MAXNOD),stat = test)
            if(test.ne.0)then
                  write(*,*)'ERROR 18: Allocation failed',&
                       ' due to insufficient memory.'
                        stop
            end if

      allocate(r(MAXKR1),stat = test)

            if(test.ne.0)then
                  write(*,*)'ERROR 21: Allocation failed',&
                       ' due to insufficient memory.'
                  stop
            end if

      allocate(rr(MAXKR1),stat = test)
            if(test.ne.0)then
                  write(*,*)'ERROR 22: Allocation failed',&
                       ' due to insufficient memory.'
                  stop
            end if

      allocate(s(MAXKR1),stat = test)
            if(test.ne.0)then
                  write(*,*)'ERROR 23: Allocation failed',&
                       ' due to insufficient memory.'
                  stop
            end if

      allocate(a(MAXKR2),stat = test)
            if(test.ne.0)then
                  write(*,*)'ERROR 24: Allocation failed',&
                       ' due to insufficient memory.'
                  stop
            end if

      allocate(nisb(MAXSB),stat = test)
            if(test.ne.0)then
                  write(*,*)'ERROR 25: Allocation failed',&
                       ' due to insufficient memory.'
                  stop
            end if

      allocate(icnode(MAXNOD),stat = test)
            if(test.ne.0)then
                  write(*,*)'ERROR 26: Allocation failed',&
                       ' due to insufficient memory.'
                  stop
            end if

      allocate(ixnode(MAXXYZ),stat = test)
            if(test.ne.0)then
                  write(*,*)'ERROR 27: Allocation failed',&
                       ' due to insufficient memory.'
                  stop
            end if

      allocate(iynode(MAXXYZ),stat = test)
            if(test.ne.0)then
                  write(*,*)'ERROR 28: Allocation failed',&
                       ' due to insufficient memory.'
                  stop
            end if

      allocate(iznode(MAXXYZ),stat = test)
            if(test.ne.0)then
                  write(*,*)'ERROR 29: Allocation failed',&
                       ' due to insufficient memory.'
                  stop
            end if

      allocate(ixsbtosr(8*MAXSB),stat = test)
            if(test.ne.0)then
                  write(*,*)'ERROR 30: Allocation failed',&
                       ' due to insufficient memory.'
                  stop
            end if

      allocate(iysbtosr(8*MAXSB),stat = test)
            if(test.ne.0)then
                  write(*,*)'ERROR 31: Allocation failed',&
                       ' due to insufficient memory.'
                  stop
            end if

      allocate(izsbtosr(8*MAXSB),stat = test)
            if(test.ne.0)then
                  write(*,*)'ERROR 32: Allocation failed',&
                       ' due to insufficient memory.'
                  stop
            end if

!
! Warn the user if the sill is different than 1.0:
!
      if(sill.gt.(1.d0+EPSLON).or.sill.lt.(1.d0-EPSLON)) then
            write(*,*) 'WARNING the sill of your variogram is not 1.0!'
            write(*,*) '        the sill = ',sill
            write(*,*)
      end if
!
! Perform some quick error checking:
!
      testfl = .false.
      if(nx.gt.MAXX.or.ny.gt.MAXY.or.nz.gt.MAXZ) then
            write(*,*) 'ERROR: available grid size: ',MAXX,MAXY,MAXZ
            write(*,*) '       you have asked for : ',nx,ny,nz
            testfl = .true.
      end if
      if(ltail.ne.1.and.ltail.ne.2) then
            write(*,*) 'ERROR invalid lower tail option ',ltail
            write(*,*) '      only allow 1 or 2 - see manual '
            testfl = .true.
      endif
      if(utail.ne.1.and.utail.ne.2.and.utail.ne.4) then
            write(*,*) 'ERROR invalid upper tail option ',ltail
            write(*,*) '      only allow 1,2 or 4 - see manual '
            testfl = .true.
      endif
      if(utail.eq.4.and.utpar.lt.1.d0) then
            write(*,*) 'ERROR invalid power for hyperbolic tail',utpar
            write(*,*) '      must be greater than 1.0!'
            testfl = .true.
      endif
      if(ltail.eq.2.and.ltpar.lt.0.d0) then
            write(*,*) 'ERROR invalid power for power model',ltpar
            write(*,*) '      must be greater than 0.0!'
            testfl = .true.
      endif
      if(utail.eq.2.and.utpar.lt.0.d0) then
            write(*,*) 'ERROR invalid power for power model',utpar
            write(*,*) '      must be greater than 0.0!'
            testfl = .true.
      endif
      if(testfl) stop
!
! Check to make sure the data file exists:
!
      nd = 0
      av = 0.d0
      ss = 0.d0
      inquire(file=datafl,exist=testfl)
      if(.not.testfl) then
            write(*,*) 'WARNING data file ',datafl,' does not exist!'
            write(*,*) '   - Hope your intention was to create an ',&
                            'unconditional simulation'
            write(*,*) '   - Resetting ndmin, ndmax, and itrans  to 0 '
            write(*,*) '   - Resetting sstrat to 1 '
            ndmin  = 0
            ndmax  = 0
            sstrat = 1
      end if
!
! Establish the reference histogram for the simulation (provided that
! we have data, and we are transforming the data):
!
      if(itrans.eq.1) then
            write(*,*) 'Setting up transformation table'
!
! Decide which file to use for establishing the transformation table:
!
            if(ismooth.eq.1) then
                  tmpfl  = smthfl
                  icolvr = isvr
                  icolwt = iswt
            else
                  tmpfl  = datafl
                  icolvr = ivrl
                  icolwt = iwt
            end if
            inquire(file=tmpfl,exist=testfl)
            if(.not.testfl) then
                  write(*,*) 'ERROR: ',tmpfl,' does not exist'
                  write(*,*) '       this file is needed! '
                  stop
            endif
!
! Open up the file with reference distribution:
!
            open(lin,file=tmpfl,status='UNKNOWN')
            read(lin,'(a40)',err=98) str(1:40)
            read(lin,*,err=99) nvari
            do i=1,nvari
                  read(lin,*,err=98)
            end do
!
! Now, read in the actual data:
!
            nt     = 0
            ntr    = 0
            twt    = 0.d0
 3          read(lin,*,end=4,err=99) (var(j),j=1,nvari)
!
! Trim this data?
!
            if(var(icolvr).lt.tmin.or.var(icolvr).ge.tmax) then
                  nt = nt + 1
                  go to 3
            endif
            ntr = ntr + 1
!
! Exceeded available storage?
!
            if(icolvr.gt.nvari.or.icolwt.gt.nvari) then
                  write(*,*) ' ERROR: too few columns in ref data '
                  stop
            endif
!
! Keep this data: Assign the data value and coordinate location:
!
            vrtr(ntr) = var(icolvr)
            if(icolwt.le.0) then
                  vrgtr(ntr) = 1.d0
            else
                  vrgtr(ntr) = var(icolwt)
            endif
            if(vrgtr(ntr).le.0.d0) then
                  ntr = ntr - 1
                  nt  = nt  + 1
                  go to 3
            end if
            twt = twt + vrgtr(ntr)
!
! Go back for another datum:
!
            go to 3
 4          close(lin)
            if(ntr.le.1) then
                  write(*,*) 'ERROR: too few data for transformation'
                  stop
            endif
!
! Write transformation table:
!
            open(lout,file=transfl,status='UNKNOWN')
!
! Sort data by value:
!
            istart = 1
            iend   = ntr
!            call sortem(istart,iend,vrtr,1,vrgtr,c,d,e,f,g,h)
            call dsortem(istart,iend,vrtr,1,vrgtr)
!
! Compute the cumulative probabilities and write transformation table
!
            twt   = max(twt,EPSLON)
            oldcp = 0.d0
            cp    = 0.d0
            do j=istart,iend
                  cp =  cp + dble(vrgtr(j)/twt)
                  w  = (cp + oldcp)*0.5
!                  call gauinv(w,vrg,ierr)
!                  if(ierr.eq.1) vrg = UNEST
                  call blinvnormdist(vrg)
                  write(lout,201) vrtr(j),vrg
 201              format(f12.5,1x,f12.5)
                  oldcp =  cp
!
! Now, reset the weight to the normal scores value:
!
                  vrgtr(j) = vrg
            end do
            close(lout)
      end if
!
! Now, read the data if the file exists:
!
      inquire(file=datafl,exist=testfl)
      if(testfl) then
            write(*,*) 'Reading input data'
            open(lin,file=datafl,status='OLD')
            read(lin,*,err=99)
            read(lin,*,err=99) nvari
            do i=1,nvari
                  read(lin,*,err=99)
            end do
            if(ixl.gt.nvari.or.iyl.gt.nvari.or.izl.gt.nvari.or.&
               ivrl.gt.nvari.or.isecvr.gt.nvari.or.iwt.gt.nvari) then
                  write(*,*) 'ERROR: you have asked for a column number'
                  write(*,*) '       greater than available in file'
                  stop
            end if
!
! Read all the data until the end of the file:
!
            twt = 0.d0
            nd  = 0
            nt  = 0
 5          read(lin,*,end=6,err=99) (var(j),j=1,nvari)
            if(var(ivrl).lt.tmin.or.var(ivrl).ge.tmax) then
                  nt = nt + 1
                  go to 5
            end if
            nd = nd + 1
!
! Acceptable data, assign the value, X, Y, Z coordinates, and weight:
!
            vr(nd) = var(ivrl)
            if(ixl.le.0) then
                  x(nd) = xmn
            else
                  x(nd) = var(ixl)
            endif
            if(iyl.le.0) then
                  y(nd) = ymn
            else
                  y(nd) = var(iyl)
            endif
            if(izl.le.0) then
                  z(nd) = zmn
            else
                  z(nd) = var(izl)
            endif
            if(iwt.le.0) then
                  wt(nd) = 1.d0
            else
                  wt(nd) = var(iwt)
            endif
            if(isecvr.le.0) then
                  sec(nd) = UNEST
            else
                  sec(nd) = var(isecvr)
            endif
!
! Normal scores transform?
!
            if(itrans.eq.1) then
                  vrr = vr(nd)
                  call locate(vrtr,ntr,1,ntr,vrr,j)
                  j   = min(max(1,j),(ntr-1))
                  vrg = powint(vrtr(j),vrtr(j+1),vrgtr(j),vrgtr(j+1),&
                               vrr,1.d0)
                  if(vrg.lt.vrgtr(1)  ) vrg = vrgtr(1)
                  if(vrg.gt.vrgtr(ntr)) vrg = vrgtr(ntr)
                  vr(nd) = vrg
            end if
            twt = twt + wt(nd)
            av  = av  + var(ivrl)*wt(nd)
            ss  = ss  + var(ivrl)*var(ivrl)*wt(nd)
            go to 5
 6          close(lin)
!
! Compute the averages and variances as an error check for the user:
!
            av = av / max(twt,EPSLON)
            ss =(ss / max(twt,EPSLON)) - av * av
            write(ldbg,111) nd,nt,av,ss
            write(*,   111) nd,nt,av,ss
 111  format(/,' Data for SGSIM: Number of acceptable data  = ',i8,/,&
               '                 Number trimmed             = ',i8,/,&
               '                 Weighted Average           = ',f12.4,/,&
               '                 Weighted Variance          = ',f12.4,/)
      endif
!
! Read secondary attribute model if necessary:
!
!!$      if(ktype.ge.2) then
!!$            write(*,*) 'Reading secondary attribute file'
!!$            inquire(file=lvmfl,exist=testfl)
!!$            if(.not.testfl) then
!!$                  write(*,104) lvmfl
!!$ 104              format('WARNING secondary attribute file ',a40,
!!$     +             ' does not exist!')
!!$                  stop
!!$            end if
!!$            open(llvm,file=lvmfl,status='OLD')
!!$            read(llvm,*,err=97)
!!$            read(llvm,*,err=97) nvaril
!!$            do i=1,nvaril
!!$                  read(llvm,*,err=97)
!!$            end do
!!$            index = 0
!!$             
!!$            av = 0.d0
!!$            ss = 0.d0
!!$            ns = 0
!!$            do iz=1,nz
!!$                  do iy=1,ny
!!$                        do ix=1,nx
!!$                           index = index + 1
!!$                           read(llvm,*,err=97) (var(j),j=1,nvaril)
!!$                           vrr = var(icollvm)
!!$                           lvm(index) = vrr
!!$                           sim(index) = dble(index)
!
! Do we to transform the secondary variable for a local mean?
!
!!$                           if(trans.and.ktype.eq.2.and.itrans.eq.1) then
!!$                                 if(vrr.le.tmin.or.vrr.ge.tmax) then
!!$                                       lvm(index) = -1.0e21
!!$                                 else   
!!$                                 call locate(vrtr,ntr,1,ntr,vrr,j)
!!$                                 j   =min(max(1,j),(ntr-1))
!!$                                 vrg =powint(vrtr(j),vrtr(j+1),vrgtr(j),
!!$     +                                       vrgtr(j+1),vrr,1.0)
!!$                                 if(vrg.lt.vrgtr(1)  ) vrg = vrgtr(1)
!!$                                 if(vrg.gt.vrgtr(ntr)) vrg = vrgtr(nd)
!!$                                 lvm(index) = vrg
!!$                                 end if
!!$                           end if
!!$                           if(vrr.ge.tmin.or.vrr.le.tmax) then
!!$                                 av = av + vrr
!!$                                 ss = ss + vrr*vrr
!!$                                 ns = ns + 1
!!$                           end if   
!!$                        end do
!!$                  end do
!!$            end do
!!$            ns = max(ns,1)
!!$            av = av / dble(ns)
!!$            ss =(ss / dble(ns)) - av * av
!!$            write(ldbg,112) ns,av,ss
!!$            write(*,   112) ns,av,ss
!!$ 112  format(/,' Secondary Data: Number of data             = ',i8,/,
!!$     +         '                 Equal Weighted Average     = ',f12.4,/,
!!$     +         '                 Equal Weighted Variance    = ',f12.4,/)
!
! Do we need to work with data residuals? (Locally Varying Mean)
!
!!$            if(ktype.eq.2) then
!!$                  do i=1,nd
!!$                        call getindx(nx,xmn,xsiz,x(i),ix,testind)
!!$                        call getindx(ny,ymn,ysiz,y(i),iy,testind)
!!$                        call getindx(nz,zmn,zsiz,z(i),iz,testind)
!!$                        index = ix + (iy-1)*nx + (iz-1)*nxy
!!$                        sec(i) = lvm(index)
!
! Calculation of residual moved to krige subroutine: vr(i)=vr(i)-sec(i)
!
!!$                  end do
!!$            end if
!
! Do we need to get an external drift attribute for the data?
!
!!$            if(ktype.eq.3) then
!!$                  do i=1,nd
!!$                        if(sec(i).eq.UNEST) then
!!$                              call getindx(nx,xmn,xsiz,x(i),ix,testind)
!!$                              call getindx(ny,ymn,ysiz,y(i),iy,testind)
!!$                              call getindx(nz,zmn,zsiz,z(i),iz,testind)
!!$                              index = ix + (iy-1)*nx + (iz-1)*nxy
!!$                              sec(i) = lvm(index)
!!$                        end if
!!$                  end do
!!$            end if
!
! Transform the secondary attribute to normal scores?
!
!!$            if(trans.and.ktype.eq.4) then
!!$                  write(ldbg,113) varred
!!$ 113              format(/,' Transforming Secondary Data with',
!!$     +                     ' variance reduction of ',f12.4,/)
!!$                  write(*,*) 'Transforming secondary variable'
!!$                  write(*,*)
!!$                  call sortem(1,nxyz,lvm,1,sim,c,d,e,f,g,h)
!!$                  oldcp = 0.d0
!!$                  cp    = 0.d0
!!$                  do i=1,nxyz
!!$                        if(lvm(i).gt.tmin.and.lvm(i).le.tmax) then
!!$                              cp =  cp + dble(1.0/dble(ns))
!!$                              w  = (cp + oldcp)/2.0
!!$                              call gauinv(w,lvm(i),ierr)
!!$                              lvm(i) = lvm(i) * varred
!!$                              oldcp  =  cp
!!$                        end if      
!!$                  end do
!!$                  call sortem(1,nxyz,sim,1,lvm,c,d,e,f,g,h)
!!$            end if
!!$      end if
!
! Open the output file:
!

         open(lout,file=outfl,status='UNKNOWN')
         write(lout,210)
 210     format('SGSIM Realizations')
         write(lout,211) 1,nx,ny,nz,xmn,ymn,zmn,xsiz,ysiz,zsiz,nsim
 211     format(i2,3(1x,i4),3(1x,g14.8),3(1x,g12.6),i4) 
         write(lout,212)
 212     format('value')
      return
!
! Error in an Input File Somewhere:
!
 97   stop 'ERROR in secondary data file!'
 98   stop 'ERROR in parameter file!'
 99   stop 'ERROR in data file!'

      end


      subroutine readparm2(paramfl,cdata_sz,cdata_idx,&
                           real_sz,real_idx,int_sz,int_idx,cond_option,rseed)
!-----------------------------------------------------------------------
!
!                  Initialization and Read Parameters
!                  **********************************
!
! The input parameters and data are read in from their files. Some quick
! error checking is performed and the statistics of all the variables
! being considered are written to standard output.
!
!
!
!-----------------------------------------------------------------------

      use geostat2
      include  'sgsim2.inc'

      integer   rseed
      integer   MAXSB,cond_option
      real*8    p,acorni
      character paramfl*512
      logical   testfl,trans

      integer cdata_sz,int_sz, real_sz
      integer cdata_idx(10),int_idx(20), real_idx(20)

      integer lin,lout
      integer idum,i
      integer MAXDAT,MAXXYZ
      integer nxt,nyt,nzt
      real*8  aa1,aa2,xx,radius1,radius2
      real*8  xmnt,ymnt,zmnt,xsizt,ysizt,zsizt,sill
      character outfl*64,dbgfl*64,str*64
      integer myprocid
!
! Input/Output units used:
!
      lin  = 1
      lout = 2
      ldbg = 3
      llvm = 4

      open(lin,file=paramfl,status='OLD')
!
! Find Start of Parameters:
!
 1    read(lin,'(a4)',end=98) str(1:4)
      if(str(1:4).ne.'STAR') go to 1
!
! Read Input Parameters:
!
!      read(lin,*,err=98) do_cond
      do_cond = 1
      read(lin,'(a64)',err=98) datafl
      call chknam(datafl,64)

      read(lin,*,err=98) ixl,iyl,izl,ivrl,iwt,isecvr
      read(lin,*,err=98) tmin,tmax
      read(lin,*,err=98) itrans
      read(lin,'(a64)',err=98) transfl
      call chknam(transfl,64)

      read(lin,*,err=98) ismooth
      read(lin,'(a64)',err=98) smthfl
      call chknam(smthfl,64)

      read(lin,*,err=98) isvr,iswt
      read(lin,*,err=98) zmin,zmax
      read(lin,*,err=98) ltail,ltpar
      read(lin,*,err=98) utail,utpar
      read(lin,*,err=98) idbg
      read(lin,'(a64)',err=98) dbgfl
      call chknam(dbgfl,64)
      open(ldbg,file=dbgfl,status='UNKNOWN')

      read(lin,'(a64)',err=98) outfl
      call chknam(outfl,64)

      read(lin,*,err=98) nsim
      read(lin,*,err=98) nxt,xmnt,xsizt
      read(lin,*,err=98) nyt,ymnt,ysizt
      read(lin,*,err=98) nzt,zmnt,zsizt
      read(lin,*,err=98) ixv(1)
      rseed = ixv(1)
      call bl_pd_myproc(myprocid)
      call blutilinitrand(rseed + myprocid)
!      do i=1,1000
!         p = acorni(idum)
!      end do

      read(lin,*,err=98) ndmin,ndmax
      read(lin,*,err=98) nodmax
      read(lin,*,err=98) sstrat
      if(sstrat.eq.1) ndmax = 0
      read(lin,*,err=98) mults,nmult
      read(lin,*,err=98) noct
      read(lin,*,err=98) radius,radius1,radius2
      if(radius.lt.EPSLON) stop 'radius must be greater than zero'
      radsqd = radius  * radius
      sanis1 = radius1 / radius
      sanis2 = radius2 / radius

      read(lin,*,err=98) sang1,sang2,sang3
      read(lin,*,err=98) mxctx,mxcty,mxctz
      read(lin,*,err=98) ktype
      
      trans = .true.
      if(ktype.lt.0) then
         trans = .false.
         ktype = abs(ktype)
      end if
      colocorr = 0.d0
      if(ktype.eq.4) then
         backspace lin
         read(lin,*,err=98) i,colocorr
         varred = 1.d0
         backspace lin
         read(lin,*,err=9990) i,xx,varred
 9990    continue
      end if
      read(lin,'(a64)',err=98) lvmfl
      call chknam(lvmfl,64)
      read(lin,*,err=98) icollvm
      read(lin,*,err=98) nst(1),c0(1)
      sill = c0(1)

      if(nst(1).le.0) then
            write(*,9997) nst(1)
 9997       format(' nst must be at least 1, it has been set to ',i4,/,&
                   ' The c or a values can be set to zero')
            stop
      endif

      do i=1,nst(1)
            read(lin,*,err=98) it(i),cc(i),ang1(i),ang2(i),ang3(i)
            read(lin,*,err=98) aa(i),aa1,aa2
            anis1(i) = aa1 / max(aa(i),EPSLON)
            anis2(i) = aa2 / max(aa(i),EPSLON)
            sill     = sill + cc(i)
            if(it(i).eq.4) then
               write(*,*) ' A power model is NOT allowed '
               write(*,*) ' Choose a different model and re start '
               stop
            endif
      end do

      if (idbg.gt.1) then
!         write(*,*) ' do_cond = ',do_cond
         write(*,*) ' data file = ',datafl(1:40)
         write(*,*) ' input columns = ',ixl,iyl,izl,ivrl,iwt,isecvr
         write(*,*) ' trimming limits = ',tmin,tmax
         write(*,*) ' transformation flag = ',itrans
         write(*,*) ' transformation file = ',transfl(1:40)
         write(*,*) ' consider smoothed distribution (1=yes) = ',ismooth
         write(*,*) ' file with smoothed distribution = ',smthfl(1:40)
         write(*,*) ' columns = ',isvr,iswt
         write(*,*) ' data limits (tails) = ',zmin,zmax
         write(*,*) ' lower tail = ',ltail,ltpar
         write(*,*) ' upper tail = ',utail,utpar
         write(*,*) ' debugging level = ',idbg
         write(*,*) ' debugging file = ',dbgfl(1:40)
         write(*,*) ' output file ',outfl(1:40)
         write(*,*) ' number of realizations = ',nsim
         write(*,*) ' X grid specification = ',nxt,xmnt,xsizt
         write(*,*) ' Y grid specification = ',nyt,ymnt,ysizt
         write(*,*) ' Z grid specification = ',nzt,zmnt,zsizt
         write(*,*) ' random number seed = ',ixv(1)
         write(*,*) ' min and max data = ',ndmin,ndmax
         write(*,*) ' maximum previous nodes = ',nodmax
         write(*,*) ' two-part search flag = ',sstrat
         write(*,*) ' multiple grid search flag = ',mults,nmult
         write(*,*) ' number of octants = ',noct
         write(*,*) ' search radii = ',radius,radius1,radius2
         write(*,*) ' search anisotropy angles = ',sang1,sang2,sang3
         write(*,*) ' size of covariance lookup = ',mxctx,mxcty,mxctz
         write(*,*) ' kriging type = ',ktype
         if (ktype .eq. 4) then
            write(*,*) ' correlation coefficient = ',colocorr
            write(*,*) ' secondary variable varred = ',varred
         end if
         write(*,*) ' secondary model file = ',lvmfl(1:40)
         write(*,*) ' column in secondary model file = ',icollvm
         write(*,*) ' nst, c0 = ',nst(1),c0(1)
         do i=1,nst(1)
            write(*,*) ' it,cc,ang[1,2,3]; ',it(i),cc(i),&
                 ang1(i),ang2(i),ang3(i)
            write(*,*) ' a1 a2 a3: ',aa(i),aa1,aa2
         end do
!
! Warn the user if the sill is different than 1.0:
!
         if(sill.gt.(1.d0+EPSLON).or.sill.lt.(1.d0-EPSLON)) then
            write(*,*) 'WARNING the sill of your variogram is not 1.0!'
            write(*,*) '        the sill = ',sill
            write(*,*)
         end if
      end if

      close(lin)

!
! Perform some quick error checking:
!
      testfl = .false.
      if(ltail.ne.1.and.ltail.ne.2) then
            write(*,*) 'ERROR invalid lower tail option ',ltail
            write(*,*) '      only allow 1 or 2 - see manual '
            testfl = .true.
      endif
      if(utail.ne.1.and.utail.ne.2.and.utail.ne.4) then
            write(*,*) 'ERROR invalid upper tail option ',ltail
            write(*,*) '      only allow 1,2 or 4 - see manual '
            testfl = .true.
      endif
      if(utail.eq.4.and.utpar.lt.1.d0) then
            write(*,*) 'ERROR invalid power for hyperbolic tail',utpar
            write(*,*) '      must be greater than 1.0!'
            testfl = .true.
      endif
      if(ltail.eq.2.and.ltpar.lt.0.d0) then
            write(*,*) 'ERROR invalid power for power model',ltpar
            write(*,*) '      must be greater than 0.0!'
            testfl = .true.
      endif
      if(utail.eq.2.and.utpar.lt.0.d0) then
            write(*,*) 'ERROR invalid power for power model',utpar
            write(*,*) '      must be greater than 0.0!'
            testfl = .true.
      endif
      if(testfl) stop

      if (do_cond .eq. 0) then
         ndmin  = 0
         ndmax  = 0
         sstrat = 1
      endif

!
! Find the needed parameters:
!
      MAXCTX = mxctx
      MAXCTY = mxcty
      MAXCTZ = mxctz
      MAXCXY = MAXCTX * MAXCTY
      MAXXYZ = MAXCTX * MAXCTY * MAXCTZ
      MAXNOD = nodmax
      MAXKR1 = MAXNOD + ndmax + 1
      MAXSBX = 50
      MAXSBY = 50
      MAXSBZ = 50
      MAXSB  = MAXSBX*MAXSBY*MAXSBZ

      allocate(covtab(MAXCTX,MAXCTY,MAXCTZ),stat = test)
      if(test.ne.0)then
         write(*,*) MAXCTX, MAXCTY,MAXCTZ
         write(*,*)'ERROR 14: Allocation failed',&
                   ' due to insufficient memory.'
         stop
      end if
!
! Determine length of scratch space for nisb,ixsbtosr,ysbtosr,izsbtosr,
! ixnode,iynode,iznode
!
      real_sz = 13 
      do i = 1,real_sz
         real_idx(i) = i
      end do

      int_sz = 6 + MAXSB + 3*8*MAXSB + 3*MAXXYZ
      int_idx(1)  = 1
      int_idx(2)  = 2
      int_idx(3)  = 3
      int_idx(4)  = 4
      int_idx(5)  = 5
      int_idx(6)  = 6
      int_idx(7)  = 7
      int_idx(8)  = int_idx(7)  + MAXSB
      int_idx(9)  = int_idx(8)  + 8*MAXSB
      int_idx(10) = int_idx(9)  + 8*MAXSB
      int_idx(11) = int_idx(10) + 8*MAXSB
      int_idx(12) = int_idx(11) + MAXXYZ
      int_idx(13) = int_idx(12) + MAXXYZ
      int_idx(14) = int_idx(13) + MAXXYZ

      cdata_sz = 0
      cdata_idx = 0
      cond_option = do_cond
      if (do_cond .eq. 1) then

!        Find MAXDAT
         call get_maxdat(MAXDAT,datafl,smthfl)

!        Allocate the needed memory
         cdata_sz = MAXDAT*9 + MAXXYZ
         cdata_idx(1)  = 1
         cdata_idx(2)  = cdata_idx(1) + MAXDAT
         cdata_idx(3)  = cdata_idx(2) + MAXDAT
         cdata_idx(4)  = cdata_idx(3) + MAXDAT
         cdata_idx(5)  = cdata_idx(4) + MAXDAT
         cdata_idx(6)  = cdata_idx(5) + MAXDAT
         cdata_idx(7)  = cdata_idx(6) + MAXDAT
         cdata_idx(8)  = cdata_idx(7) + MAXDAT
         cdata_idx(9)  = cdata_idx(8) + MAXDAT
         cdata_idx(10) = cdata_idx(9) + MAXDAT

         nd  = MAXDAT
         ntr = MAXDAT

      end if
      return
!
! Error in an Input File Somewhere:
!
 97   stop 'ERROR in secondary data file!'
 98   stop 'ERROR in parameter file!'
 99   stop 'ERROR in data file!'

      end

      subroutine read_cond_data(scratch_c,c_sz,c_idx)
!-----------------------------------------------------
! Read conditioning data from GSLIB-style files
!-----------------------------------------------------

      use geostat2
      include 'sgsim2.inc'
       
      integer   c_sz,c_idx(10)
      character tmpfl*64
      
      real*8, target ::  scratch_c(c_sz)
      integer :: ndt
      
      x     => scratch_c(c_idx(1):c_idx(2)-1)
      y     => scratch_c(c_idx(2):c_idx(3)-1)
      z     => scratch_c(c_idx(3):c_idx(4)-1)
      vr    => scratch_c(c_idx(4):c_idx(5)-1)
      wt    => scratch_c(c_idx(5):c_idx(6)-1)
      vrtr  => scratch_c(c_idx(6):c_idx(7)-1)
      vrgtr => scratch_c(c_idx(7):c_idx(8)-1)
      close => scratch_c(c_idx(8):c_idx(9)-1)
      sec   => scratch_c(c_idx(9):c_idx(10)-1)

      if (do_cond .eq. 1) then      
!        Read the data if the file exists
         ndt = nd
         call read_datafl(x,y,z,vr,wt,sec,ndt)
!
! Build transformation table and perform normal score transform
!
         if (itrans .eq. 1) then

            if(ismooth.eq.1) then
               tmpfl  = smthfl
               icolvr = isvr
               icolwt = iswt
            else
               tmpfl  = datafl
               icolvr = ivrl
               icolwt = iwt
            end if
            call setup_trans_table(vrtr,vrgtr,nd,ntr,transfl,&
                 tmpfl,icolvr,icolwt,tmin,tmax)
            call norm_score_trans(vr,vrtr,vrgtr,nd,ntr)

         end if
         
      end if

      end


      subroutine get_maxdat(ndat,datafl,smthfl)

      integer   ndat
      character datafl*64, smthfl*64

      integer i,j,lin,nvari,ntmp
      logical testfl

      real*8, allocatable :: var(:)

      lin = 1

      ndat = 100
      inquire(file=datafl,exist=testfl)
      if(testfl)then
         open(lin,file=datafl,status='UNKNOWN')
         read(lin,*,err=98)
         read(lin,*,err=99) nvari
         do i=1,nvari
            read(lin,*)
         end do

         ndat = 0
         allocate(var(nvari))
 33      read(lin,*,end=66,err=98)(var(j),j=1,nvari)
         ndat = ndat + 1
         go to 33
 66      continue
         deallocate(var)
         rewind(lin)
         close(lin)
      end if

      ntmp = 1
      inquire(file=smthfl,exist=testfl)
      if(testfl)then
         open(lin,file=smthfl,status='UNKNOWN')
         read(lin,*,err=98)
         read(lin,*,err=99) nvari
         do i=1,nvari
            read(lin,*)
         end do
         ntmp = 0
         allocate(var(nvari))
 22      read(lin,*,end=55,err=99)(var(j),j=1,nvari)
         ntmp = ntmp + 1
         go to 22
 55      continue
         deallocate(var)
         rewind(lin)
         close(lin)
      end if
      if(ntmp.gt.ndat) ndat = ntmp
      return
 98   stop 'ERROR in parameter file!'
 99   stop 'ERROR in data file!'
      
      end 

      subroutine read_datafl(x,y,z,vr,wt,sec,nvr)

      include 'sgsim2.inc'

      integer nvr
      real*8  x(nvr),y(nvr),z(nvr),vr(nvr),wt(nvr),sec(nvr)

      logical testfl      
      integer i,j,nvari,nt,lin
      real*8  twt,av,ss
      real*8,allocatable :: var(:)

      lin = 1

      inquire(file=datafl,exist=testfl)
      if(.not.testfl)then
         write(*,*) "datafl is wrong"
         stop
      end if
      write(*,*) 'Reading input data'
      open(lin,file=datafl,status='OLD')
      read(lin,*,err=99)
      read(lin,*,err=99) nvari
      do i=1,nvari
         read(lin,*,err=99)
      end do
      if(ixl.gt.nvari.or.iyl.gt.nvari.or.izl.gt.nvari.or.&
         ivrl.gt.nvari.or.isecvr.gt.nvari.or.iwt.gt.nvari) then
         write(*,*) 'ERROR: you have asked for a column number'
         write(*,*) '       greater than available in file'
         stop
      end if

      av  = 0.d0
      ss  = 0.d0
      twt = 0.d0
      nd  = 0
      nt  = 0
      allocate(var(nvari))
      do i = 1,nvr
         read(lin,*,err=99) (var(j),j=1,nvari)
         if(var(ivrl).lt.tmin.or.var(ivrl).ge.tmax) then
            nt = nt + 1
         else
            nd = nd + 1
            vr(nd) = var(ivrl)
            if(ixl.le.0) then
               x(nd) = 0.0
            else
               x(nd) = var(ixl)
            endif
            if(iyl.le.0) then
               y(nd) = 0.0
            else
               y(nd) = var(iyl)
            endif
            if(izl.le.0) then
               z(nd) = 0.0
            else
               z(nd) = var(izl)
            endif
            if(iwt.le.0) then
               wt(nd) = 1.d0
            else
               wt(nd) = var(iwt)
            endif
            if(isecvr.le.0) then
               sec(nd) = UNEST
            else
               sec(nd) = var(isecvr)
            endif
            twt = twt + wt(nd)
            av  = av  + var(ivrl)*wt(nd)
            ss  = ss  + var(ivrl)*var(ivrl)*wt(nd)
         end if
      end do

      deallocate(var)
!
! Compute the averages and variances as an error check for the user:
!
      av = av / max(twt,EPSLON)
      ss =(ss / max(twt,EPSLON)) - av * av
      write(*,   111) nd,nt,av,ss
111   format(/,' Data for SGSIM: Number of acceptable data  = ',i8,/,&
            '                 Number trimmed             = ',i8,/,&
            '                 Weighted Average           = ',f12.4,/,&
            '                 Weighted Variance          = ',f12.4,/)

      close(lin)
      return
 99   stop 'ERROR in data file!'

      end


      subroutine setup_trans_table(vrtr,vrgtr,nvr,ntr,transfl,&
                                   tmpfl,icolvr,icolwt,tmin,tmax)

      character tmpfl*64,transfl*64,str*64
      integer   icolvr,icolwt,nvr,ntr
      real*8    vrtr(nvr),vrgtr(nvr)
      real*8    tmin,tmax

      integer   i,j,lin,lout,nt,nvari,ierr
      real*8    twt,oldcp,cp,w,vrg
      logical   testfl

      real*8,allocatable :: var(:)
      real*8,parameter   :: UNEST=-1.0d20
      real*8,parameter   :: EPSLON=1.0d-20

      lin  = 1
      lout = 2
      
      write(*,*) 'Setting up transformation table'

      inquire(file=tmpfl,exist=testfl)
      if(.not.testfl) then
         write(*,*) 'ERROR: ',tmpfl,' does not exist'
         write(*,*) '       this file is needed! '
         stop
      end if
!
! Open up the file with reference distribution:
!
      open(lin,file=tmpfl,status='UNKNOWN')
      read(lin,'(a40)',err=98) str(1:40)
      read(lin,*,err=99) nvari
      do i=1,nvari
         read(lin,*,err=98)
      end do
      if(icolvr.gt.nvari.or.icolwt.gt.nvari) then
         write(*,*) ' ERROR: too few columns in ref data '
         stop
      endif
!
! Now, read in the actual data:
!
      nt     = 0
      ntr    = 0
      twt    = 0.d0
      allocate(var(nvari))
      do i = 1,nvr
         read(lin,*,err=99) (var(j),j=1,nvari)
         if(var(icolvr).lt.tmin.or.var(icolvr).ge.tmax) then
            nt = nt + 1
         else
            ntr = ntr + 1   
!
! Assign the data value and coordinate location:
!
            vrtr(ntr) = var(icolvr)
            if(icolwt.le.0) then
               vrgtr(ntr) = 1.d0
            else
               vrgtr(ntr) = var(icolwt)
            endif
            if(vrgtr(ntr).le.0.d0) then
               ntr = ntr - 1
               nt  = nt  + 1
            else
               twt = twt + vrgtr(ntr)
            end if
         end if
      end do

      deallocate(var)
      close(lin)
      if(ntr.le.1) then
         write(*,*) 'ERROR: too few data for transformation'
         stop
      end if
!
! Write transformation table:
!
      open(lout,file=transfl,status='UNKNOWN')
!
! Sort data by value:
!
      call dsortem(1,ntr,vrtr,1,vrgtr)
!
! Compute the cumulative probabilities and write transformation table
!
      twt   = max(twt,EPSLON)
      oldcp = 0.d0
      cp    = 0.d0
      do j=1,ntr
         cp =  cp + dble(vrgtr(j)/twt)
         w  = (cp + oldcp)*0.5
!         call gauinv(w,vrg,ierr)
!         if(ierr.eq.1) vrg = UNEST
         call blinvnormdist(vrg)
         write(lout,201) vrtr(j),vrg
201      format(f12.5,1x,f12.5)
         oldcp =  cp
!
! Now, reset the weight to the normal scores value:
!
         vrgtr(j) = vrg
      end do
      close(lout)
      return
 98   stop 'ERROR in parameter file!'
 99   stop 'ERROR in data file!'
      
      end

      subroutine norm_score_trans(vr,vrtr,vrgtr,nvr,ntr)
!-----------------------------------------------------------------------
! Normal scores transform
!-----------------------------------------------------------------------

      integer nvr,ntr
      real*8  vr(nvr),vrtr(ntr),vrgtr(ntr)      

      integer i,idx
      real*8  powint,vrr,vrg

      do i = 1,nvr
         vrr = vr(i)
         call locate(vrtr,ntr,1,ntr,vrr,idx)
         idx = min(max(1,idx),(ntr-1))
         vrg = powint(vrtr(idx),vrtr(idx+1),vrgtr(idx),&
                      vrgtr(idx+1),vrr,1.d0)
         if(vrg.lt.vrgtr(1)) vrg = vrgtr(1)
         if(vrg.gt.vrgtr(ntr)) vrg = vrgtr(ntr)
         vr(i) = vrg
      end do

      end 

      subroutine read_sec()
!-----------------------------------------------------------------------
! Read secondary attribute model if necessary:
!-----------------------------------------------------------------------

      use geostat2
      include "sgsim2.inc"

      logical testfl,testind,trans
      integer i,j,index,ns
      integer iz,iy,ix,ierr
      real*8  av,ss,vrr,vrg,powint,oldcp,cp,w
      real*8  tmp(nxyz)

      real*8, allocatable :: var(:)

      trans = .true.

      write(*,*) 'Reading secondary attribute file'
      inquire(file=lvmfl,exist=testfl)
      if(.not.testfl) then
         write(*,104) lvmfl
 104     format('WARNING secondary attribute file ',a40,&
                ' does not exist!')
         stop
      end if
      open(llvm,file=lvmfl,status='OLD')
      read(llvm,*,err=97)
      read(llvm,*,err=97) nvaril
      do i=1,nvaril
         read(llvm,*,err=97)
      end do
         
      allocate(var(nvaril))
      index = 0
      av = 0.d0
      ss = 0.d0
      ns = 0
      do iz=1,nz
         do iy=1,ny
            do ix=1,nx
               index = index + 1
               read(llvm,*,err=97) (var(j),j=1,nvaril)
               vrr = var(icollvm)
               lvm(index) = vrr
               tmp(index) = dble(index)
!
! Do we to transform the secondary variable for a local mean?
!
               if(trans.and.ktype.eq.2.and.itrans.eq.1) then
                  if(vrr.le.tmin.or.vrr.ge.tmax) then
                     lvm(index) = -1.0e21
                  else   
                     call locate(vrtr,ntr,1,ntr,vrr,j)
                     j=min(max(1,j),(ntr-1))
                     vrg =powint(vrtr(j),vrtr(j+1),vrgtr(j),&
                                 vrgtr(j+1),vrr,1.0)
                     if(vrg.lt.vrgtr(1)  ) vrg = vrgtr(1)
                     if(vrg.gt.vrgtr(ntr)) vrg = vrgtr(nd)
                     lvm(index) = vrg
                  end if
               end if
               if(vrr.ge.tmin.or.vrr.le.tmax) then
                  av = av + vrr
                  ss = ss + vrr*vrr
                  ns = ns + 1
               end if
            end do
         end do
      end do
      ns = max(ns,1)
      av = av / dble(ns)
      ss =(ss / dble(ns)) - av * av
      write(*,   112) ns,av,ss
 112  format(/,' Secondary Data: Number of data             = ',i8,/,&
               '                 Equal Weighted Average     = ',f12.4,/,&
               '                 Equal Weighted Variance    = ',f12.4,/)
!
! Do we need to work with data residuals? (Locally Varying Mean)
!
      if(ktype.eq.2) then
         do i=1,nd
            call getindx(nx,xmn,xsiz,x(i),ix,testind)
            call getindx(ny,ymn,ysiz,y(i),iy,testind)
            call getindx(nz,zmn,zsiz,z(i),iz,testind)
            index = ix + (iy-1)*nx + (iz-1)*nxy
            sec(i) = lvm(index)
!
! Calculation of residual moved to krige subroutine: vr(i)=vr(i)-sec(i)
!
         end do
      end if
!
! Do we need to get an external drift attribute for the data?
!
      if(ktype.eq.3) then
         do i=1,nd
            if(sec(i).eq.UNEST) then
               call getindx(nx,xmn,xsiz,x(i),ix,testind)
               call getindx(ny,ymn,ysiz,y(i),iy,testind)
               call getindx(nz,zmn,zsiz,z(i),iz,testind)
               index = ix + (iy-1)*nx + (iz-1)*nxy
               sec(i) = lvm(index)
            end if
         end do
      end if
!
! Transform the secondary attribute to normal scores?
!
      if(trans.and.ktype.eq.4) then
         write(ldbg,113) varred
 113      format(/,' Transforming Secondary Data with',&
                   ' variance reduction of ',f12.4,/)
         write(*,*) 'Transforming secondary variable'
         write(*,*)
         call dsortem(1,nxyz,lvm,1,tmp)
         oldcp = 0.d0
         cp    = 0.d0
         do i=1,nxyz
            if(lvm(i).gt.tmin.and.lvm(i).le.tmax) then
               cp =  cp + dble(1.0/dble(ns))
               w  = (cp + oldcp)/2.0
!               call gauinv(w,lvm(i),ierr)
               call blinvnormdist(lvm(i))
               lvm(i) = lvm(i) * varred
               oldcp  =  cp
            end if
         end do
         call dsortem(1,nxyz,tmp,1,lvm)
      end if

!
! Read in the secondary data distribution for this realization:
! There was a condition where isim > 1.  Not sure why.
!
      if(ktype.eq.4) then
         write(*,*)
         write(*,*) ' Reading next secondary model'
         index = 0
         do iz=1,nz
            do iy=1,ny
               do ix=1,nx
                  index = index + 1
                  read(llvm,*,end=977)(var(j),j=1,nvaril)
                  lvm(index) = var(icollvm)
                  tmp(index) = dble(index)
               end do
            end do
         end do
         write(*,*) ' Building CDF from  secondary model'
         call dsortem(1,nxyz,lvm,1,tmp)
         oldcp = 0.d0
         cp    = 0.d0
         do i=1,nxyz
            cp =  cp + 1.d0/dble(nxyz)
            w  = (cp + oldcp)/2.0
!            call gauinv(w,lvm(i),ierr)
            call blinvnormdist(lvm(i))
            lvm(i) = lvm(i) * varred
            oldcp  =  cp
         end do
         write(*,*) ' Restoring order of secondary model'
         call dsortem(1,nxyz,tmp,1,lvm)
 977     continue
         write(*,*)
      end if
      
      deallocate(var)
      return
 97   stop 'ERROR in secondary data file!'

      end


      subroutine sgsim(sim)
!-----------------------------------------------------------------------
!
!           Conditional Simulation of a 3-D Rectangular Grid
!           ************************************************
!
! This subroutine generates 3-D realizations of a Gaussian process with
! a given autocovariance model, and conditional to input Gaussian data.
! The conditional simulation is achieved by sequential simulation of all
! the nodes visited by a random path.
!
!
!
! PROGRAM NOTES:
!
!  1. The three dimensional anisotropy parameters, i.e., of the search
!     ellipse and variogram ranges are described in section 2.3 of the
!     manual.   The variogram parameters are described in the same place
!
!  2. The original data and previously simulated grid nodes can be
!     searched separately.  There can be a different maximum number of
!     each and a minimum number of original data can be specified
!     to restrict simulation beyond the limits of the data.  The
!     closeness of previously simulated grid nodes is measured according
!     to the variogram structural distance.
!
!
!
! INPUT VARIABLES:
!
!   nd               Number of data (no missing values)
!   x,y,z(nd)        coordinates of the data
!   vr(nd)           gaussian data (normal scores)
!
!   nx,ny,nz         Number of blocks in X,Y, and Z
!   xmn,ymn,zmn      Coordinate at the center of the first Block
!   xsiz,ysiz,zsiz   spacing of the grid nodes (block size)
!
!   nsim             number of simulations
!   ktype            =1, ordinary kriging; =0, simple kriging
!   sim              the current realization
!   idbg             integer debugging level (0=none,2=normal,4=serious)
!   ldbg             unit number for the debugging output
!   lout             unit number for the output
!
!   radius           Maximum search radius
!   sang1            Azimuth angle of the principal search direction
!   sang2            Dip angle of the principal search direction
!   sang3            Third rotation angle of the search ellipse
!   sanis1           Anisotropy for the dip angle
!   sanis2           Anisotropy for the plunge angle
!   ndmin            Minimum number of data required before sim
!   ndmax            Maximum number of samples for simulation
!   noct             Maximum number per octant if an octant search is
!                      desired (if <= 0, then no octant search)
!
!   nodmax           Maximum number of previously simulated grid nodes
!                      to consider in the simulation.  The structural
!                      variogram distance is used to identify close ones
!
!   c0               Nugget constant (isotropic).
!   cc(nst)          Multiplicative factor of each nested structure.
!   aa(nst)          Parameter "a" of each nested structure.
!   it(nst)          Type of nested structures (1=sph,2=exp,3=gau,4=pow)
!   ang1(nst)        Azimuth angle for the principal direction
!   ang2(nst)        Dip angle for the principal direction
!   ang3(nst)        Third rotation angle to rotate the two minor
!                      directions around the principal direction
!   anis1(nst)       Anisotropy (radius in minor direction at 90
!                      degrees from "ang1" divided by the principal
!                      radius in direction "ang1")
!   anis2(nst)       Anisotropy (radius in minor direction at 90 degrees
!                      vertical from "ang1" divided by the principal
!                      radius in direction "ang1")
!
!
! OUTPUT VARIABLES:  Simulated Values are written to "lout"
!
!
!
! EXTERNAL REFERENCES:
!
!   super            Sets up the super block search of original data
!   search           Search for nearby data values
!   ctable           Builds a covariance table and "spiral" search
!   srchnd           Search for nearby simulated grid nodes
!   sqdist           computes anisotropi! squared distance
!   sortem           sorts multiple arrays in ascending order (separate)
!   cova3            Calculates the covariance given a variogram model
!   krige            Sets up and solves either the SK or OK system
!   ksol             Linear system solver using Gaussian elimination
!
!
!
! Concepts taken from F. Alabert and E. Isaaks
!
!-----------------------------------------------------------------------

      use       geostat
      include  'sgsim.inc'

      real*8  sim(nxyz)

      integer ix,iy,iz,id2,id,ind,i,j,nsbtosr,nsec,is,ierr,index,ne,isim
      integer lktype,infoct,idum,in,irepo,jx,jy,jz,nnx,nny,nnz,imult
      integer nxsup,nysup,nzsup
      real*8  ss,av,xx,yy,zz
      real*8  var(10),sec2,sec3
      real*8  p,acorni,cp,oldcp,w,test2,xp,cstdev,cmean,gmean
      real*8  backtr,simval,TINY
      real*8  xmnsup,ymnsup,zmnsup,xsizsup,ysizsup,zsizsup
      logical testind
      allocate(order(nxyz))
      allocate(lvm(nxyz))

!
! Set up the rotation/anisotropy matrices that are needed for the
! variogram and search.
!
      write(*,*) 'Setting up rotation matrices for variogram and search'
      do is=1,nst(1)
            call setrot(ang1(is),ang2(is),ang3(is),anis1(is),anis2(is),&
                        is,MAXROT,rotmat)
      end do
      isrot = MAXNST + 1
      call setrot(sang1,sang2,sang3,sanis1,sanis2,isrot,MAXROT,rotmat)
!
! Set up the super block search:
!
      if(sstrat.eq.0) then
            write(*,*) 'Setting up super block search strategy'
            nsec = 1
            call setsupr(nx,xmn,xsiz,ny,ymn,ysiz,nz,zmn,zsiz,nd,x,y,z,&
                         vr,wt,nsec,sec,sec2,sec3,MAXSBX,MAXSBY,MAXSBZ,&
                         nisb,nxsup,xmnsup,xsizsup,nysup,ymnsup,ysizsup,&
                         nzsup,zmnsup,zsizsup)
            call picksup(nxsup,xsizsup,nysup,ysizsup,nzsup,zsizsup,&
                         isrot,MAXROT,rotmat,radsqd,nsbtosr,ixsbtosr,&
                         iysbtosr,izsbtosr)
      end if
!
! Set up the covariance table and the spiral search:
!
      call ctable()
!
! MAIN LOOP OVER ALL THE SIMULATIONS:
!
      do isim=1,nsim
!
! Read in the secondary data distribution for this realization:
!
            if(isim.gt.1.and.ktype.eq.4) then
                  write(*,*)
                  write(*,*) ' Reading next secondary model'
                  index = 0
                  do iz=1,nz
                        do iy=1,ny
                              do ix=1,nx
                                 index = index + 1
                                 read(llvm,*,end=977)(var(j),j=1,nvaril)
                                 lvm(index) = var(icollvm)
                                 sim(index) = dble(index)
                              end do
                        end do
                  end do
                  write(*,*) ' Building CDF from  secondary model'
!                  call sortem(1,nxyz,lvm,1,sim,c,d,e,f,g,h)
                  call sortem(1,nxyz,lvm,1,sim)
                  oldcp = 0.d0
                  cp    = 0.d0
                  do i=1,nxyz
                        cp =  cp + dble(1.d0/dble(nxyz))
                        w  = (cp + oldcp)/2.0
!                        call gauinv(w,lvm(i),ierr)
                        call blinvnormdist(lvm(i))
                        lvm(i) = lvm(i) * varred
                        oldcp  =  cp
                  end do
                  write(*,*) ' Restoring order of secondary model'
!                  call sortem(1,nxyz,sim,1,lvm,c,d,e,f,g,h)
                  call sortem(1,nxyz,sim,1,lvm)
 977              continue
                  write(*,*)
            end if
!
! Work out a random path for this realization:
!
            do ind=1,nxyz
!                  sim(ind)   = acorni(idum)
                  call blutilrand(sim(ind))

                  order(ind) = ind
            end do

!
! The multiple grid search works with multiples of 4 (yes, that is
! somewhat arbitrary):
!
            if(mults.eq.1) then
               do imult=1,nmult
                  nnz = max(1,nz/(imult*4))
                  nny = max(1,ny/(imult*4))
                  nnx = max(1,nx/(imult*4))
                  jz  = 1
                  jy  = 1
                  jx  = 1
                  do iz=1,nnz
                     if(nnz.gt.1) jz = iz*imult*4
                     do iy=1,nny
                        if(nny.gt.1) jy = iy*imult*4
                        do ix=1,nnx
                           if(nnx.gt.1) jx = ix*imult*4
                           index = jx + (jy-1)*nx + (jz-1)*nxy
                           sim(index) = sim(index) - imult
                        end do
                     end do
                  end do
               end do
            end if
!            call sortem(1,nxyz,sim,1,order,c,d,e,f,g,h)
            call sortem(1,nxyz,sim,1,order)
!
! Initialize the simulation:
!
            do ind=1,nxyz
               sim(ind) = UNEST
            end do
            write(*,*)
            write(*,*) 'Working on realization number ',isim
!
! Assign the data to the closest grid node:
!
            TINY = 0.0001
            do id=1,nd
               call getindx(nx,xmn,xsiz,x(id),ix,testind)
               call getindx(ny,ymn,ysiz,y(id),iy,testind)
               call getindx(nz,zmn,zsiz,z(id),iz,testind)
               ind = ix + (iy-1)*nx + (iz-1)*nxy
               xx  = xmn + dble(ix-1)*xsiz
               yy  = ymn + dble(iy-1)*ysiz
               zz  = zmn + dble(iz-1)*zsiz
               test = abs(xx-x(id)) + abs(yy-y(id)) + abs(zz-z(id))
!
! Assign this data to the node (unless there is a closer data):
!
               if(sstrat.eq.1) then
                  if(sim(ind).ge.0.d0) then
                     id2 = int(sim(ind)+0.5)
                     test2 = abs(xx-x(id2)) + abs(yy-y(id2)) &
                             + abs(zz-z(id2))
                      if(test.le.test2) sim(ind) = dble(id)
                      write(ldbg,102) id,id2
                   else
                      sim(ind) = dble(id)
                   end if
                end if
!
! Assign a flag so that this node does not get simulated:
!
                  if(sstrat.eq.0.and.test.le.TINY) sim(ind)=10.0*UNEST
            end do
 102        format(' WARNING data values ',2i5,' are both assigned to ',&
                 /,'         the same node - taking the closest')
!
! Now, enter data values into the simulated grid:
!
            do ind=1,nxyz
               id = int(sim(ind)+0.5)
               if(id.gt.0) sim(ind) = vr(id)
            end do
            irepo = max(1,min((nxyz/10),10000))
!
! MAIN LOOP OVER ALL THE NODES:
!
            do in=1,nxyz
                  if((int(in/irepo)*irepo).eq.in) write(*,103) in
 103              format('   currently on node ',i9)
!
! Figure out the location of this point and make sure it has
! not been assigned a value already:
!
                  index = order(in)
                  if(sim(index).gt.(UNEST+EPSLON).or.&
                     sim(index).lt.(UNEST*2.d0)) go to 5
                  iz = ((index-1)/nxy) + 1
                  iy = ((index-(iz-1)*nxy-1)/nx) + 1
                  ix = (index) - (iz-1)*nxy - (iy-1)*nx
                  xx = xmn + dble(ix-1)*xsiz
                  yy = ymn + dble(iy-1)*ysiz
                  zz = zmn + dble(iz-1)*zsiz
!
! Now, we'll simulate the point ix,iy,iz.  First, get the close data
! and make sure that there are enough to actually simulate a value,
! we'll only keep the closest "ndmax" data, and look for previously
! simulated grid nodes:
!
                  if(sstrat.eq.0) then
                        call srchsupr(xx,yy,zz,radsqd,isrot,MAXROT,&
                               rotmat,nsbtosr,ixsbtosr,iysbtosr,&
                               izsbtosr,noct,nd,x,y,z,wt,nisb,nxsup,&
                               xmnsup,xsizsup,nysup,ymnsup,ysizsup,&
                               nzsup,zmnsup,zsizsup,nclose,close,&
                               infoct)
                        if(nclose.lt.ndmin) go to 5
                        if(nclose.gt.ndmax) nclose = ndmax
                  endif
                  call srchnd(sim,ix,iy,iz)
!
! Calculate the conditional mean and standard deviation.  This will be
! done with kriging if there are data, otherwise, the global mean and
! standard deviation will be used:
!
                  if(ktype.eq.2) then
                        gmean = lvm(index)
                  else
                        gmean = 0.d0
                  end if
                  if((nclose+ncnode).lt.1) then
                        cmean  = gmean
                        cstdev = 1.d0
                  else
!
! Perform the kriging.  Note that if there are fewer than four data
! then simple kriging is prefered so that the variance of the
! realization does not become artificially inflated:
!
                        lktype = ktype
                        if(ktype.eq.1.and.(nclose+ncnode).lt.4)lktype=0
                        call krige(ix,iy,iz,xx,yy,zz,lktype,gmean,&
                                   cmean,cstdev)
                  endif
!
! Draw a random number and assign a value to this node:
!
!                  p = acorni(idum)
!                  call gauinv(p,xp,ierr)
                  call blinvnormdist(xp)
                  sim(index) = xp * cstdev + cmean
!                  write(*,*), index, sim(index),xp, cstdev, cmean
                  if(idbg.ge.3) write(ldbg,141) p,sim(index)
 141              format(' random number ',f6.4,' realization ',f7.4)
!
! Quick check for far out results:
!
                  if(abs(cmean).gt.5.0.or.abs(cstdev).gt.5.0.or.&
                     abs(sim(index)).gt.6.0) then
                  write(ldbg,104) ix,iy,iz,cmean,cstdev,sim(index)
  104             format('WARNING: grid node location: ',3i5,/,&
                        '         conditional mean:   ',f12.5,/,&
                        '         conditional stdev:  ',f12.5,/,&
                        '         simulated value:    ',f12.5)
                  endif
!
! END MAIN LOOP OVER NODES:
!
 5                continue
            end do
!
! Do we need to reassign the data to the grid nodes?
!
            if(sstrat.eq.0) then
                  do id=1,nd
                        call getindx(nx,xmn,xsiz,x(id),ix,testind)
                        call getindx(ny,ymn,ysiz,y(id),iy,testind)
                        call getindx(nz,zmn,zsiz,z(id),iz,testind)
                        xx  = xmn + dble(ix-1)*xsiz
                        yy  = ymn + dble(iy-1)*ysiz
                        zz  = zmn + dble(iz-1)*zsiz
                        ind = ix + (iy-1)*nx + (iz-1)*nxy
                        test=abs(xx-x(id))+abs(yy-y(id))+abs(zz-z(id))
                        if(test.le.TINY) sim(ind) = vr(id)
                  end do
            end if
!
! Back transform each value and write results:
!
            ne = 0
            av = 0.d0
            ss = 0.d0
            do ind=1,nxyz
                  simval = sim(ind)
                  if(simval.gt.-9.0.and.simval.lt.9.0) then
                        ne = ne + 1
                        av = av + simval
                        ss = ss + simval*simval
                  end if
                  if(itrans.eq.1.and.simval.gt.(UNEST+EPSLON)) then
                        simval = backtr(simval,ntr,vrtr,vrgtr,zmin,&
                                        zmax,ltail,ltpar,utail,utpar)
                        if(simval.lt.zmin) simval = zmin
                        if(simval.gt.zmax) simval = zmax
                  end if
                  sim(ind) = simval
                  write(lout,'(g14.8)') simval
            end do
            av = av / max(dble(ne),1.d0)
            ss =(ss / max(dble(ne),1.d0)) - av * av
            write(ldbg,111) isim,ne,av,ss
!            write(*,   111) isim,ne,av,ss
 111        format(/,' Realization ',i3,': number   = ',i8,/,&
                     '                  mean     = ',f12.4,&
                     ' (close to 0.0?)',/,&
                     '                  variance = ',f12.4,&
                     ' (close to gammabar(V,V)? approx. 1.0)',/)
!
! END MAIN LOOP OVER SIMULATIONS:
!
      end do
!
! Return to the main program:
!
      return
      end


      subroutine sgsim_setup(sim,sim_sz,scratch_c,c_sz,c_idx,&
        scratch_r,real_sz,real_idx,&
        scratch_i,int_sz,int_idx)
!-----------------------------------------------------------------------
!
!    SGSIM setup: Only for a single instance. 
!
!-----------------------------------------------------------------------

      use       geostat2
      include  'sgsim2.inc'

      integer   sim_sz,c_sz,real_sz,int_sz
      integer   c_idx(10),real_idx(20),int_idx(20)
      real*8    sim(sim_sz)

      integer, target :: scratch_i(int_sz)
      real*8 , target :: scratch_c(c_sz)
      real*8 , target :: scratch_r(real_sz)
      
      logical   testind
      integer   ix,iy,iz,id2,id,ind,nsbtosr,nsec,is
      real*8    xx,yy,zz
      real*8    sec2,sec3
      real*8    test2,TINY


      nx       => scratch_i(int_idx(1))
      ny       => scratch_i(int_idx(2))
      nz       => scratch_i(int_idx(3))
      nxsup    => scratch_i(int_idx(4))
      nysup    => scratch_i(int_idx(5))
      nzsup    => scratch_i(int_idx(6))
      nisb     => scratch_i(int_idx(7):int_idx(8)-1)
      ixsbtosr => scratch_i(int_idx(8):int_idx(9)-1)
      iysbtosr => scratch_i(int_idx(9):int_idx(10)-1)
      izsbtosr => scratch_i(int_idx(10):int_idx(11)-1)
      ixnode   => scratch_i(int_idx(11):int_idx(12)-1)
      iynode   => scratch_i(int_idx(12):int_idx(13)-1)
      iznode   => scratch_i(int_idx(13):int_idx(14)-1)

      xmn      => scratch_r(real_idx(1))
      ymn      => scratch_r(real_idx(2))
      zmn      => scratch_r(real_idx(3))
      xsiz     => scratch_r(real_idx(4))
      ysiz     => scratch_r(real_idx(5))
      zsiz     => scratch_r(real_idx(6))
      xmnsup   => scratch_r(real_idx(7))
      ymnsup   => scratch_r(real_idx(8))
      zmnsup   => scratch_r(real_idx(9))
      xsizsup  => scratch_r(real_idx(10))
      ysizsup  => scratch_r(real_idx(11))
      zsizsup  => scratch_r(real_idx(12))
      lvm      => scratch_r(real_idx(13):real_idx(12)+nx*ny*nz) 

      if (do_cond .gt. 0) then
         x     => scratch_c(c_idx(1):c_idx(2)-1)
         y     => scratch_c(c_idx(2):c_idx(3)-1)
         z     => scratch_c(c_idx(3):c_idx(4)-1)
         vr    => scratch_c(c_idx(4):c_idx(5)-1)
         wt    => scratch_c(c_idx(5):c_idx(6)-1)
         vrtr  => scratch_c(c_idx(6):c_idx(7)-1)
         vrgtr => scratch_c(c_idx(7):c_idx(8)-1)
         close => scratch_c(c_idx(8):c_idx(9)-1)
         sec   => scratch_c(c_idx(9):c_idx(10)-1)
      end if

      nxy  = nx*ny
      nxyz = nx*ny*nz
! 
! Set up the rotation/anisotropy matrices that are needed for the
! variogram and search.
!
      do is=1,nst(1)
         call setrot(ang1(is),ang2(is),ang3(is),anis1(is),anis2(is),&
                     is,MAXROT,rotmat)
      end do
      isrot = MAXNST + 1
      call setrot(sang1,sang2,sang3,sanis1,sanis2,isrot,MAXROT,rotmat)
!
! Set up the super block search:
!
      if(sstrat.eq.0) then
         write(*,*) 'Setting up super block search strategy'
         nsec = 1
         call setsupr(nx,xmn,xsiz,ny,ymn,ysiz,nz,zmn,zsiz,nd,x,y,z,&
                     vr,wt,nsec,sec,sec2,sec3,MAXSBX,MAXSBY,MAXSBZ,&
                     nisb,nxsup,xmnsup,xsizsup,nysup,ymnsup,ysizsup,&
                     nzsup,zmnsup,zsizsup)
         call picksup(nxsup,xsizsup,nysup,ysizsup,nzsup,zsizsup,&
                     isrot,MAXROT,rotmat,radsqd,nsbtosr,ixsbtosr,&
                     iysbtosr,izsbtosr)
      end if
!
! Set up the covariance table and the spiral search:
!      
!      write(*,*) 'Constructing covariance matrix'
      call ctable2()

!
! Assign the data to the closest grid node:
!
      sim = UNEST
      TINY = 0.0001
      do id=1,nd
         call getindx(nx,xmn,xsiz,x(id),ix,testind)
         call getindx(ny,ymn,ysiz,y(id),iy,testind)
         call getindx(nz,zmn,zsiz,z(id),iz,testind)

         ind = ix + (iy-1)*nx + (iz-1)*nxy
         xx  = xmn + dble(ix-1)*xsiz
         yy  = ymn + dble(iy-1)*ysiz
         zz  = zmn + dble(iz-1)*zsiz

! FIXME: Is this more correct?
         xx  = xmn + dble(ix-0.5d0)*xsiz
         yy  = ymn + dble(iy-0.5d0)*ysiz
         zz  = zmn + dble(iz-0.5d0)*zsiz

         test = abs(xx-x(id)) + abs(yy-y(id)) + abs(zz-z(id))
!
! Assign this data to the node (unless there is a closer data):
!
         if(sstrat.eq.1) then
            if(sim(ind).ge.0.d0) then
               id2 = int(sim(ind)+0.5)
               test2 = abs(xx-x(id2)) + abs(yy-y(id2))&
                       + abs(zz-z(id2))
               if(test.le.test2) sim(ind) = dble(id)
               write(ldbg,102) id,id2
            else
               sim(ind) = dble(id)
            end if
         end if
!
! Assign a flag so that this node does not get simulated:
!
         if(sstrat.eq.0.and.test.le.TINY) sim(ind)=10.0*UNEST
      end do
 102  format(' WARNING data values ',2i5,' are both assigned to ',&
             /,'         the same node - taking the closest')
!
! Now, enter data values into the simulated grid:
!
      do ind=1,nxyz
         if(sim(ind).ne.UNEST) then
            id = int(sim(ind)+0.5)
            if(id.gt.0) sim(ind) = vr(id)
         endif
      end do
      end

      subroutine sgsim_single_iter(index,sim,sim_sz,&
        scratch_c,c_sz,c_idx,&
        scratch_r,real_sz,real_idx,scratch_i,int_sz,int_idx)
!-----------------------------------------------------------------------
!
!    SGSIM iteration: Only for a single iteration. 
!
!-----------------------------------------------------------------------      

      use       geostat2
      include  'sgsim2.inc'

      integer index
      integer sim_sz,c_sz,real_sz,int_sz
      integer c_idx(10),real_idx(20),int_idx(20)
      real*8  sim(sim_sz)

      integer, target :: scratch_i(int_sz) 
      real*8 , target :: scratch_c(c_sz)
      real*8 , target :: scratch_r(real_sz)

      integer ix,iy,iz,ierr,lktype,infoct,nsbtosr,idum
      integer icnode(MAXNOD)
      real*8  xx,yy,zz
      real*8  p,acorni,xp,cstdev,cmean,gmean
      real*8  cnodex(MAXNOD),cnodey(MAXNOD),cnodez(MAXNOD)
      real*8  cnodev(MAXNOD)

      nx       => scratch_i(int_idx(1))
      ny       => scratch_i(int_idx(2))
      nz       => scratch_i(int_idx(3))
      nxsup    => scratch_i(int_idx(4))
      nysup    => scratch_i(int_idx(5))
      nzsup    => scratch_i(int_idx(6))
      nisb     => scratch_i(int_idx(7):int_idx(8)-1)
      ixsbtosr => scratch_i(int_idx(8):int_idx(9)-1)
      iysbtosr => scratch_i(int_idx(9):int_idx(10)-1)
      izsbtosr => scratch_i(int_idx(10):int_idx(11)-1)
      ixnode   => scratch_i(int_idx(11):int_idx(12)-1)
      iynode   => scratch_i(int_idx(12):int_idx(13)-1)
      iznode   => scratch_i(int_idx(13):int_idx(14)-1)

      xmn      => scratch_r(real_idx(1))
      ymn      => scratch_r(real_idx(2))
      zmn      => scratch_r(real_idx(3))
      xsiz     => scratch_r(real_idx(4))
      ysiz     => scratch_r(real_idx(5))
      zsiz     => scratch_r(real_idx(6))
      xmnsup   => scratch_r(real_idx(7))
      ymnsup   => scratch_r(real_idx(8))
      zmnsup   => scratch_r(real_idx(9))
      xsizsup  => scratch_r(real_idx(10))
      ysizsup  => scratch_r(real_idx(11))
      zsizsup  => scratch_r(real_idx(12))
      lvm      => scratch_r(real_idx(12)+1:real_idx(12)+nx*ny*nz)

      x        => scratch_c(c_idx(1):c_idx(2)-1)
      y        => scratch_c(c_idx(2):c_idx(3)-1)
      z        => scratch_c(c_idx(3):c_idx(4)-1)
      vr       => scratch_c(c_idx(4):c_idx(5)-1)
      wt       => scratch_c(c_idx(5):c_idx(6)-1)
      vrtr     => scratch_c(c_idx(6):c_idx(7)-1)
      vrgtr    => scratch_c(c_idx(7):c_idx(8)-1)
      close    => scratch_c(c_idx(8):c_idx(9)-1)
      sec      => scratch_c(c_idx(9):c_idx(10)-1)

      nxy  = nx*ny
      nxyz = nx*ny*nz

!
! Figure out the location of this point and make sure it has
! not been assigned a value already:
!
      
      if(sim(index).gt.(UNEST+EPSLON).or.&
         sim(index).lt.(UNEST*2.0)) return
      iz = int((index-1)/nxy) + 1
      iy = int((index-(iz-1)*nxy-1)/nx) + 1
      ix = index - (iz-1)*nxy - (iy-1)*nx
      xx = xmn + dble(ix-1)*xsiz
      yy = ymn + dble(iy-1)*ysiz
      zz = zmn + dble(iz-1)*zsiz

      xx = xmn + dble(ix-0.5d0)*xsiz
      yy = ymn + dble(iy-0.5d0)*ysiz
      zz = zmn + dble(iz-0.5d0)*zsiz
!
! Now, we'll simulate the point ix,iy,iz.  First, get the close data
! and make sure that there are enough to actually simulate a value,
! we'll only keep the closest "ndmax" data, and look for previously
! simulated grid nodes:
!
      if(sstrat.eq.0) then
         call srchsupr(xx,yy,zz,radsqd,isrot,MAXROT,&
                      rotmat,nsbtosr,ixsbtosr,iysbtosr,&
                      izsbtosr,noct,nd,x,y,z,wt,nisb,nxsup,&
                      xmnsup,xsizsup,nysup,ymnsup,ysizsup,&
                      nzsup,zmnsup,zsizsup,nclose,close,&
                      infoct)
         if(nclose.lt.ndmin) return
         if(nclose.gt.ndmax) nclose = ndmax
      endif
      call srchnd2(icnode,cnodex,cnodey,cnodez,cnodev,sim,ix,iy,iz)
!
! Calculate the conditional mean and standard deviation.  This will be
! done with kriging if there are data, otherwise, the global mean and
! standard deviation will be used:
!
      if(ktype.eq.2) then
         gmean = lvm(index)
      else
         gmean = 0.d0
      end if

      if((nclose+ncnode).lt.1) then
         cmean  = gmean
         cstdev = 1.d0
      else
!
! Perform the kriging.  Note that if there are fewer than four data
! then simple kriging is prefered so that the variance of the
! realization does not become artificially inflated:
!

         lktype = ktype
         if(ktype.eq.1.and.(nclose+ncnode).lt.4)lktype=0
         call krige2(icnode,cnodex,cnodey,cnodez,cnodev,&
                   ix,iy,iz,xx,yy,zz,lktype,gmean,&
                   cmean,cstdev)
      endif
!
! Draw a random number and assign a value to this node:
!
!      p = acorni(idum)
!      call gauinv(p,xp,ierr)
      call blinvnormdist(xp)
      sim(index) = xp * cstdev + cmean
!      write(*,*) index,sim(index),xp,cstdev,cmean
      if(idbg.ge.3) write(ldbg,141) p,sim(index)
 141  format(' random number ',f6.4,' realization ',f7.4)
!
! Quick check for far out results:
!
      if(abs(cmean).gt.5.0.or.abs(cstdev).gt.5.0.or.&
        abs(sim(index)).gt.6.0) then
         write(ldbg,104) ix,iy,iz,cmean,cstdev,sim(index)
  104    format('WARNING: grid node location: ',3i5,/,&
               '         conditional mean:   ',f12.5,/,&
               '         conditional stdev:  ',f12.5,/,&
               '         simulated value:    ',f12.5)
      endif

      end
 
      subroutine sgsim_post(sim,sim_sz, scratch_c,c_sz,c_idx,&
        scratch_r,real_sz,real_idx,scratch_i,int_sz,int_idx)
!-----------------------------------------------------------------------
!
!    SGSIM postprocessing: for a single instance. 
!
!-----------------------------------------------------------------------


      use       geostat2
      include  'sgsim2.inc'

      integer   sim_sz,c_sz,real_sz,int_sz
      integer   c_idx(10),real_idx(20),int_idx(20)
      real*8    sim(sim_sz)

      integer,  target :: scratch_i(int_sz) 
      real*8,   target :: scratch_c(c_sz)
      real*8,   target :: scratch_r(real_sz)

      integer   ne,ind,id,ix,iy,iz
      real*8    ss,av,xx,yy,zz
      real*8    backtr,simval,TINY
      logical   testind

      nx       => scratch_i(int_idx(1))
      ny       => scratch_i(int_idx(2))
      nz       => scratch_i(int_idx(3))

      xmn      => scratch_r(real_idx(1))
      ymn      => scratch_r(real_idx(2))
      zmn      => scratch_r(real_idx(3))
      xsiz     => scratch_r(real_idx(4))
      ysiz     => scratch_r(real_idx(5))
      zsiz     => scratch_r(real_idx(6))
      lvm      => scratch_r(real_idx(13):real_idx(12)+nx*ny*nz)

      x        => scratch_c(c_idx(1):c_idx(2)-1)
      y        => scratch_c(c_idx(2):c_idx(3)-1)
      z        => scratch_c(c_idx(3):c_idx(4)-1)
      vr       => scratch_c(c_idx(4):c_idx(5)-1)
      wt       => scratch_c(c_idx(5):c_idx(6)-1)
      vrtr     => scratch_c(c_idx(6):c_idx(7)-1)
      vrgtr    => scratch_c(c_idx(7):c_idx(8)-1)

      nxy = nx*ny
      nxyz = nx*ny*nz
!
! Do we need to reassign the data to the grid nodes?
!
      TINY = 0.0001
      if(sstrat.eq.0) then
         do id=1,nd
            call getindx(nx,xmn,xsiz,x(id),ix,testind)
            call getindx(ny,ymn,ysiz,y(id),iy,testind)
            call getindx(nz,zmn,zsiz,z(id),iz,testind)
            xx  = xmn + dble(ix-1)*xsiz
            yy  = ymn + dble(iy-1)*ysiz
            zz  = zmn + dble(iz-1)*zsiz
            ind = ix + (iy-1)*nx + (iz-1)*nxy
            test=abs(xx-x(id))+abs(yy-y(id))+abs(zz-z(id))
            if(test.le.TINY) sim(ind) = vr(id)
         end do
      end if
!
! Back transform each value and write results:
!
      ne = 0
      av = 0.d0
      ss = 0.d0
      do ind=1,nxyz
         simval = sim(ind)
         if(simval.gt.-9.0.and.simval.lt.9.0) then
            ne = ne + 1
            av = av + simval
            ss = ss + simval*simval
         end if
         if(itrans.eq.1.and.simval.gt.(UNEST+EPSLON)) then
            simval = backtr(simval,ntr,vrtr,vrgtr,zmin,&
                            zmax,ltail,ltpar,utail,utpar)
            if(simval.lt.zmin) simval = zmin
            if(simval.gt.zmax) simval = zmax
         end if
         sim(ind) = simval
      end do
      av = av / max(dble(ne),1.d0)
      ss =(ss / max(dble(ne),1.d0)) - av * av
      write(ldbg,111) ne,av,ss
!      write(*,   111) ne,av,ss
 111  format(/,' Realization : number   = ',i8,/,&
              '               mean     = ',f12.4,&
              ' (close to 0.0?)',/,&
              '               variance = ',f12.4,&
              ' (close to gammabar(V,V)? approx. 1.0)',/)

      end

      subroutine sgsim_deallocate()

      use geostat2
      
      deallocate(covtab)

      end
        

      subroutine ctable()
!-----------------------------------------------------------------------
!
!               Establish the Covariance Look up Table
!               **************************************
!
! The idea is to establish a 3-D network that contains the covariance
! value for a range of grid node offsets that should be at as large
! as twice the search radius in each direction.  The reason it has to
! be twice as large as the search radius is because we want to use it
! to compute the data covariance matrix as well as the data-point
! covariance matrix.
!
! Secondly, we want to establish a search for nearby nodes that
! in order of closeness as defined by the variogram.
!
!
!
! INPUT VARIABLES:
!
!   xsiz,ysiz,zsiz  Definition of the grid being considered
!   MAXCTX,Y,Z      Number of blocks in covariance table
!
!   covariance table parameters
!
!
!
! OUTPUT VARIABLES:  covtab()         Covariance table
!
! EXTERNAL REFERENCES:
!
!   sqdist          Computes 3-D anisotropic squared distance
!   sortem          Sorts multiple arrays in ascending order
!   cova3           Computes the covariance according to a 3-D model
!
!
!
!-----------------------------------------------------------------------


      use       geostat
      include  'sgsim.inc'

      integer ix,iy,iz,loc
      integer il,i,j,k,ic,jc,kc
      integer order_tmp(MAXCTX*MAXCTY*MAXCTZ)
      real*8  hsqd,sqdist,TINY
      real*8  xx,yy,zz
      real*8  tmp(MAXCTX*MAXCTY*MAXCTZ)

      parameter(TINY=1.0d-10)

!
! Size of the look-up table:
!
      nctx = min(((MAXCTX-1)/2),(nx-1))
      ncty = min(((MAXCTY-1)/2),(ny-1))
      nctz = min(((MAXCTZ-1)/2),(nz-1))
!
! Debugging output:
!
      write(ldbg,*)
      write(ldbg,*) 'Covariance Look up table and search for previously'
      write(ldbg,*) 'simulated grid nodes.  The maximum range in each '
      write(ldbg,*) 'coordinate direction for covariance look up is:'
      write(ldbg,*) '          X direction: ',nctx*xsiz
      write(ldbg,*) '          Y direction: ',ncty*ysiz
      write(ldbg,*) '          Z direction: ',nctz*zsiz
      write(ldbg,*) 'Node Values are not searched beyond this distance!'
      write(ldbg,*)
!
! NOTE: If dynamically allocating memory, and if there is no shortage
!       it would a good idea to go at least as far as the radius and
!       twice that far if you wanted to be sure that all covariances
!       in the left hand covariance matrix are within the table look-up.
!
! Initialize the covariance subroutine and cbb at the same time:
!
      call cova3(0.d0,0.d0,0.d0,0.d0,0.d0,0.d0,1,nst,MAXNST,c0,it,cc,aa,&
                1,MAXROT,rotmat,cmax,cbb)
!
! Now, set up the table and keep track of the node offsets that are
! within the search radius:
!
      nlooku = 0
      do i=-nctx,nctx
      xx = i * xsiz
      ic = nctx + 1 + i
      do j=-ncty,ncty
      yy = j * ysiz
      jc = ncty + 1 + j
      do k=-nctz,nctz
      zz = k * zsiz
      kc = nctz + 1 + k
            call cova3(0.d0,0.d0,0.d0,xx,yy,zz,1,nst,MAXNST,c0,it,cc,aa,&
                      1,MAXROT,rotmat,cmax,covtab(ic,jc,kc))
            hsqd = sqdist(0.d0,0.d0,0.d0,xx,yy,zz,isrot,MAXROT,rotmat)
            
            if(hsqd.le.radsqd) then
                  nlooku         = nlooku + 1
!
! We want to search by closest variogram distance (and use the
! anisotropic Euclidean distance to break ties:
!
                  tmp(nlooku)   = - covtab(ic,jc,kc)-TINY*hsqd
                  order_tmp(nlooku)=((kc-1)*MAXCXY+(jc-1)*MAXCTX+ic)
            endif
      end do
      end do
      end do
!
! Finished setting up the look-up table, now order the nodes such
! that the closest ones, according to variogram distance, are searched
! first. Note: the "loc" array is used because I didn't want to make
! special allowance for 2 byte integers in the sorting subroutine:
!
!      call sortem(1,nlooku,tmp,1,order_tmp,c,d,e,f,g,h)
      call sortem(1,nlooku,tmp,1,order_tmp)
      do il=1,nlooku
            loc = order_tmp(il)
            iz  = int((loc-1)/MAXCXY) + 1
            iy  = int((loc-(iz-1)*MAXCXY-1)/MAXCTX) + 1
            ix  = loc-(iz-1)*MAXCXY - (iy-1)*MAXCTX
            iznode(il) = iz
            iynode(il) = iy
            ixnode(il) = ix
      end do
      if(nodmax.gt.MAXNOD) then
            write(ldbg,*)
            write(ldbg,*) 'The maximum number of close nodes = ',nodmax
            write(ldbg,*) 'this was reset from your specification due '
            write(ldbg,*) 'to storage limitations.'
            nodmax = MAXNOD
      endif
!
! Debugging output if requested:
!
      if(idbg.lt.2) return
      write(ldbg,*)
      write(ldbg,*) 'There are ',nlooku,' nearby nodes that will be '
      write(ldbg,*) 'checked until enough close data are found.'
      write(ldbg,*)
      if(idbg.lt.14) return
      do i=1,nlooku
            xx = dble(ixnode(i) - nctx - 1) * xsiz
            yy = dble(iynode(i) - ncty - 1) * ysiz
            zz = dble(iznode(i) - nctz - 1) * zsiz
            write(ldbg,100) i,xx,yy,zz
      end do
 100  format('Point ',i3,' at ',3f12.4)
!
! All finished:
!
      return
      end



      subroutine srchnd(sim,ix,iy,iz)
!-----------------------------------------------------------------------
!
!               Search for nearby Simulated Grid nodes
!               **************************************
!
! The idea is to spiral away from the node being simulated and note all
! the nearby nodes that have been simulated.
!
!
!
! INPUT VARIABLES:
!
!   ix,iy,iz        index of the point currently being simulated
!   sim             the realization so far
!   nodmax          the maximum number of nodes that we want
!   nlooku          the number of nodes in the look up table
!   i[x,y,z]node    the relative indices of those nodes.
!   [x,y,z]mn       the origin of the global grid netwrok
!   [x,y,z]siz      the spacing of the grid nodes.
!
!
!
! OUTPUT VARIABLES:
!
!   ncnode          the number of close nodes
!   icnode()        the number in the look up table
!   cnode[x,y,z]()  the location of the nodes
!   cnodev()        the values at the nodes
!
!
!
!-----------------------------------------------------------------------


      use geostat
      include  'sgsim.inc'
      integer   ninoct(8)

      integer ix,iy,iz
      real*8  sim(nxyz)

      integer i,j,k,il,ind,idx,idy,idz,iq
!
! Consider all the nearby nodes until enough have been found:
!
      ncnode = 0
      if(noct.gt.0) then
         do i=1,8
            ninoct(i) = 0
         end do
      end if
      do 2 il=2,nlooku
            if(ncnode.eq.nodmax) return
            i = ix + (int(ixnode(il))-nctx-1)
            j = iy + (int(iynode(il))-ncty-1)
            k = iz + (int(iznode(il))-nctz-1)
            if(i.lt. 1.or.j.lt. 1.or.k.lt. 1) go to 2
            if(i.gt.nx.or.j.gt.ny.or.k.gt.nz) go to 2
            ind = i + (j-1)*nx + (k-1)*nxy
            if(sim(ind).gt.UNEST) then
!
! Check the number of data already taken from this octant:
!
                  if(noct.gt.0) then
                        idx = ix - i
                        idy = iy - j
                        idz = iz - k
                        if(idz.gt.0) then
                              iq = 4
                              if(idx.le.0 .and. idy.gt.0) iq = 1
                              if(idx.gt.0 .and. idy.ge.0) iq = 2
                              if(idx.lt.0 .and. idy.le.0) iq = 3
                        else
                              iq = 8
                              if(idx.le.0 .and. idy.gt.0) iq = 5
                              if(idx.gt.0 .and. idy.ge.0) iq = 6
                              if(idx.lt.0 .and. idy.le.0) iq = 7
                        end if
                        ninoct(iq) = ninoct(iq) + 1
                        if(ninoct(iq).gt.noct) go to 2
                  end if
                  ncnode = ncnode + 1
                  icnode(ncnode) = il
                  cnodex(ncnode) = xmn + dble(i-1)*xsiz
                  cnodey(ncnode) = ymn + dble(j-1)*ysiz
                  cnodez(ncnode) = zmn + dble(k-1)*zsiz
                  cnodev(ncnode) = sim(ind)
            endif
 2    continue
!
! Return to !alling program:
!
      return
      end



      subroutine krige(ix,iy,iz,xx,yy,zz,lktype,gmean,cmean,cstdev)
!-----------------------------------------------------------------------
!
!            Builds and Solves the SK or OK Kriging System
!            *********************************************
!
! INPUT VARIABLES:
!
!   ix,iy,iz        index of the point currently being simulated
!   xx,yy,zz        location of the point currently being simulated
!
!
!
! OUTPUT VARIABLES:
!
!   cmean           kriged estimate
!   cstdev          kriged standard deviation
!
!
!
! EXTERNAL REFERENCES: ksol   Gaussian elimination system solution
!
!
!
!-----------------------------------------------------------------------

      use      geostat
      include 'sgsim.inc'

      logical first
      
      integer ix,iy,iz
      integer lktype
      real*8  gmean, cmean, cstdev
      real*8  xx,yy,zz

      integer na,neq,ind,in,i,j,ii,jj,kk,ising,ie,is
      integer ix1,ix2,iy1,iy2,iz1,iz2,index
      real*8  x1,y1,z1,x2,y2,z2
      real*8  edmax,edmin,sfmin,sfmax
      real*8  cov,sumwts
      real*8  vra(MAXKR1),vrea(MAXKR1)

!
! Size of the kriging system:
!
      first = .false.
      na    = nclose + ncnode
 33   continue      
      if(lktype.eq.0) neq = na
      if(lktype.eq.1) neq = na + 1
      if(lktype.eq.2) neq = na
      if(lktype.eq.3) neq = na + 2
      if(lktype.eq.4) neq = na + 1
      if(lktype.ge.3) then
            ind = ix + (iy-1)*nx + (iz-1)*nxy
            if(lvm(ind).le.-6.d0.or.lvm(ind).ge.6.d0) then
                  lktype = 0
                  go to 33
            end if      
      end if
!
! Set up kriging matri!es:
!
      in=0
      do j=1,na
!
! Sort out the actual location of point "j"
!
            if(j.le.nclose) then
                  index  = int(close(j))
                  x1     = x(index)
                  y1     = y(index)
                  z1     = z(index)
                  vra(j) = vr(index)
                  vrea(j)= sec(index)
                  if(lktype.eq.2) vra(j) = vra(j) - vrea(j)
            else
!
! It is a previously simulated node (keep index for table look-up):
!
                  index  = j-nclose
                  x1     = cnodex(index)
                  y1     = cnodey(index)
                  z1     = cnodez(index)
                  vra(j) = cnodev(index)
                  ind    = icnode(index)
                  ix1    = ix + (int(ixnode(ind))-nctx-1)
                  iy1    = iy + (int(iynode(ind))-ncty-1)
                  iz1    = iz + (int(iznode(ind))-nctz-1)
                  index  = ix1 + (iy1-1)*nx + (iz1-1)*nxy
                  vrea(j)= lvm(index)
                  if(lktype.eq.2) vra(j) = vra(j) - vrea(j)
            endif
            do i=1,j
!
! Sort out the actual lo cation of point "i"
!
                  if(i.le.nclose) then
                        index  = int(close(i))
                        x2     = x(index)
                        y2     = y(index)
                        z2     = z(index)
                  else
!
! It is a previously simulated node (keep index for table look-up):
!
                        index  = i-nclose
                        x2     = cnodex(index)
                        y2     = cnodey(index)
                        z2     = cnodez(index)
                        ind    = icnode(index)
                        ix2    = ix + (int(ixnode(ind))-nctx-1)
                        iy2    = iy + (int(iynode(ind))-ncty-1)
                        iz2    = iz + (int(iznode(ind))-nctz-1)
                  endif
!
! Now, get the covariance value:
!
                  in = in + 1
!
! Decide whether or not to use the covariance look-up table:
!
                  if(j.le.nclose.or.i.le.nclose) then
                        call cova3(x1,y1,z1,x2,y2,z2,1,nst,MAXNST,c0,it,&
                                  cc,aa,1,MAXROT,rotmat,cmax,cov)
                        a(in) = cov
                  else
!
! Try to use the covariance look-up (if the distance is in range):
!
                        ii = nctx + 1 + (ix1 - ix2)
                        jj = ncty + 1 + (iy1 - iy2)
                        kk = nctz + 1 + (iz1 - iz2)
                        if(ii.lt.1.or.ii.gt.MAXCTX.or.&
                          jj.lt.1.or.jj.gt.MAXCTY.or.&
                          kk.lt.1.or.kk.gt.MAXCTZ) then
                              call cova3(x1,y1,z1,x2,y2,z2,1,nst,MAXNST,&
                                  c0,it,cc,aa,1,MAXROT,rotmat,cmax,cov)
                        else
                              cov = covtab(ii,jj,kk)
                        endif
                        a(in) = cov
                  endif
            end do
!
! Get the RHS value (possibly with covariance look-up table):
!
            if(j.le.nclose) then
                  call cova3(xx,yy,zz,x1,y1,z1,1,nst,MAXNST,c0,it,cc,aa,&
                            1,MAXROT,rotmat,cmax,cov)
                  r(j) = cov
            else
!
! Try to use the covariance look-up (if the distance is in range):
!
                  ii = nctx + 1 + (ix - ix1)
                  jj = ncty + 1 + (iy - iy1)
                  kk = nctz + 1 + (iz - iz1)
                  if(ii.lt.1.or.ii.gt.MAXCTX.or.&
                    jj.lt.1.or.jj.gt.MAXCTY.or.&
                    kk.lt.1.or.kk.gt.MAXCTZ) then
                        call cova3(xx,yy,zz,x1,y1,z1,1,nst,MAXNST,c0,it,&
                                  cc,aa,1,MAXROT,rotmat,cmax,cov)
                  else
                        cov = covtab(ii,jj,kk)
                  endif
                  r(j) = cov
            endif
            rr(j) = r(j)
      end do
!
! Addition of OK constraint:
!
      if(lktype.eq.1.or.lktype.eq.3) then
            do i=1,na
                  in    = in + 1
                  a(in) = 1.d0
            end do
            in       = in + 1
            a(in)    = 0.d0
            r(na+1)  = 1.d0
            rr(na+1) = 1.d0
      endif
!
! Addition of the External Drift Constraint:
!
      if(lktype.eq.3) then
            edmin =  9.99999d5
            edmax = -9.99999d5
            do i=1,na
                  in    = in + 1
                  a(in) = vrea(i)
                  if(a(in).lt.edmin) edmin = a(in)
                  if(a(in).gt.edmax) edmax = a(in)
            end do
            in       = in + 1
            a(in)    = 0.d0
            in       = in + 1
            a(in)    = 0.d0
            ind      = ix + (iy-1)*nx + (iz-1)*nxy
            r(na+2)  = lvm(ind)
            rr(na+2) = r(na+2)
            if((edmax-edmin).lt.EPSLON) neq = neq - 1
      endif
!
! Addition of Collocated Cosimulation Constraint:
!
      if(lktype.eq.4) then
            sfmin =  1.0d21
            sfmax = -1.0d21
            do i=1,na
                  in    = in + 1
                  a(in) = dble(colocorr)*r(i)
                  if(a(in).lt.sfmin) sfmin = a(in)
                  if(a(in).gt.sfmax) sfmax = a(in)
            end do
            in    = in + 1
            a(in) = 1.d0
            ii    = na + 1
            r(ii) = dble(colocorr)
            rr(ii)= r(ii)
!           if((sfmax-sfmin).lt.EPSLON) neq = neq - 1
      end if
!
! Write out the kriging Matrix if Seriously Debugging:
!
      if(idbg.ge.3) then
            write(ldbg,100) ix,iy,iz
            is = 1
            do i=1,neq
                  ie = is + i - 1
                  write(ldbg,101) i,r(i),(a(j),j=is,ie)
                  is = is + i
            end do
 100        format(/,'Kriging Matrices for Node: ',3i4,' RHS first')
 101        format('    r(',i2,') =',f7.4,'  a= ',99f7.4)
      endif
!
! Solve the Kriging System:
!
      if(neq.eq.1.and.lktype.ne.3) then
            s(1)  = r(1) / a(1)
            ising = 0
      else
            call ksol(1,neq,1,a,r,s,ising)
      endif
!
! Write a warning if the matrix is singular:
!
      if(ising.ne.0) then
            if(idbg.ge.1) then
                  write(ldbg,*) 'WARNING SGSIM: singular matrix'
                  write(ldbg,*) '               for node',ix,iy,iz
            endif
            cmean  = gmean
            cstdev = 1.d0
            return
      endif
!
! Compute the estimate and kriging variance.  Recall that kriging type
!     0 = Simple Kriging:
!     1 = Ordinary Kriging:
!     2 = Locally Varying Mean:
!     3 = External Drift:
!     4 = Collocated Cosimulation:
!
      cmean  = 0.d0
      cstdev = cbb
      sumwts = 0.d0
      do i=1,na
            cmean  = cmean  + dble(s(i))*vra(i)
            cstdev = cstdev - dble(s(i)*rr(i))
            sumwts = sumwts + dble(s(i))
      end do

      if(lktype.eq.1) cstdev = cstdev - dble(s(na+1))

      if(lktype.eq.2) cmean  = cmean + gmean

      if(lktype.eq.4) then
            ind    = ix + (iy-1)*nx + (iz-1)*nxy
            cmean  = cmean  + dble(s(na+1))*lvm(ind)
            cstdev = cstdev - dble(s(na+1) *rr(na+1))
      end if
!
! Error message if negative variance:
!
      if(cstdev.lt.0.d0) then
            write(ldbg,*) 'ERROR: Negative Variance: ',cstdev
            cstdev = 0.d0
      endif
      cstdev = dsqrt(max(cstdev,0.d0))
!
! Write out the kriging Weights if Seriously Debugging:
!
      if(idbg.ge.3) then
            do i=1,na
                  write(ldbg,140) i,vra(i),s(i)
            end do
 140        format(' Data ',i4,' value ',f8.4,' weight ',f8.4)
            if(lktype.eq.4) write(ldbg,141) lvm(ind),s(na+1)
 141        format(' Sec Data  value ',f8.4,' weight ',f8.4)
            write(ldbg,142) gmean,cmean,cstdev
 142        format(' Global mean ',f8.4,' conditional ',f8.4,&
                   ' std dev ',f8.4)
      end if


!
! Finished Here:
!
      return
      end


      subroutine ctable2()
!-----------------------------------------------------------------------
!
!               Establish the covariance Look up Table
!               **************************************
!
! The idea is to establish a 3-D network that contains the covariance
! value for a range of grid node offsets that should be at as large
! as twice the search radius in each direction.  The reason it has to
! be twice as large as the search radius is because we want to use it
! to compute the data covariance matrix as well as the data-point
! covariance matrix.
!
! Secondly, we want to establish a search for nearby nodes that
! in order of closeness as defined by the variogram.
!
!
!
! INPUT VARIABLES:
!
!   xsiz,ysiz,zsiz  Definition of the grid being considered
!   MAXCTX,Y,Z      Number of blocks in covariance table
!
!   covariance table parameters
!
!
!
! OUTPUT VARIABLES:  covtab()         Covariance table
!
! EXTERNAL REFERENCES:
!
!   sqdist          Computes 3-D anisotropic squared distance
!   sortem          Sorts multiple arrays in ascending order
!   cova3           Computes the covariance according to a 3-D model
!
!
!
!-----------------------------------------------------------------------


      use       geostat2
      include  'sgsim2.inc'


      integer ix,iy,iz,loc
      integer il,i,j,k,ic,jc,kc
      integer order_tmp(MAXCTX*MAXCTY*MAXCTZ)
      real*8  hsqd,sqdist,TINY
      real*8  xx,yy,zz
      real*8  tmp(MAXCTX*MAXCTY*MAXCTZ)

      parameter(TINY=1.0d-10)

!
! Size of the look-up table:
!
      nctx = min(((MAXCTX-1)/2),(nx-1))
      ncty = min(((MAXCTY-1)/2),(ny-1))
      nctz = min(((MAXCTZ-1)/2),(nz-1))

!
! Debugging output:
!
      write(ldbg,*)
      write(ldbg,*) 'Covariance Look up table and search for previously'
      write(ldbg,*) 'simulated grid nodes.  The maximum range in each '
      write(ldbg,*) 'coordinate direction for covariance look up is:'
      write(ldbg,*) '          X direction: ',nctx*xsiz
      write(ldbg,*) '          Y direction: ',ncty*ysiz
      write(ldbg,*) '          Z direction: ',nctz*zsiz
      write(ldbg,*) 'Node Values are not searched beyond this distance!'
      write(ldbg,*)
!
! NOTE: If dynamically allocating memory, and if there is no shortage
!       it would a good idea to go at least as far as the radius and
!       twice that far if you wanted to be sure that all covariances
!       in the left hand covariance matrix are within the table look-up.
!
! Initialize the covariance subroutine and cbb at the same time:
!
      call cova3(0.d0,0.d0,0.d0,0.d0,0.d0,0.d0,1,nst,MAXNST,c0,it,cc,aa,&
                 1,MAXROT,rotmat,cmax,cbb)
!
! Now, set up the table and keep track of the node offsets that are
! within the search radius:
!
      nlooku = 0
      do i=-nctx,nctx
      xx = i * xsiz
      ic = nctx + 1 + i
      do j=-ncty,ncty
      yy = j * ysiz
      jc = ncty + 1 + j
      do k=-nctz,nctz
      zz = k * zsiz
      kc = nctz + 1 + k
            call cova3(0.d0,0.d0,0.d0,xx,yy,zz,1,nst,MAXNST,c0,it,cc,aa,&
                      1,MAXROT,rotmat,cmax,covtab(ic,jc,kc))
            hsqd = sqdist(0.d0,0.d0,0.d0,xx,yy,zz,isrot,MAXROT,rotmat)
            
            if(hsqd.le.radsqd) then
                  nlooku         = nlooku + 1
!
! We want to search by closest variogram distance (and use the
! anisotropic Euclidean distance to break ties:
!
                  tmp(nlooku)   = - covtab(ic,jc,kc)-TINY*hsqd
                  order_tmp(nlooku)=((kc-1)*MAXCXY+(jc-1)*MAXCTX+ic)
            endif
      end do
      end do
      end do
!
! Finished setting up the look-up table, now order the nodes such
! that the closest ones, according to variogram distance, are searched
! first. Note: the "loc" array is used because I didn't want to make
! special allowance for 2 byte integers in the sorting subroutine:
!
      call sortem(1,nlooku,tmp,1,order_tmp)
      do il=1,nlooku
            loc = order_tmp(il)
            iz  = int((loc-1)/MAXCXY) + 1
            iy  = int((loc-(iz-1)*MAXCXY-1)/MAXCTX) + 1
            ix  = loc-(iz-1)*MAXCXY - (iy-1)*MAXCTX
            iznode(il) = iz
            iynode(il) = iy
            ixnode(il) = ix
      end do
      if(nodmax.gt.MAXNOD) then
            write(ldbg,*)
            write(ldbg,*) 'The maximum number of close nodes = ',nodmax
            write(ldbg,*) 'this was reset from your specification due '
            write(ldbg,*) 'to storage limitations.'
            nodmax = MAXNOD
      endif
!
! Debugging output if requested:
!
      if(idbg.lt.2) return
      write(ldbg,*)
      write(ldbg,*) 'There are ',nlooku,' nearby nodes that will be '
      write(ldbg,*) 'checked until enough close data are found.'
      write(ldbg,*)
      if(idbg.lt.14) return
      do i=1,nlooku
            xx = dble(ixnode(i) - nctx - 1) * xsiz
            yy = dble(iynode(i) - ncty - 1) * ysiz
            zz = dble(iznode(i) - nctz - 1) * zsiz
            write(ldbg,100) i,xx,yy,zz
      end do
 100  format('Point ',i3,' at ',3f12.4)
!
! All finished:
!
      return
      end

      subroutine srchnd2(icnode,cnodex,cnodey,cnodez,cnodev,&
                        sim,ix,iy,iz)
!-----------------------------------------------------------------------
!
!               Search for nearby Simulated Grid nodes
!               **************************************
!
! The idea is to spiral away from the node being simulated and note all
! the nearby nodes that have been simulated.
!
!
!
! INPUT VARIABLES:
!
!   ix,iy,iz        index of the point currently being simulated
!   sim             the realization so far
!   nodmax          the maximum number of nodes that we want
!   nlooku          the number of nodes in the look up table
!   i[x,y,z]node    the relative indices of those nodes.
!   [x,y,z]mn       the origin of the global grid netwrok
!   [x,y,z]siz      the spacing of the grid nodes.
!
!
!
! OUTPUT VARIABLES:
!
!   ncnode          the number of close nodes
!   icnode()        the number in the look up table
!   cnode[x,y,z]()  the location of the nodes
!   cnodev()        the values at the nodes
!
!
!
!-----------------------------------------------------------------------

      use geostat2
      include 'sgsim2.inc'

      integer ix,iy,iz
      integer icnode(MAXNOD)
      real*8  cnodex(MAXNOD),cnodey(MAXNOD),cnodez(MAXNOD)
      real*8  cnodev(MAXNOD)
      real*8  sim(nxyz)

      integer i,j,k,il,ind,idx,idy,idz,iq
      integer ninoct(8)
      

!
! Consider all the nearby nodes until enough have been found:
!
      ncnode = 0
      if(noct.gt.0) then
         do il=1,8
            ninoct(il) = 0
         end do
      end if
      do 2 il=2,nlooku
            if(ncnode.eq.nodmax) return
            i = ix + (ixnode(il)-nctx-1)
            j = iy + (iynode(il)-ncty-1)
            k = iz + (iznode(il)-nctz-1)
            if(i.lt. 1.or.j.lt. 1.or.k.lt. 1) go to 2
            if(i.gt.nx.or.j.gt.ny.or.k.gt.nz) go to 2
            ind = i + (j-1)*nx + (k-1)*nxy
            if(sim(ind).gt.UNEST) then
!
! Check the number of data already taken from this octant:
!
                  if(noct.gt.0) then
                        idx = ix - i
                        idy = iy - j
                        idz = iz - k
                        if(idz.gt.0) then
                           iq = 4
                           if(idx.le.0 .and. idy.gt.0) iq = 1
                           if(idx.gt.0 .and. idy.ge.0) iq = 2
                           if(idx.lt.0 .and. idy.le.0) iq = 3
                        else
                           iq = 8
                           if(idx.le.0 .and. idy.gt.0) iq = 5
                           if(idx.gt.0 .and. idy.ge.0) iq = 6
                           if(idx.lt.0 .and. idy.le.0) iq = 7
                        end if
                        ninoct(iq) = ninoct(iq) + 1
                        if(ninoct(iq).gt.noct) go to 2
                  end if
                  ncnode = ncnode + 1
                  icnode(ncnode) = il
                  cnodex(ncnode) = xmn + dble(i-1)*xsiz
                  cnodey(ncnode) = ymn + dble(j-1)*ysiz
                  cnodez(ncnode) = zmn + dble(k-1)*zsiz
                  cnodev(ncnode) = sim(ind)
            endif
 2    continue
!
! Return to calling program:
!
      return
      end



      subroutine krige2(icnode,cnodex,cnodey,cnodez,cnodev,&
                       ix,iy,iz,xx,yy,zz,&
                       lktype,gmean,cmean,cstdev)
!-----------------------------------------------------------------------
!
!            Builds and Solves the SK or OK Kriging System
!            *********************************************
!
! INPUT VARIABLES:
!
!   ix,iy,iz        index of the point currently being simulated
!   xx,yy,zz        location of the point currently being simulated
!
!
!
! OUTPUT VARIABLES:
!
!   cmean           kriged estimate
!   cstdev          kriged standard deviation
!
!
!
! EXTERNAL REFERENCES: ksol   Gaussian elimination system solution
!
!
!
!-----------------------------------------------------------------------

      use      geostat2
      include 'sgsim2.inc'

      integer ix,iy,iz
      integer lktype
      integer icnode(MAXNOD)
      real*8  xx,yy,zz
      real*8  gmean, cmean, cstdev
      real*8  cnodex(MAXNOD),cnodey(MAXNOD),cnodez(MAXNOD)
      real*8  cnodev(MAXNOD)     
 
      integer na,neq,ind,in,i,j,ii,jj,kk,ising,ie,is
      integer ix1,ix2,iy1,iy2,iz1,iz2,index
      real*8  x1,y1,z1,x2,y2,z2
      real*8  edmax,edmin,sfmin,sfmax
      real*8  cov,sumwts
      real*8  vra(MAXKR1),vrea(MAXKR1)
      real*8  r(MAXKR1),rr(MAXKR1),s(MAXKR1),a(MAXKR1*MAXKR1)

      logical first

!
! Size of the kriging system:
!
      first = .false.
      na    = nclose + ncnode
 33   continue      
      if(lktype.eq.0) neq = na
      if(lktype.eq.1) neq = na + 1
      if(lktype.eq.2) neq = na
      if(lktype.eq.3) neq = na + 2
      if(lktype.eq.4) neq = na + 1
      if(lktype.eq.5) neq = na + 1
      if(lktype.ge.3) then
         ind = ix + (iy-1)*nx + (iz-1)*nxy
         if(lvm(ind).le.-6.0.or.lvm(ind).ge.6.0) then
            lktype = 0
            go to 33
         end if      
      end if
!
! Set up kriging matrices:
!
      in=0
      do j=1,na
!
! Sort out the actual location of point "j"
!
         if(j.le.nclose) then
            index  = int(close(j))
            x1     = x(index)
            y1     = y(index)
            z1     = z(index)
            vra(j) = vr(index)
            vrea(j)= sec(index)
            if(lktype.eq.2) vra(j) = vra(j) - vrea(j)
         else
!
! It is a previously simulated node (keep index for table look-up):
!
            index  = j-nclose
            x1     = cnodex(index)
            y1     = cnodey(index)
            z1     = cnodez(index)
            vra(j) = cnodev(index)
            ind    = icnode(index)
            ix1    = ix + (int(ixnode(ind))-nctx-1)
            iy1    = iy + (int(iynode(ind))-ncty-1)
            iz1    = iz + (int(iznode(ind))-nctz-1)
            index  = ix1 + (iy1-1)*nx + (iz1-1)*nxy
            vrea(j)= lvm(index)
            if(lktype.eq.2) vra(j) = vra(j) - vrea(j)
         endif
         do i=1,j
!
! Sort out the actual location of point "i"
!
            if(i.le.nclose) then
               index  = int(close(i))
               x2     = x(index)
               y2     = y(index)
               z2     = z(index)
            else
!
! It is a previously simulated node (keep index for table look-up):
!
               index  = i-nclose
               x2     = cnodex(index)
               y2     = cnodey(index)
               z2     = cnodez(index)
               ind    = icnode(index)
               ix2    = ix + (int(ixnode(ind))-nctx-1)
               iy2    = iy + (int(iynode(ind))-ncty-1)
               iz2    = iz + (int(iznode(ind))-nctz-1)
            endif
!
! Now, get the covariance value:
!
             in = in + 1
!
! Decide whether or not to use the covariance look-up table:
!
             if(j.le.nclose.or.i.le.nclose) then
                call cova3(x1,y1,z1,x2,y2,z2,1,nst,MAXNST,c0,it,&
                          cc,aa,1,MAXROT,rotmat,cmax,cov)
                a(in) = dble(cov)
             else
!
! Try to use the covariance look-up (if the distance is in range):
!
                ii = nctx + 1 + (ix1 - ix2)
                jj = ncty + 1 + (iy1 - iy2)
                kk = nctz + 1 + (iz1 - iz2)
                if(ii.lt.1.or.ii.gt.MAXCTX.or.&
                  jj.lt.1.or.jj.gt.MAXCTY.or.&
                  kk.lt.1.or.kk.gt.MAXCTZ) then
                   call cova3(x1,y1,z1,x2,y2,z2,1,nst,MAXNST,&
                             c0,it,cc,aa,1,MAXROT,rotmat,cmax,cov)
                else
                   cov = covtab(ii,jj,kk)
                endif
                a(in) = dble(cov)
             endif
          end do
!
! Get the RHS value (possibly with covariance look-up table):
!
          if(j.le.nclose) then
             call cova3(xx,yy,zz,x1,y1,z1,1,nst,MAXNST,c0,it,cc,aa,&
                       1,MAXROT,rotmat,cmax,cov)
             r(j) = dble(cov)
          else
!
! Try to use the covariance look-up (if the distance is in range):
!
             ii = nctx + 1 + (ix - ix1)
             jj = ncty + 1 + (iy - iy1)
             kk = nctz + 1 + (iz - iz1)
             if(ii.lt.1.or.ii.gt.MAXCTX.or.&
               jj.lt.1.or.jj.gt.MAXCTY.or.&
               kk.lt.1.or.kk.gt.MAXCTZ) then
                call cova3(xx,yy,zz,x1,y1,z1,1,nst,MAXNST,c0,it,&
                          cc,aa,1,MAXROT,rotmat,cmax,cov)
             else
                cov = covtab(ii,jj,kk)
             endif
             r(j) = cov
          endif
          rr(j) = r(j)
       end do
!
! Addition of OK constraint:
!
      if(lktype.eq.1.or.lktype.eq.3) then
         do i=1,na
            in    = in + 1
            a(in) = 1.d0
         end do
         in       = in + 1
         a(in)    = 0.d0
         r(na+1)  = 1.d0
         rr(na+1) = 1.d0
      endif
!
! Addition of mean constraint:
!
      if (lktype.eq.5) then
        
         do i = 1,na
            in = in + 1
            a(in) = - vra(i)/dble(na+1)

         end do
         in = in + 1
         a(in) = -2*dble(na)
         r(na+1) = -gmean
         do i = 1,na
            r(na+1) = r(na+1) + vra(i)/dble(na+1) 
         end do
!         r(na+1) = 10.d0/na
         rr(na+1) = r(na+1)
!          write(*,*) "na = ", na, r(na+1) 
      end if
!
! Addition of the External Drift Constraint:
!
      if(lktype.eq.3) then
         edmin =  999999.
         edmax = -999999.
         do i=1,na
            in    = in + 1
            a(in) = vrea(i)
            if(a(in).lt.edmin) edmin = a(in)
            if(a(in).gt.edmax) edmax = a(in)
         end do
         in       = in + 1
         a(in)    = 0.d0
         in       = in + 1
         a(in)    = 0.d0
         ind      = ix + (iy-1)*nx + (iz-1)*nxy
         r(na+2)  = lvm(ind)
         rr(na+2) = r(na+2)
         if((edmax-edmin).lt.EPSLON) neq = neq - 1
      endif
!
! Addition of Collocated Cosimulation Constraint:
!
      if(lktype.eq.4) then
         sfmin =  1.0d21
         sfmax = -1.0d21
         do i=1,na
            in    = in + 1
            a(in) = dble(colocorr)*r(i)
            if(a(in).lt.sfmin) sfmin = a(in)
            if(a(in).gt.sfmax) sfmax = a(in)
         end do
         in    = in + 1
         a(in) = 1.d0
         ii    = na + 1
         r(ii) = dble(colocorr)
         rr(ii)= r(ii)
!        if((sfmax-sfmin).lt.EPSLON) neq = neq - 1
      end if
!
! Write out the kriging Matrix if Seriously Debugging:
!
      if(idbg.ge.3) then
         write(ldbg,100) ix,iy,iz
         is = 1
         do i=1,neq
            ie = is + i - 1
            write(ldbg,101) i,r(i),(a(j),j=is,ie)
            is = is + i
         end do
 100     format(/,'Kriging Matrices for Node: ',3i4,' RHS first')
 101     format('    r(',i2,') =',f7.4,'  a= ',99f7.4)
      endif
!
! Solve the Kriging System:
!
      if(neq.eq.1.and.lktype.ne.3) then
         s(1)  = r(1) / a(1)
         ising = 0
      else
         call ksol(1,neq,1,a,r,s,ising)
      endif
!
! Write a warning if the matrix is singular:
!
      if(ising.ne.0) then
         if(idbg.ge.1) then
            write(ldbg,*) 'WARNING SGSIM: singular matrix'
            write(ldbg,*) '               for node',ix,iy,iz
         endif
         cmean  = gmean
         cstdev = 1.d0
         return
      endif
!
! Compute the estimate and kriging variance.  Recall that kriging type
!     0 = Simple Kriging:
!     1 = Ordinary Kriging:
!     2 = Locally Varying Mean:
!     3 = External Drift:
!     4 = Collocated Cosimulation:
!
      cmean  = 0.d0
      cstdev = cbb
      sumwts = 0.d0
      do i=1,na
         cmean  = cmean  + dble(s(i))*vra(i)
         cstdev = cstdev - dble(s(i)*rr(i))
         sumwts = sumwts + dble(s(i))
      end do
      if(lktype.eq.1) cstdev = cstdev - dble(s(na+1))

      if(lktype.eq.2) cmean  = cmean + gmean

      if(lktype.eq.4) then
            ind    = ix + (iy-1)*nx + (iz-1)*nxy
            cmean  = cmean  + dble(s(na+1))*lvm(ind)
            cstdev = cstdev - dble(s(na+1) *rr(na+1))
      end if

!      write(*,*) cmean, cstdev
!
! Error message if negative variance:
!
      if(cstdev.lt.0.d0) then
         write(ldbg,*) 'ERROR: Negative Variance: ',cstdev
         cstdev = 0.d0
      endif
      cstdev = dsqrt(max(cstdev,0.d0))

!
! Write out the kriging Weights if Seriously Debugging:
!
      if(idbg.ge.3) then
         do i=1,na
            write(ldbg,140) i,vra(i),s(i)
         end do
 140     format(' Data ',i4,' value ',f8.4,' weight ',f8.4)
         if(lktype.eq.4) write(ldbg,141) lvm(ind),s(na+1)
 141     format(' Sec Data  value ',f8.4,' weight ',f8.4)
         write(ldbg,142) gmean,cmean,cstdev
 142     format(' Global mean ',f8.4,' conditional ',f8.4,&
                ' std dev ',f8.4)
      end if


!
! Finished Here:
!
      return
      end

=======
!%%%%%%%%%%%%%%%%%%%%%%%%%%%%%%%%%%%%%%%%%%%%%%%%%%%%%%%%%%%%%%%%%%%%%%%
!                                                                      %
! Copyright (C) 2003, Statios Software and Services Incorporated.  All %
! rights reserved.                                                     %
!                                                                      %
! This program has been modified from the one distributed in 1996 (see %
! below).  This version is also distributed in the hope that it will   %
! be useful, but WITHOUT ANY WARRANTY. Compiled programs based on this %
! code may be redistributed without restriction; however, this code is %
! for one developer only. Each developer or user of this source code   %
! must purchase a separate copy from Statios.                          %
!                                                                      %
!%%%%%%%%%%%%%%%%%%%%%%%%%%%%%%%%%%%%%%%%%%%%%%%%%%%%%%%%%%%%%%%%%%%%%%%
!%%%%%%%%%%%%%%%%%%%%%%%%%%%%%%%%%%%%%%%%%%%%%%%%%%%%%%%%%%%%%%%%%%%%%%%
!                                                                      %
! Copyright (C) 1996, The Board of Trustees of the Leland Stanford     %
! Junior University.  All rights reserved.                             %
!                                                                      %
! The programs in GSLIB are distributed in the hope that they will be  %
! useful, but WITHOUT ANY WARRANTY.  No author or distributor accepts  %
! responsibility to anyone for the consequences of using them or for   %
! whether they serve any particular purpose or work at all, unless he  %
! says so in writing.  Everyone is granted permission to copy, modify  %
! and redistribute the programs in GSLIB, but only under the condition %
! that this notice and the above copyright notice remain intact.       %
!                                                                      %
!%%%%%%%%%%%%%%%%%%%%%%%%%%%%%%%%%%%%%%%%%%%%%%%%%%%%%%%%%%%%%%%%%%%%%%%

      subroutine readparm(paramfl,nx_in,xsiz_in,xmn_in,rseed)
! -----------------------------------------------------------------------
!
!                  Initialization and Read Parameters
!                  **********************************
!
! The input parameters and data are read in from their files. Some quick
! error checking is performed and the statistics of all the variables
! being considered are written to standard output.
!
!
!
! -----------------------------------------------------------------------

      use       geostat
      include  'sgsim.inc'

      integer   rseed
      integer   MAXSB
      real*8    var(50)
      real*8    p,acorni,cp,oldcp,w
      character transfl*512,smthfl*512,tmpfl*512
      character datafl*512,outfl*512
      character dbgfl*512,lvmfl*512,str*512
!      character paramfl*paramsz
      character paramfl*512
      logical   testfl,trans
      
      integer nx_in(3)
      real*8  xsiz_in(3), xmn_in(3)

      integer do_cond
      integer ierr,iend,istart,nt,icolwt,icolvr,j,nvari,idum,i
      integer MAXX,MAXY,MAXZ,MXYZ,MAXTMP,MAXDAT,MAXKR2,MAXSAM,MAXXYZ
      integer iswt,isvr,ismooth,isecvr
      integer iwt,ixl,iyl,izl,ivrl
      real*8  powint,vrr,vrg,twt,av,ss
      real*8  aa1,aa2,xx,radius1,radius2
      real*8  tmin,tmax,sill
      
!
! Input/Output units used:
!
      lin  = 1
      lout = 2
      ldbg = 3
      llvm = 4

      open(lin,file=paramfl,status='OLD')
!
! Find Start of Parameters:
!
 1    read(lin,'(a4)',end=98) str(1:4)
      if(str(1:4).ne.'STAR') go to 1
!
! Read Input Parameters:
!
!      read(lin,*,err=98) do_cond
!      write(*,*) ' do_cond = ',do_cond
      do_cond = 1

      read(lin,'(a512)',err=98) datafl
      call chknam(datafl,512)
      write(*,*) ' data file = ',datafl(1:40)

      read(lin,*,err=98) ixl,iyl,izl,ivrl,iwt,isecvr
      write(*,*) ' input columns = ',ixl,iyl,izl,ivrl,iwt,isecvr

      read(lin,*,err=98) tmin,tmax
      write(*,*) ' trimming limits = ',tmin,tmax

      read(lin,*,err=98) itrans
      write(*,*) ' transformation flag = ',itrans

      read(lin,'(a512)',err=98) transfl
      call chknam(transfl,512)
      write(*,*) ' transformation file = ',transfl(1:40)

      read(lin,*,err=98) ismooth
      write(*,*) ' consider smoothed distribution (1=yes) = ',ismooth

      read(lin,'(a512)',err=98) smthfl
      call chknam(smthfl,512)
      write(*,*) ' file with smoothed distribution = ',smthfl(1:40)

      read(lin,*,err=98) isvr,iswt
      write(*,*) ' columns = ',isvr,iswt

      read(lin,*,err=98) zmin,zmax
      write(*,*) ' data limits (tails) = ',zmin,zmax

      read(lin,*,err=98) ltail,ltpar
      write(*,*) ' lower tail = ',ltail,ltpar

      read(lin,*,err=98) utail,utpar
      write(*,*) ' upper tail = ',utail,utpar

      read(lin,*,err=98) idbg
      write(*,*) ' debugging level = ',idbg

      read(lin,'(a512)',err=98) dbgfl
      call chknam(dbgfl,512)
      write(*,*) ' debugging file = ',dbgfl(1:40)
      open(ldbg,file=dbgfl,status='UNKNOWN')

      read(lin,'(a512)',err=98) outfl
      call chknam(outfl,512)
      write(*,*) ' output file ',outfl(1:40)

      read(lin,*,err=98) nsim
      write(*,*) ' number of realizations = ',nsim

      read(lin,*,err=98) nx,xmn,xsiz
      write(*,*) ' X grid specification = ',nx,xmn,xsiz

      read(lin,*,err=98) ny,ymn,ysiz
      write(*,*) ' Y grid specification = ',ny,ymn,ysiz

      read(lin,*,err=98) nz,zmn,zsiz
      write(*,*) ' Z grid specification = ',nz,zmn,zsiz
 
      nx   = nx_in(1)
      ny   = nx_in(2)
      nz   = nx_in(3)
      xmn  = xmn_in(1)
      ymn  = xmn_in(2)
      zmn  = xmn_in(3)
      xsiz = xsiz_in(1)
      ysiz = xsiz_in(2)
      zsiz = xsiz_in(3)

      nxy  = nx*ny
      nxyz = nx*ny*nz

      read(lin,*,err=98) ixv(1)
      rseed = ixv(1)
      write(*,*) ' random number seed = ',ixv(1)

      call bl_pd_myproc(myprocid)
      call blutilinitrand(rseed + myprocid)

!      do i=1,1000
!         p = acorni(idum)
!      end do

      read(lin,*,err=98) ndmin,ndmax
      write(*,*) ' min and max data = ',ndmin,ndmax

      read(lin,*,err=98) nodmax
      write(*,*) ' maximum previous nodes = ',nodmax

      read(lin,*,err=98) sstrat
      write(*,*) ' two-part search flag = ',sstrat
      if(sstrat.eq.1) ndmax = 0

      read(lin,*,err=98) mults,nmult
      write(*,*) ' multiple grid search flag = ',mults,nmult

      read(lin,*,err=98) noct
      write(*,*) ' number of octants = ',noct

      read(lin,*,err=98) radius,radius1,radius2
      write(*,*) ' search radii = ',radius,radius1,radius2
      if(radius.lt.EPSLON) stop 'radius must be greater than zero'
      radsqd = radius  * radius
      sanis1 = radius1 / radius
      sanis2 = radius2 / radius

      read(lin,*,err=98) sang1,sang2,sang3
      write(*,*) ' search anisotropy angles = ',sang1,sang2,sang3

      read(lin,*,err=98) mxctx,mxcty,mxctz
      write(*,*) ' size of covariance lookup = ',mxctx,mxcty,mxctz
      
      read(lin,*,err=98) ktype
      write(*,*) ' kriging type = ',ktype
      
      trans = .true.
      if(ktype.lt.0) then
            trans = .false.
            ktype = abs(ktype)
      end if

      colocorr = 0.d0
      if(ktype.eq.4) then
            backspace lin
            read(lin,*,err=98) i,colocorr
            varred = 1.d0
            backspace lin
            read(lin,*,err=9990) i,xx,varred
 9990       continue
            write(*,*) ' correlation coefficient = ',colocorr
            write(*,*) ' secondary variable varred = ',varred
      end if

      read(lin,'(a512)',err=98) lvmfl
      call chknam(lvmfl,512)
      write(*,*) ' secondary model file = ',lvmfl(1:40)

      read(lin,*,err=98) icollvm
      write(*,*) ' column in secondary model file = ',icollvm

      read(lin,*,err=98) nst(1),c0(1)
      sill = c0(1)
      write(*,*) ' nst, c0 = ',nst(1),c0(1)

      if(nst(1).le.0) then
            write(*,9997) nst(1)
 9997       format(' nst must be at least 1, it has been set to ',i4,/, &
                   ' The c or a values can be set to zero')
            stop
      endif

      do i=1,nst(1)
            read(lin,*,err=98) it(i),cc(i),ang1(i),ang2(i),ang3(i)
            read(lin,*,err=98) aa(i),aa1,aa2
            anis1(i) = aa1 / max(aa(i),EPSLON)
            anis2(i) = aa2 / max(aa(i),EPSLON)
            sill     = sill + cc(i)
            if(it(i).eq.4) then
                  write(*,*) ' A power model is NOT allowed '
                  write(*,*) ' Choose a different model and re start '
                  stop
            endif
            write(*,*) ' it,cc,ang[1,2,3]; ',it(i),cc(i),&
                         ang1(i),ang2(i),ang3(i)
            write(*,*) ' a1 a2 a3: ',aa(i),aa1,aa2
      end do
      write(*,*)
      close(lin)
!
! Find the needed parameters:
!
      MAXCTX = mxctx
      MAXCTY = mxcty
      MAXCTZ = mxctz
      MAXCXY = MAXCTX * MAXCTY
      MAXXYZ = MAXCTX * MAXCTY * MAXCTZ
      MAXX   = nx
      MAXY   = ny
      MAXZ   = nz
      MXYZ   = MAXX * MAXY * MAXZ
      if(MXYZ.lt.100) MXYZ = 100
      MAXNOD = nodmax
      MAXSAM = ndmax
      MAXKR1 = MAXNOD + MAXSAM + 1
      MAXKR2 = MAXKR1 * MAXKR1
      MAXSBX = 1
      if(nx.gt.1)then
            MAXSBX = int(nx/2)
            if(MAXSBX.gt.50)MAXSBX=50
      end if

      MAXSBY = 1
      if(ny.gt.1)then
            MAXSBY = int(ny/2)
            if(MAXSBY.gt.50)MAXSBY=50
      end if

      MAXSBZ = 1
      if(nz.gt.1)then
            MAXSBZ = int(nz/2)
            if(MAXSBZ.gt.50)MAXSBZ=50
      end if
      MAXSB = MAXSBX*MAXSBY*MAXSBZ

!
! Find MAXDAT:
!
      MAXDAT = 100
      inquire(file=datafl,exist=testfl)
      if(testfl)then
            open(lin,file=datafl,status='UNKNOWN')
            read(lin,*,err=98)
            read(lin,*,err=99) nvari
            do i=1,nvari
                  read(lin,*)
            end do
            MAXDAT = 0
 33         read(lin,*,end=66,err=98)(var(j),j=1,nvari)
            MAXDAT = MAXDAT + 1
            go to 33
 66         continue
            rewind(lin)
            close(lin)
      end if

      MAXTMP = 1
      inquire(file=smthfl,exist=testfl)
      if(testfl)then
            open(lin,file=smthfl,status='UNKNOWN')
            read(lin,*,err=98)
            read(lin,*,err=97) nvari
            do i=1,nvari
                  read(lin,*)
            end do
            MAXTMP = 0
 22         read(lin,*,end=55,err=97)(var(j),j=1,nvari)
            MAXTMP = MAXTMP + 1
            go to 22
 55         continue
            rewind(lin)
            close(lin)
      end if
      if(MAXTMP.gt.MAXDAT)MAXDAT = MAXTMP

!
! Allocate the needed memory:
!
      allocate(x(MAXDAT),stat = test)
            if(test.ne.0)then
                  write(*,*)'ERROR 1: Allocation failed',&
                       ' due to insufficient memory.'
                  stop
            end if

      allocate(y(MAXDAT),stat = test)
            if(test.ne.0)then
                  write(*,*)'ERROR 2: Allocation failed',&
                       ' due to insufficient memory.'
                  stop
            end if

      allocate(z(MAXDAT),stat = test)
            if(test.ne.0)then
                  write(*,*)'ERROR 3: Allocation failed',&
                       ' due to insufficient memory.'
                  stop
            end if

      allocate(vr(MAXDAT),stat = test)
            if(test.ne.0)then
                  write(*,*)'ERROR 4: Allocation failed',&
                       ' due to insufficient memory.'
                  stop
            end if

      allocate(wt(MAXDAT),stat = test)
            if(test.ne.0)then
                  write(*,*)'ERROR 5: Allocation failed',&
                       ' due to insufficient memory.'
                  stop
            end if

      allocate(vrtr(MAXDAT),stat = test)
            if(test.ne.0)then
                  write(*,*)'ERROR 6: Allocation failed',&
                       ' due to insufficient memory.'
                  stop
            end if

      allocate(vrgtr(MAXDAT),stat = test)
            if(test.ne.0)then
                  write(*,*)'ERROR 7: Allocation failed',&
                       ' due to insufficient memory.'
                  stop
            end if

      allocate(close(MAXDAT),stat = test)
            if(test.ne.0)then
                  write(*,*)'ERROR 8: Allocation failed',&
                       ' due to insufficient memory.'
                  stop
            end if

      allocate(sec(MAXDAT),stat = test)
            if(test.ne.0)then
                  write(*,*)'ERROR 9: Allocation failed',&
                       ' due to insufficient memory.'
                  stop
            end if

      allocate(covtab(MAXCTX,MAXCTY,MAXCTZ),stat = test)
            if(test.ne.0)then
                  write(*,*)'ERROR 14: Allocation failed',&
                       ' due to insufficient memory.'
                  stop
            end if

      allocate(cnodex(MAXNOD),stat = test)
            if(test.ne.0)then
                  write(*,*)'ERROR 15: Allocation failed',&
                       ' due to insufficient memory.'
                        stop
            end if

      allocate(cnodey(MAXNOD),stat = test)
            if(test.ne.0)then
                  write(*,*)'ERROR 16: Allocation failed',&
                       ' due to insufficient memory.'
                  stop
            end if

      allocate(cnodez(MAXNOD),stat = test)
            if(test.ne.0)then
                  write(*,*)'ERROR 17: Allocation failed',&
                       ' due to insufficient memory.'
                  stop
            end if

      allocate(cnodev(MAXNOD),stat = test)
            if(test.ne.0)then
                  write(*,*)'ERROR 18: Allocation failed',&
                       ' due to insufficient memory.'
                        stop
            end if

      allocate(r(MAXKR1),stat = test)

            if(test.ne.0)then
                  write(*,*)'ERROR 21: Allocation failed',&
                       ' due to insufficient memory.'
                  stop
            end if

      allocate(rr(MAXKR1),stat = test)
            if(test.ne.0)then
                  write(*,*)'ERROR 22: Allocation failed',&
                       ' due to insufficient memory.'
                  stop
            end if

      allocate(s(MAXKR1),stat = test)
            if(test.ne.0)then
                  write(*,*)'ERROR 23: Allocation failed',&
                       ' due to insufficient memory.'
                  stop
            end if

      allocate(a(MAXKR2),stat = test)
            if(test.ne.0)then
                  write(*,*)'ERROR 24: Allocation failed',&
                       ' due to insufficient memory.'
                  stop
            end if

      allocate(nisb(MAXSB),stat = test)
            if(test.ne.0)then
                  write(*,*)'ERROR 25: Allocation failed',&
                       ' due to insufficient memory.'
                  stop
            end if

      allocate(icnode(MAXNOD),stat = test)
            if(test.ne.0)then
                  write(*,*)'ERROR 26: Allocation failed',&
                       ' due to insufficient memory.'
                  stop
            end if

      allocate(ixnode(MAXXYZ),stat = test)
            if(test.ne.0)then
                  write(*,*)'ERROR 27: Allocation failed',&
                       ' due to insufficient memory.'
                  stop
            end if

      allocate(iynode(MAXXYZ),stat = test)
            if(test.ne.0)then
                  write(*,*)'ERROR 28: Allocation failed',&
                       ' due to insufficient memory.'
                  stop
            end if

      allocate(iznode(MAXXYZ),stat = test)
            if(test.ne.0)then
                  write(*,*)'ERROR 29: Allocation failed',&
                       ' due to insufficient memory.'
                  stop
            end if

      allocate(ixsbtosr(8*MAXSB),stat = test)
            if(test.ne.0)then
                  write(*,*)'ERROR 30: Allocation failed',&
                       ' due to insufficient memory.'
                  stop
            end if

      allocate(iysbtosr(8*MAXSB),stat = test)
            if(test.ne.0)then
                  write(*,*)'ERROR 31: Allocation failed',&
                       ' due to insufficient memory.'
                  stop
            end if

      allocate(izsbtosr(8*MAXSB),stat = test)
            if(test.ne.0)then
                  write(*,*)'ERROR 32: Allocation failed',&
                       ' due to insufficient memory.'
                  stop
            end if

!
! Warn the user if the sill is different than 1.0:
!
      if(sill.gt.(1.d0+EPSLON).or.sill.lt.(1.d0-EPSLON)) then
            write(*,*) 'WARNING the sill of your variogram is not 1.0!'
            write(*,*) '        the sill = ',sill
            write(*,*)
      end if
!
! Perform some quick error checking:
!
      testfl = .false.
      if(nx.gt.MAXX.or.ny.gt.MAXY.or.nz.gt.MAXZ) then
            write(*,*) 'ERROR: available grid size: ',MAXX,MAXY,MAXZ
            write(*,*) '       you have asked for : ',nx,ny,nz
            testfl = .true.
      end if
      if(ltail.ne.1.and.ltail.ne.2) then
            write(*,*) 'ERROR invalid lower tail option ',ltail
            write(*,*) '      only allow 1 or 2 - see manual '
            testfl = .true.
      endif
      if(utail.ne.1.and.utail.ne.2.and.utail.ne.4) then
            write(*,*) 'ERROR invalid upper tail option ',ltail
            write(*,*) '      only allow 1,2 or 4 - see manual '
            testfl = .true.
      endif
      if(utail.eq.4.and.utpar.lt.1.d0) then
            write(*,*) 'ERROR invalid power for hyperbolic tail',utpar
            write(*,*) '      must be greater than 1.0!'
            testfl = .true.
      endif
      if(ltail.eq.2.and.ltpar.lt.0.d0) then
            write(*,*) 'ERROR invalid power for power model',ltpar
            write(*,*) '      must be greater than 0.0!'
            testfl = .true.
      endif
      if(utail.eq.2.and.utpar.lt.0.d0) then
            write(*,*) 'ERROR invalid power for power model',utpar
            write(*,*) '      must be greater than 0.0!'
            testfl = .true.
      endif
      if(testfl) stop
!
! Check to make sure the data file exists:
!
      nd = 0
      av = 0.d0
      ss = 0.d0
      inquire(file=datafl,exist=testfl)
      if(.not.testfl) then
            write(*,*) 'WARNING data file ',datafl,' does not exist!'
            write(*,*) '   - Hope your intention was to create an ',&
                            'unconditional simulation'
            write(*,*) '   - Resetting ndmin, ndmax, and itrans  to 0 '
            write(*,*) '   - Resetting sstrat to 1 '
            ndmin  = 0
            ndmax  = 0
            sstrat = 1
      end if
!
! Establish the reference histogram for the simulation (provided that
! we have data, and we are transforming the data):
!
      if(itrans.eq.1) then
            write(*,*) 'Setting up transformation table'
!
! Decide which file to use for establishing the transformation table:
!
            if(ismooth.eq.1) then
                  tmpfl  = smthfl
                  icolvr = isvr
                  icolwt = iswt
            else
                  tmpfl  = datafl
                  icolvr = ivrl
                  icolwt = iwt
            end if
            inquire(file=tmpfl,exist=testfl)
            if(.not.testfl) then
                  write(*,*) 'ERROR: ',tmpfl,' does not exist'
                  write(*,*) '       this file is needed! '
                  stop
            endif
!
! Open up the file with reference distribution:
!
            open(lin,file=tmpfl,status='UNKNOWN')
            read(lin,'(a40)',err=98) str(1:40)
            read(lin,*,err=99) nvari
            do i=1,nvari
                  read(lin,*,err=98)
            end do
!
! Now, read in the actual data:
!
            nt     = 0
            ntr    = 0
            twt    = 0.d0
 3          read(lin,*,end=4,err=99) (var(j),j=1,nvari)
!
! Trim this data?
!
            if(var(icolvr).lt.tmin.or.var(icolvr).ge.tmax) then
                  nt = nt + 1
                  go to 3
            endif
            ntr = ntr + 1
!
! Exceeded available storage?
!
            if(icolvr.gt.nvari.or.icolwt.gt.nvari) then
                  write(*,*) ' ERROR: too few columns in ref data '
                  stop
            endif
!
! Keep this data: Assign the data value and coordinate location:
!
            vrtr(ntr) = var(icolvr)
            if(icolwt.le.0) then
                  vrgtr(ntr) = 1.d0
            else
                  vrgtr(ntr) = var(icolwt)
            endif
            if(vrgtr(ntr).le.0.d0) then
                  ntr = ntr - 1
                  nt  = nt  + 1
                  go to 3
            end if
            twt = twt + vrgtr(ntr)
!
! Go back for another datum:
!
            go to 3
 4          close(lin)
            if(ntr.le.1) then
                  write(*,*) 'ERROR: too few data for transformation'
                  stop
            endif
!
! Write transformation table:
!
            open(lout,file=transfl,status='UNKNOWN')
!
! Sort data by value:
!
            istart = 1
            iend   = ntr
!            call sortem(istart,iend,vrtr,1,vrgtr,c,d,e,f,g,h)
            call dsortem(istart,iend,vrtr,1,vrgtr)
!
! Compute the cumulative probabilities and write transformation table
!
            twt   = max(twt,EPSLON)
            oldcp = 0.d0
            cp    = 0.d0
            do j=istart,iend
                  cp =  cp + dble(vrgtr(j)/twt)
                  w  = (cp + oldcp)*0.5
!                  call gauinv(w,vrg,ierr)
!                  if(ierr.eq.1) vrg = UNEST
                  call blinvnormdist(vrg)
                  write(lout,201) vrtr(j),vrg
 201              format(f12.5,1x,f12.5)
                  oldcp =  cp
!
! Now, reset the weight to the normal scores value:
!
                  vrgtr(j) = vrg
            end do
            close(lout)
      end if
!
! Now, read the data if the file exists:
!
      inquire(file=datafl,exist=testfl)
      if(testfl) then
            write(*,*) 'Reading input data'
            open(lin,file=datafl,status='OLD')
            read(lin,*,err=99)
            read(lin,*,err=99) nvari
            do i=1,nvari
                  read(lin,*,err=99)
            end do
            if(ixl.gt.nvari.or.iyl.gt.nvari.or.izl.gt.nvari.or.&
               ivrl.gt.nvari.or.isecvr.gt.nvari.or.iwt.gt.nvari) then
                  write(*,*) 'ERROR: you have asked for a column number'
                  write(*,*) '       greater than available in file'
                  stop
            end if
!
! Read all the data until the end of the file:
!
            twt = 0.d0
            nd  = 0
            nt  = 0
 5          read(lin,*,end=6,err=99) (var(j),j=1,nvari)
            if(var(ivrl).lt.tmin.or.var(ivrl).ge.tmax) then
                  nt = nt + 1
                  go to 5
            end if
            nd = nd + 1
!
! Acceptable data, assign the value, X, Y, Z coordinates, and weight:
!
            vr(nd) = var(ivrl)
            if(ixl.le.0) then
                  x(nd) = xmn
            else
                  x(nd) = var(ixl)
            endif
            if(iyl.le.0) then
                  y(nd) = ymn
            else
                  y(nd) = var(iyl)
            endif
            if(izl.le.0) then
                  z(nd) = zmn
            else
                  z(nd) = var(izl)
            endif
            if(iwt.le.0) then
                  wt(nd) = 1.d0
            else
                  wt(nd) = var(iwt)
            endif
            if(isecvr.le.0) then
                  sec(nd) = UNEST
            else
                  sec(nd) = var(isecvr)
            endif
!
! Normal scores transform?
!
            if(itrans.eq.1) then
                  vrr = vr(nd)
                  call locate(vrtr,ntr,1,ntr,vrr,j)
                  j   = min(max(1,j),(ntr-1))
                  vrg = powint(vrtr(j),vrtr(j+1),vrgtr(j),vrgtr(j+1),&
                               vrr,1.d0)
                  if(vrg.lt.vrgtr(1)  ) vrg = vrgtr(1)
                  if(vrg.gt.vrgtr(ntr)) vrg = vrgtr(ntr)
                  vr(nd) = vrg
            end if
            twt = twt + wt(nd)
            av  = av  + var(ivrl)*wt(nd)
            ss  = ss  + var(ivrl)*var(ivrl)*wt(nd)
            go to 5
 6          close(lin)
!
! Compute the averages and variances as an error check for the user:
!
            av = av / max(twt,EPSLON)
            ss =(ss / max(twt,EPSLON)) - av * av
            write(ldbg,111) nd,nt,av,ss
            write(*,   111) nd,nt,av,ss
 111  format(/,' Data for SGSIM: Number of acceptable data  = ',i8,/,&
               '                 Number trimmed             = ',i8,/,&
               '                 Weighted Average           = ',f12.4,/,&
               '                 Weighted Variance          = ',f12.4,/)
      endif
!
! Read secondary attribute model if necessary:
!
!!$      if(ktype.ge.2) then
!!$            write(*,*) 'Reading secondary attribute file'
!!$            inquire(file=lvmfl,exist=testfl)
!!$            if(.not.testfl) then
!!$                  write(*,104) lvmfl
!!$ 104              format('WARNING secondary attribute file ',a40,
!!$     +             ' does not exist!')
!!$                  stop
!!$            end if
!!$            open(llvm,file=lvmfl,status='OLD')
!!$            read(llvm,*,err=97)
!!$            read(llvm,*,err=97) nvaril
!!$            do i=1,nvaril
!!$                  read(llvm,*,err=97)
!!$            end do
!!$            index = 0
!!$             
!!$            av = 0.d0
!!$            ss = 0.d0
!!$            ns = 0
!!$            do iz=1,nz
!!$                  do iy=1,ny
!!$                        do ix=1,nx
!!$                           index = index + 1
!!$                           read(llvm,*,err=97) (var(j),j=1,nvaril)
!!$                           vrr = var(icollvm)
!!$                           lvm(index) = vrr
!!$                           sim(index) = dble(index)
!
! Do we to transform the secondary variable for a local mean?
!
!!$                           if(trans.and.ktype.eq.2.and.itrans.eq.1) then
!!$                                 if(vrr.le.tmin.or.vrr.ge.tmax) then
!!$                                       lvm(index) = -1.0e21
!!$                                 else   
!!$                                 call locate(vrtr,ntr,1,ntr,vrr,j)
!!$                                 j   =min(max(1,j),(ntr-1))
!!$                                 vrg =powint(vrtr(j),vrtr(j+1),vrgtr(j),
!!$     +                                       vrgtr(j+1),vrr,1.0)
!!$                                 if(vrg.lt.vrgtr(1)  ) vrg = vrgtr(1)
!!$                                 if(vrg.gt.vrgtr(ntr)) vrg = vrgtr(nd)
!!$                                 lvm(index) = vrg
!!$                                 end if
!!$                           end if
!!$                           if(vrr.ge.tmin.or.vrr.le.tmax) then
!!$                                 av = av + vrr
!!$                                 ss = ss + vrr*vrr
!!$                                 ns = ns + 1
!!$                           end if   
!!$                        end do
!!$                  end do
!!$            end do
!!$            ns = max(ns,1)
!!$            av = av / dble(ns)
!!$            ss =(ss / dble(ns)) - av * av
!!$            write(ldbg,112) ns,av,ss
!!$            write(*,   112) ns,av,ss
!!$ 112  format(/,' Secondary Data: Number of data             = ',i8,/,
!!$     +         '                 Equal Weighted Average     = ',f12.4,/,
!!$     +         '                 Equal Weighted Variance    = ',f12.4,/)
!
! Do we need to work with data residuals? (Locally Varying Mean)
!
!!$            if(ktype.eq.2) then
!!$                  do i=1,nd
!!$                        call getindx(nx,xmn,xsiz,x(i),ix,testind)
!!$                        call getindx(ny,ymn,ysiz,y(i),iy,testind)
!!$                        call getindx(nz,zmn,zsiz,z(i),iz,testind)
!!$                        index = ix + (iy-1)*nx + (iz-1)*nxy
!!$                        sec(i) = lvm(index)
!
! Calculation of residual moved to krige subroutine: vr(i)=vr(i)-sec(i)
!
!!$                  end do
!!$            end if
!
! Do we need to get an external drift attribute for the data?
!
!!$            if(ktype.eq.3) then
!!$                  do i=1,nd
!!$                        if(sec(i).eq.UNEST) then
!!$                              call getindx(nx,xmn,xsiz,x(i),ix,testind)
!!$                              call getindx(ny,ymn,ysiz,y(i),iy,testind)
!!$                              call getindx(nz,zmn,zsiz,z(i),iz,testind)
!!$                              index = ix + (iy-1)*nx + (iz-1)*nxy
!!$                              sec(i) = lvm(index)
!!$                        end if
!!$                  end do
!!$            end if
!
! Transform the secondary attribute to normal scores?
!
!!$            if(trans.and.ktype.eq.4) then
!!$                  write(ldbg,113) varred
!!$ 113              format(/,' Transforming Secondary Data with',
!!$     +                     ' variance reduction of ',f12.4,/)
!!$                  write(*,*) 'Transforming secondary variable'
!!$                  write(*,*)
!!$                  call sortem(1,nxyz,lvm,1,sim,c,d,e,f,g,h)
!!$                  oldcp = 0.d0
!!$                  cp    = 0.d0
!!$                  do i=1,nxyz
!!$                        if(lvm(i).gt.tmin.and.lvm(i).le.tmax) then
!!$                              cp =  cp + dble(1.0/dble(ns))
!!$                              w  = (cp + oldcp)/2.0
!!$                              call gauinv(w,lvm(i),ierr)
!!$                              lvm(i) = lvm(i) * varred
!!$                              oldcp  =  cp
!!$                        end if      
!!$                  end do
!!$                  call sortem(1,nxyz,sim,1,lvm,c,d,e,f,g,h)
!!$            end if
!!$      end if
!
! Open the output file:
!

         open(lout,file=outfl,status='UNKNOWN')
         write(lout,210)
 210     format('SGSIM Realizations')
         write(lout,211) 1,nx,ny,nz,xmn,ymn,zmn,xsiz,ysiz,zsiz,nsim
 211     format(i2,3(1x,i4),3(1x,g14.8),3(1x,g12.6),i4) 
         write(lout,212)
 212     format('value')
      return
!
! Error in an Input File Somewhere:
!
 97   stop 'ERROR in secondary data file!'
 98   stop 'ERROR in parameter file!'
 99   stop 'ERROR in data file!'

      end


      subroutine readparm2(paramfl,cdata_sz,cdata_idx,&
                           real_sz,real_idx,int_sz,int_idx,cond_option,rseed)
!-----------------------------------------------------------------------
!
!                  Initialization and Read Parameters
!                  **********************************
!
! The input parameters and data are read in from their files. Some quick
! error checking is performed and the statistics of all the variables
! being considered are written to standard output.
!
!
!
!-----------------------------------------------------------------------

      use geostat2
      include  'sgsim2.inc'

      integer   rseed
      integer   MAXSB,cond_option
      real*8    p,acorni
      character paramfl*512
      logical   testfl,trans

      integer cdata_sz,int_sz, real_sz
      integer cdata_idx(10),int_idx(20), real_idx(20)

      integer lin,lout
      integer idum,i
      integer MAXDAT,MAXXYZ
      integer nxt,nyt,nzt
      real*8  aa1,aa2,xx,radius1,radius2
      real*8  xmnt,ymnt,zmnt,xsizt,ysizt,zsizt,sill
      character outfl*64,dbgfl*64,str*64
      integer myprocid
!
! Input/Output units used:
!
      lin  = 1
      lout = 2
      ldbg = 3
      llvm = 4
      is_ang2_changed = .false.

      open(lin,file=paramfl,status='OLD')
!
! Find Start of Parameters:
!
 1    read(lin,'(a4)',end=98) str(1:4)
      if(str(1:4).ne.'STAR') go to 1
!
! Read Input Parameters:
!
!      read(lin,*,err=98) do_cond
      do_cond = 1
      read(lin,'(a64)',err=98) datafl
      call chknam(datafl,64)

      read(lin,*,err=98) ixl,iyl,izl,ivrl,iwt,isecvr
      read(lin,*,err=98) tmin,tmax
      read(lin,*,err=98) itrans
      read(lin,'(a64)',err=98) transfl
      call chknam(transfl,64)

      read(lin,*,err=98) ismooth
      read(lin,'(a64)',err=98) smthfl
      call chknam(smthfl,64)

      read(lin,*,err=98) isvr,iswt
      read(lin,*,err=98) zmin,zmax
      read(lin,*,err=98) ltail,ltpar
      read(lin,*,err=98) utail,utpar
      read(lin,*,err=98) idbg
      read(lin,'(a64)',err=98) dbgfl
      call chknam(dbgfl,64)
      open(ldbg,file=dbgfl,status='UNKNOWN')

      read(lin,'(a64)',err=98) outfl
      call chknam(outfl,64)

      read(lin,*,err=98) nsim
      read(lin,*,err=98) nxt,xmnt,xsizt
      read(lin,*,err=98) nyt,ymnt,ysizt
      read(lin,*,err=98) nzt,zmnt,zsizt
      read(lin,*,err=98) ixv(1)
      rseed = ixv(1)
      call bl_pd_myproc(myprocid)
      call blutilinitrand(rseed + myprocid)
!      do i=1,1000
!         p = acorni(idum)
!      end do

      read(lin,*,err=98) ndmin,ndmax
      read(lin,*,err=98) nodmax
      read(lin,*,err=98) sstrat
      if(sstrat.eq.1) ndmax = 0
      read(lin,*,err=98) mults,nmult
      read(lin,*,err=98) noct
      read(lin,*,err=98) radius,radius1,radius2
      if(radius.lt.EPSLON) stop 'radius must be greater than zero'
      radsqd = radius  * radius
      sanis1 = radius1 / radius
      sanis2 = radius2 / radius

      read(lin,*,err=98) sang1,sang2,sang3
      read(lin,*,err=98) mxctx,mxcty,mxctz
      read(lin,*,err=98) ktype
      
      trans = .true.
      if(ktype.lt.0) then
         trans = .false.
         ktype = abs(ktype)
      end if
      colocorr = 0.d0
      if(ktype.eq.4) then
         backspace lin
         read(lin,*,err=98) i,colocorr
         varred = 1.d0
         backspace lin
         read(lin,*,err=9990) i,xx,varred
 9990    continue
      end if
      read(lin,'(a64)',err=98) lvmfl
      call chknam(lvmfl,64)
      read(lin,*,err=98) icollvm
      read(lin,*,err=98) nst(1),c0(1)
      sill = c0(1)

      if(nst(1).le.0) then
            write(*,9997) nst(1)
 9997       format(' nst must be at least 1, it has been set to ',i4,/,&
                   ' The c or a values can be set to zero')
            stop
      endif

      do i=1,nst(1)
            read(lin,*,err=98) it(i),cc(i),ang1(i),ang2(i),ang3(i)
            read(lin,*,err=98) aa(i),aa1,aa2
            anis1(i) = aa1 / max(aa(i),EPSLON)
            anis2(i) = aa2 / max(aa(i),EPSLON)
            sill     = sill + cc(i)
            if(it(i).eq.4) then
               write(*,*) ' A power model is NOT allowed '
               write(*,*) ' Choose a different model and re start '
               stop
            endif
      end do

      if (idbg.gt.1) then
!         write(*,*) ' do_cond = ',do_cond
         write(*,*) ' data file = ',datafl(1:40)
         write(*,*) ' input columns = ',ixl,iyl,izl,ivrl,iwt,isecvr
         write(*,*) ' trimming limits = ',tmin,tmax
         write(*,*) ' transformation flag = ',itrans
         write(*,*) ' transformation file = ',transfl(1:40)
         write(*,*) ' consider smoothed distribution (1=yes) = ',ismooth
         write(*,*) ' file with smoothed distribution = ',smthfl(1:40)
         write(*,*) ' columns = ',isvr,iswt
         write(*,*) ' data limits (tails) = ',zmin,zmax
         write(*,*) ' lower tail = ',ltail,ltpar
         write(*,*) ' upper tail = ',utail,utpar
         write(*,*) ' debugging level = ',idbg
         write(*,*) ' debugging file = ',dbgfl(1:40)
         write(*,*) ' output file ',outfl(1:40)
         write(*,*) ' number of realizations = ',nsim
         write(*,*) ' X grid specification = ',nxt,xmnt,xsizt
         write(*,*) ' Y grid specification = ',nyt,ymnt,ysizt
         write(*,*) ' Z grid specification = ',nzt,zmnt,zsizt
         write(*,*) ' random number seed = ',ixv(1)
         write(*,*) ' min and max data = ',ndmin,ndmax
         write(*,*) ' maximum previous nodes = ',nodmax
         write(*,*) ' two-part search flag = ',sstrat
         write(*,*) ' multiple grid search flag = ',mults,nmult
         write(*,*) ' number of octants = ',noct
         write(*,*) ' search radii = ',radius,radius1,radius2
         write(*,*) ' search anisotropy angles = ',sang1,sang2,sang3
         write(*,*) ' size of covariance lookup = ',mxctx,mxcty,mxctz
         write(*,*) ' kriging type = ',ktype
         if (ktype .eq. 4) then
            write(*,*) ' correlation coefficient = ',colocorr
            write(*,*) ' secondary variable varred = ',varred
         end if
         write(*,*) ' secondary model file = ',lvmfl(1:40)
         write(*,*) ' column in secondary model file = ',icollvm
         write(*,*) ' nst, c0 = ',nst(1),c0(1)
         do i=1,nst(1)
            write(*,*) ' it,cc,ang[1,2,3]; ',it(i),cc(i),&
                 ang1(i),ang2(i),ang3(i)
            write(*,*) ' a1 a2 a3: ',aa(i),aa1,aa2
         end do
!
! Warn the user if the sill is different than 1.0:
!
         if(sill.gt.(1.d0+EPSLON).or.sill.lt.(1.d0-EPSLON)) then
            write(*,*) 'WARNING the sill of your variogram is not 1.0!'
            write(*,*) '        the sill = ',sill
            write(*,*)
         end if
      end if

      close(lin)

!
! Perform some quick error checking:
!
      testfl = .false.
      if(ltail.ne.1.and.ltail.ne.2) then
            write(*,*) 'ERROR invalid lower tail option ',ltail
            write(*,*) '      only allow 1 or 2 - see manual '
            testfl = .true.
      endif
      if(utail.ne.1.and.utail.ne.2.and.utail.ne.4) then
            write(*,*) 'ERROR invalid upper tail option ',ltail
            write(*,*) '      only allow 1,2 or 4 - see manual '
            testfl = .true.
      endif
      if(utail.eq.4.and.utpar.lt.1.d0) then
            write(*,*) 'ERROR invalid power for hyperbolic tail',utpar
            write(*,*) '      must be greater than 1.0!'
            testfl = .true.
      endif
      if(ltail.eq.2.and.ltpar.lt.0.d0) then
            write(*,*) 'ERROR invalid power for power model',ltpar
            write(*,*) '      must be greater than 0.0!'
            testfl = .true.
      endif
      if(utail.eq.2.and.utpar.lt.0.d0) then
            write(*,*) 'ERROR invalid power for power model',utpar
            write(*,*) '      must be greater than 0.0!'
            testfl = .true.
      endif
      if(testfl) stop

      if (do_cond .eq. 0) then
         ndmin  = 0
         ndmax  = 0
         sstrat = 1
      endif

!
! Find the needed parameters:
!
      MAXCTX = mxctx
      MAXCTY = mxcty
      MAXCTZ = mxctz
      MAXCXY = MAXCTX * MAXCTY
      MAXXYZ = MAXCTX * MAXCTY * MAXCTZ
      MAXNOD = nodmax
      MAXKR1 = MAXNOD + ndmax + 1
      MAXSBX = 50
      MAXSBY = 50
      MAXSBZ = 50
      MAXSB  = MAXSBX*MAXSBY*MAXSBZ

      allocate(covtab(MAXCTX,MAXCTY,MAXCTZ),stat = test)
      if(test.ne.0)then
         write(*,*) MAXCTX, MAXCTY,MAXCTZ
         write(*,*)'ERROR 14: Allocation failed',&
                   ' due to insufficient memory.'
         stop
      end if
!
! Determine length of scratch space for nisb,ixsbtosr,ysbtosr,izsbtosr,
! ixnode,iynode,iznode
!
      real_sz = 13 
      do i = 1,real_sz
         real_idx(i) = i
      end do

      int_sz = 6 + MAXSB + 3*8*MAXSB + 3*MAXXYZ
      int_idx(1)  = 1
      int_idx(2)  = 2
      int_idx(3)  = 3
      int_idx(4)  = 4
      int_idx(5)  = 5
      int_idx(6)  = 6
      int_idx(7)  = 7
      int_idx(8)  = int_idx(7)  + MAXSB
      int_idx(9)  = int_idx(8)  + 8*MAXSB
      int_idx(10) = int_idx(9)  + 8*MAXSB
      int_idx(11) = int_idx(10) + 8*MAXSB
      int_idx(12) = int_idx(11) + MAXXYZ
      int_idx(13) = int_idx(12) + MAXXYZ
      int_idx(14) = int_idx(13) + MAXXYZ

      cdata_sz = 0
      cdata_idx = 0
      cond_option = do_cond
      if (do_cond .eq. 1) then

!        Find MAXDAT
         call get_maxdat(MAXDAT,datafl,smthfl)

!        Allocate the needed memory
         cdata_sz = MAXDAT*9 + MAXXYZ
         cdata_idx(1)  = 1
         cdata_idx(2)  = cdata_idx(1) + MAXDAT
         cdata_idx(3)  = cdata_idx(2) + MAXDAT
         cdata_idx(4)  = cdata_idx(3) + MAXDAT
         cdata_idx(5)  = cdata_idx(4) + MAXDAT
         cdata_idx(6)  = cdata_idx(5) + MAXDAT
         cdata_idx(7)  = cdata_idx(6) + MAXDAT
         cdata_idx(8)  = cdata_idx(7) + MAXDAT
         cdata_idx(9)  = cdata_idx(8) + MAXDAT
         cdata_idx(10) = cdata_idx(9) + MAXDAT

         nd  = MAXDAT
         ntr = MAXDAT

      end if
      return
!
! Error in an Input File Somewhere:
!
 97   stop 'ERROR in secondary data file!'
 98   stop 'ERROR in parameter file!'
 99   stop 'ERROR in data file!'

      end

      subroutine read_cond_data(scratch_c,c_sz,c_idx)
!-----------------------------------------------------
! Read conditioning data from GSLIB-style files
!-----------------------------------------------------

      use geostat2
      include 'sgsim2.inc'
       
      integer   c_sz,c_idx(10)
      character tmpfl*64
      
      real*8, target ::  scratch_c(c_sz)
      integer :: ndt
      
      x     => scratch_c(c_idx(1):c_idx(2)-1)
      y     => scratch_c(c_idx(2):c_idx(3)-1)
      z     => scratch_c(c_idx(3):c_idx(4)-1)
      vr    => scratch_c(c_idx(4):c_idx(5)-1)
      wt    => scratch_c(c_idx(5):c_idx(6)-1)
      vrtr  => scratch_c(c_idx(6):c_idx(7)-1)
      vrgtr => scratch_c(c_idx(7):c_idx(8)-1)
      close => scratch_c(c_idx(8):c_idx(9)-1)
      sec   => scratch_c(c_idx(9):c_idx(10)-1)

      if (do_cond .eq. 1) then      
!        Read the data if the file exists
         ndt = nd
         call read_datafl(x,y,z,vr,wt,sec,ndt)
!
! Build transformation table and perform normal score transform
!
         if (itrans .eq. 1) then

            if(ismooth.eq.1) then
               tmpfl  = smthfl
               icolvr = isvr
               icolwt = iswt
            else
               tmpfl  = datafl
               icolvr = ivrl
               icolwt = iwt
            end if
            call setup_trans_table(vrtr,vrgtr,nd,ntr,transfl,&
                 tmpfl,icolvr,icolwt,tmin,tmax)
            call norm_score_trans(vr,vrtr,vrgtr,nd,ntr)

         end if
         
      end if

      end


      subroutine get_maxdat(ndat,datafl,smthfl)

      integer   ndat
      character datafl*64, smthfl*64

      integer i,j,lin,nvari,ntmp
      logical testfl

      real*8, allocatable :: var(:)

      lin = 1

      ndat = 100
      inquire(file=datafl,exist=testfl)
      if(testfl)then
         open(lin,file=datafl,status='UNKNOWN')
         read(lin,*,err=98)
         read(lin,*,err=99) nvari
         do i=1,nvari
            read(lin,*)
         end do

         ndat = 0
         allocate(var(nvari))
 33      read(lin,*,end=66,err=98)(var(j),j=1,nvari)
         ndat = ndat + 1
         go to 33
 66      continue
         deallocate(var)
         rewind(lin)
         close(lin)
      end if

      ntmp = 1
      inquire(file=smthfl,exist=testfl)
      if(testfl)then
         open(lin,file=smthfl,status='UNKNOWN')
         read(lin,*,err=98)
         read(lin,*,err=99) nvari
         do i=1,nvari
            read(lin,*)
         end do
         ntmp = 0
         allocate(var(nvari))
 22      read(lin,*,end=55,err=99)(var(j),j=1,nvari)
         ntmp = ntmp + 1
         go to 22
 55      continue
         deallocate(var)
         rewind(lin)
         close(lin)
      end if
      if(ntmp.gt.ndat) ndat = ntmp
      return
 98   stop 'ERROR in parameter file!'
 99   stop 'ERROR in data file!'
      
      end 

      subroutine read_datafl(x,y,z,vr,wt,sec,nvr)

      include 'sgsim2.inc'

      integer nvr
      real*8  x(nvr),y(nvr),z(nvr),vr(nvr),wt(nvr),sec(nvr)

      logical testfl      
      integer i,j,nvari,nt,lin
      real*8  twt,av,ss
      real*8,allocatable :: var(:)

      lin = 1

      inquire(file=datafl,exist=testfl)
      if(.not.testfl)then
         write(*,*) "datafl is wrong: ",datafl
         stop
      end if
      write(*,*) 'Reading input data'
      open(lin,file=datafl,status='OLD')
      read(lin,*,err=99)
      read(lin,*,err=99) nvari
      do i=1,nvari
         read(lin,*,err=99)
      end do
      if(ixl.gt.nvari.or.iyl.gt.nvari.or.izl.gt.nvari.or.&
         ivrl.gt.nvari.or.isecvr.gt.nvari.or.iwt.gt.nvari) then
         write(*,*) 'ERROR: you have asked for a column number'
         write(*,*) '       greater than available in file'
         stop
      end if

      av  = 0.d0
      ss  = 0.d0
      twt = 0.d0
      nd  = 0
      nt  = 0
      allocate(var(nvari))
      do i = 1,nvr
         read(lin,*,err=99) (var(j),j=1,nvari)
         if(var(ivrl).lt.tmin.or.var(ivrl).ge.tmax) then
            nt = nt + 1
         else
            nd = nd + 1
            vr(nd) = var(ivrl)
            if(ixl.le.0) then
               x(nd) = 0.0
            else
               x(nd) = var(ixl)
            endif
            if(iyl.le.0) then
               y(nd) = 0.0
            else
               y(nd) = var(iyl)
            endif
            if(izl.le.0) then
               z(nd) = 0.0
            else
               z(nd) = var(izl)
            endif
            if(iwt.le.0) then
               wt(nd) = 1.d0
            else
               wt(nd) = var(iwt)
            endif
            if(isecvr.le.0) then
               sec(nd) = UNEST
            else
               sec(nd) = var(isecvr)
            endif
            twt = twt + wt(nd)
            av  = av  + var(ivrl)*wt(nd)
            ss  = ss  + var(ivrl)*var(ivrl)*wt(nd)
         end if
      end do

      deallocate(var)
!
! Compute the averages and variances as an error check for the user:
!
      av = av / max(twt,EPSLON)
      ss =(ss / max(twt,EPSLON)) - av * av
      write(*,   111) nd,nt,av,ss
111   format(/,' Data for SGSIM: Number of acceptable data  = ',i8,/,&
            '                 Number trimmed             = ',i8,/,&
            '                 Weighted Average           = ',f12.4,/,&
            '                 Weighted Variance          = ',f12.4,/)

      close(lin)
      return
 99   stop 'ERROR in data file!'

      end


      subroutine setup_trans_table(vrtr,vrgtr,nvr,ntr,transfl,&
                                   tmpfl,icolvr,icolwt,tmin,tmax)

      character tmpfl*64,transfl*64,str*64
      integer   icolvr,icolwt,nvr,ntr
      real*8    vrtr(nvr),vrgtr(nvr)
      real*8    tmin,tmax

      integer   i,j,lin,lout,nt,nvari,ierr
      real*8    twt,oldcp,cp,w,vrg
      logical   testfl

      real*8,allocatable :: var(:)
      real*8,parameter   :: UNEST=-1.0d20
      real*8,parameter   :: EPSLON=1.0d-20

      lin  = 1
      lout = 2
      
      write(*,*) 'Setting up transformation table'

      inquire(file=tmpfl,exist=testfl)
      if(.not.testfl) then
         write(*,*) 'ERROR: ',tmpfl,' does not exist'
         write(*,*) '       this file is needed! '
         stop
      end if
!
! Open up the file with reference distribution:
!
      open(lin,file=tmpfl,status='UNKNOWN')
      read(lin,'(a40)',err=98) str(1:40)
      read(lin,*,err=99) nvari
      do i=1,nvari
         read(lin,*,err=98)
      end do
      if(icolvr.gt.nvari.or.icolwt.gt.nvari) then
         write(*,*) ' ERROR: too few columns in ref data '
         stop
      endif
!
! Now, read in the actual data:
!
      nt     = 0
      ntr    = 0
      twt    = 0.d0
      allocate(var(nvari))
      do i = 1,nvr
         read(lin,*,err=99) (var(j),j=1,nvari)
         if(var(icolvr).lt.tmin.or.var(icolvr).ge.tmax) then
            nt = nt + 1
         else
            ntr = ntr + 1   
!
! Assign the data value and coordinate location:
!
            vrtr(ntr) = var(icolvr)
            if(icolwt.le.0) then
               vrgtr(ntr) = 1.d0
            else
               vrgtr(ntr) = var(icolwt)
            endif
            if(vrgtr(ntr).le.0.d0) then
               ntr = ntr - 1
               nt  = nt  + 1
            else
               twt = twt + vrgtr(ntr)
            end if
         end if
      end do

      deallocate(var)
      close(lin)
      if(ntr.le.1) then
         write(*,*) 'ERROR: too few data for transformation'
         stop
      end if
!
! Write transformation table:
!
      open(lout,file=transfl,status='UNKNOWN')
!
! Sort data by value:
!
      call dsortem(1,ntr,vrtr,1,vrgtr)
!
! Compute the cumulative probabilities and write transformation table
!
      twt   = max(twt,EPSLON)
      oldcp = 0.d0
      cp    = 0.d0
      do j=1,ntr
         cp =  cp + dble(vrgtr(j)/twt)
         w  = (cp + oldcp)*0.5
!         call gauinv(w,vrg,ierr)
!         if(ierr.eq.1) vrg = UNEST
         call blinvnormdist(vrg)
         write(lout,201) vrtr(j),vrg
201      format(f12.5,1x,f12.5)
         oldcp =  cp
!
! Now, reset the weight to the normal scores value:
!
         vrgtr(j) = vrg
      end do
      close(lout)
      return
 98   stop 'ERROR in parameter file!'
 99   stop 'ERROR in data file!'
      
      end

      subroutine norm_score_trans(vr,vrtr,vrgtr,nvr,ntr)
!-----------------------------------------------------------------------
! Normal scores transform
!-----------------------------------------------------------------------

      integer nvr,ntr
      real*8  vr(nvr),vrtr(ntr),vrgtr(ntr)      

      integer i,idx
      real*8  powint,vrr,vrg

      do i = 1,nvr
         vrr = vr(i)
         call locate(vrtr,ntr,1,ntr,vrr,idx)
         idx = min(max(1,idx),(ntr-1))
         vrg = powint(vrtr(idx),vrtr(idx+1),vrgtr(idx),&
                      vrgtr(idx+1),vrr,1.d0)
         if(vrg.lt.vrgtr(1)) vrg = vrgtr(1)
         if(vrg.gt.vrgtr(ntr)) vrg = vrgtr(ntr)
         vr(i) = vrg
      end do

      end 

      subroutine read_sec()
!-----------------------------------------------------------------------
! Read secondary attribute model if necessary:
!-----------------------------------------------------------------------

      use geostat2
      include "sgsim2.inc"

      logical testfl,testind,trans
      integer i,j,index,ns
      integer iz,iy,ix,ierr
      real*8  av,ss,vrr,vrg,powint,oldcp,cp,w
      real*8  tmp(nxyz)

      real*8, allocatable :: var(:)

      trans = .true.

      write(*,*) 'Reading secondary attribute file'
      inquire(file=lvmfl,exist=testfl)
      if(.not.testfl) then
         write(*,104) lvmfl
 104     format('WARNING secondary attribute file ',a40,&
                ' does not exist!')
         stop
      end if
      open(llvm,file=lvmfl,status='OLD')
      read(llvm,*,err=97)
      read(llvm,*,err=97) nvaril
      do i=1,nvaril
         read(llvm,*,err=97)
      end do
         
      allocate(var(nvaril))
      index = 0
      av = 0.d0
      ss = 0.d0
      ns = 0
      do iz=1,nz
         do iy=1,ny
            do ix=1,nx
               index = index + 1
               read(llvm,*,err=97) (var(j),j=1,nvaril)
               vrr = var(icollvm)
               lvm(index) = vrr
               tmp(index) = dble(index)
!
! Do we to transform the secondary variable for a local mean?
!
               if(trans.and.ktype.eq.2.and.itrans.eq.1) then
                  if(vrr.le.tmin.or.vrr.ge.tmax) then
                     lvm(index) = -1.0e21
                  else   
                     call locate(vrtr,ntr,1,ntr,vrr,j)
                     j=min(max(1,j),(ntr-1))
                     vrg =powint(vrtr(j),vrtr(j+1),vrgtr(j),&
                                 vrgtr(j+1),vrr,1.0)
                     if(vrg.lt.vrgtr(1)  ) vrg = vrgtr(1)
                     if(vrg.gt.vrgtr(ntr)) vrg = vrgtr(nd)
                     lvm(index) = vrg
                  end if
               end if
               if(vrr.ge.tmin.or.vrr.le.tmax) then
                  av = av + vrr
                  ss = ss + vrr*vrr
                  ns = ns + 1
               end if
            end do
         end do
      end do
      ns = max(ns,1)
      av = av / dble(ns)
      ss =(ss / dble(ns)) - av * av
      write(*,   112) ns,av,ss
 112  format(/,' Secondary Data: Number of data             = ',i8,/,&
               '                 Equal Weighted Average     = ',f12.4,/,&
               '                 Equal Weighted Variance    = ',f12.4,/)
!
! Do we need to work with data residuals? (Locally Varying Mean)
!
      if(ktype.eq.2) then
         do i=1,nd
            call getindx(nx,xmn,xsiz,x(i),ix,testind)
            call getindx(ny,ymn,ysiz,y(i),iy,testind)
            call getindx(nz,zmn,zsiz,z(i),iz,testind)
            index = ix + (iy-1)*nx + (iz-1)*nxy
            sec(i) = lvm(index)
!
! Calculation of residual moved to krige subroutine: vr(i)=vr(i)-sec(i)
!
         end do
      end if
!
! Do we need to get an external drift attribute for the data?
!
      if(ktype.eq.3) then
         do i=1,nd
            if(sec(i).eq.UNEST) then
               call getindx(nx,xmn,xsiz,x(i),ix,testind)
               call getindx(ny,ymn,ysiz,y(i),iy,testind)
               call getindx(nz,zmn,zsiz,z(i),iz,testind)
               index = ix + (iy-1)*nx + (iz-1)*nxy
               sec(i) = lvm(index)
            end if
         end do
      end if
!
! Transform the secondary attribute to normal scores?
!
      if(trans.and.ktype.eq.4) then
         write(ldbg,113) varred
 113      format(/,' Transforming Secondary Data with',&
                   ' variance reduction of ',f12.4,/)
         write(*,*) 'Transforming secondary variable'
         write(*,*)
         call dsortem(1,nxyz,lvm,1,tmp)
         oldcp = 0.d0
         cp    = 0.d0
         do i=1,nxyz
            if(lvm(i).gt.tmin.and.lvm(i).le.tmax) then
               cp =  cp + dble(1.0/dble(ns))
               w  = (cp + oldcp)/2.0
!               call gauinv(w,lvm(i),ierr)
               call blinvnormdist(lvm(i))
               lvm(i) = lvm(i) * varred
               oldcp  =  cp
            end if
         end do
         call dsortem(1,nxyz,tmp,1,lvm)
      end if

!
! Read in the secondary data distribution for this realization:
! There was a condition where isim > 1.  Not sure why.
!
      if(ktype.eq.4) then
         write(*,*)
         write(*,*) ' Reading next secondary model'
         index = 0
         do iz=1,nz
            do iy=1,ny
               do ix=1,nx
                  index = index + 1
                  read(llvm,*,end=977)(var(j),j=1,nvaril)
                  lvm(index) = var(icollvm)
                  tmp(index) = dble(index)
               end do
            end do
         end do
         write(*,*) ' Building CDF from  secondary model'
         call dsortem(1,nxyz,lvm,1,tmp)
         oldcp = 0.d0
         cp    = 0.d0
         do i=1,nxyz
            cp =  cp + 1.d0/dble(nxyz)
            w  = (cp + oldcp)/2.0
!            call gauinv(w,lvm(i),ierr)
            call blinvnormdist(lvm(i))
            lvm(i) = lvm(i) * varred
            oldcp  =  cp
         end do
         write(*,*) ' Restoring order of secondary model'
         call dsortem(1,nxyz,tmp,1,lvm)
 977     continue
         write(*,*)
      end if
      
      deallocate(var)
      return
 97   stop 'ERROR in secondary data file!'

      end


      subroutine sgsim(sim)
!-----------------------------------------------------------------------
!
!           Conditional Simulation of a 3-D Rectangular Grid
!           ************************************************
!
! This subroutine generates 3-D realizations of a Gaussian process with
! a given autocovariance model, and conditional to input Gaussian data.
! The conditional simulation is achieved by sequential simulation of all
! the nodes visited by a random path.
!
!
!
! PROGRAM NOTES:
!
!  1. The three dimensional anisotropy parameters, i.e., of the search
!     ellipse and variogram ranges are described in section 2.3 of the
!     manual.   The variogram parameters are described in the same place
!
!  2. The original data and previously simulated grid nodes can be
!     searched separately.  There can be a different maximum number of
!     each and a minimum number of original data can be specified
!     to restrict simulation beyond the limits of the data.  The
!     closeness of previously simulated grid nodes is measured according
!     to the variogram structural distance.
!
!
!
! INPUT VARIABLES:
!
!   nd               Number of data (no missing values)
!   x,y,z(nd)        coordinates of the data
!   vr(nd)           gaussian data (normal scores)
!
!   nx,ny,nz         Number of blocks in X,Y, and Z
!   xmn,ymn,zmn      Coordinate at the center of the first Block
!   xsiz,ysiz,zsiz   spacing of the grid nodes (block size)
!
!   nsim             number of simulations
!   ktype            =1, ordinary kriging; =0, simple kriging
!   sim              the current realization
!   idbg             integer debugging level (0=none,2=normal,4=serious)
!   ldbg             unit number for the debugging output
!   lout             unit number for the output
!
!   radius           Maximum search radius
!   sang1            Azimuth angle of the principal search direction
!   sang2            Dip angle of the principal search direction
!   sang3            Third rotation angle of the search ellipse
!   sanis1           Anisotropy for the dip angle
!   sanis2           Anisotropy for the plunge angle
!   ndmin            Minimum number of data required before sim
!   ndmax            Maximum number of samples for simulation
!   noct             Maximum number per octant if an octant search is
!                      desired (if <= 0, then no octant search)
!
!   nodmax           Maximum number of previously simulated grid nodes
!                      to consider in the simulation.  The structural
!                      variogram distance is used to identify close ones
!
!   c0               Nugget constant (isotropic).
!   cc(nst)          Multiplicative factor of each nested structure.
!   aa(nst)          Parameter "a" of each nested structure.
!   it(nst)          Type of nested structures (1=sph,2=exp,3=gau,4=pow)
!   ang1(nst)        Azimuth angle for the principal direction
!   ang2(nst)        Dip angle for the principal direction
!   ang3(nst)        Third rotation angle to rotate the two minor
!                      directions around the principal direction
!   anis1(nst)       Anisotropy (radius in minor direction at 90
!                      degrees from "ang1" divided by the principal
!                      radius in direction "ang1")
!   anis2(nst)       Anisotropy (radius in minor direction at 90 degrees
!                      vertical from "ang1" divided by the principal
!                      radius in direction "ang1")
!
!
! OUTPUT VARIABLES:  Simulated Values are written to "lout"
!
!
!
! EXTERNAL REFERENCES:
!
!   super            Sets up the super block search of original data
!   search           Search for nearby data values
!   ctable           Builds a covariance table and "spiral" search
!   srchnd           Search for nearby simulated grid nodes
!   sqdist           computes anisotropi! squared distance
!   sortem           sorts multiple arrays in ascending order (separate)
!   cova3            Calculates the covariance given a variogram model
!   krige            Sets up and solves either the SK or OK system
!   ksol             Linear system solver using Gaussian elimination
!
!
!
! Concepts taken from F. Alabert and E. Isaaks
!
!-----------------------------------------------------------------------

      use       geostat
      include  'sgsim.inc'

      real*8  sim(nxyz)

      integer ix,iy,iz,id2,id,ind,i,j,nsbtosr,nsec,is,ierr,index,ne,isim
      integer lktype,infoct,idum,in,irepo,jx,jy,jz,nnx,nny,nnz,imult
      integer nxsup,nysup,nzsup
      real*8  ss,av,xx,yy,zz
      real*8  var(10),sec2,sec3
      real*8  p,acorni,cp,oldcp,w,test2,xp,cstdev,cmean,gmean
      real*8  backtr,simval,TINY
      real*8  xmnsup,ymnsup,zmnsup,xsizsup,ysizsup,zsizsup
      logical testind
      allocate(order(nxyz))
      allocate(lvm(nxyz))

!
! Set up the rotation/anisotropy matrices that are needed for the
! variogram and search.
!
      write(*,*) 'Setting up rotation matrices for variogram and search'
      do is=1,nst(1)
            call setrot(ang1(is),ang2(is),ang3(is),anis1(is),anis2(is),&
                        is,MAXROT,rotmat)
      end do
      isrot = MAXNST + 1
      call setrot(sang1,sang2,sang3,sanis1,sanis2,isrot,MAXROT,rotmat)
!
! Set up the super block search:
!
      if(sstrat.eq.0) then
            write(*,*) 'Setting up super block search strategy'
            nsec = 1
            call setsupr(nx,xmn,xsiz,ny,ymn,ysiz,nz,zmn,zsiz,nd,x,y,z,&
                         vr,wt,nsec,sec,sec2,sec3,MAXSBX,MAXSBY,MAXSBZ,&
                         nisb,nxsup,xmnsup,xsizsup,nysup,ymnsup,ysizsup,&
                         nzsup,zmnsup,zsizsup)
            call picksup(nxsup,xsizsup,nysup,ysizsup,nzsup,zsizsup,&
                         isrot,MAXROT,rotmat,radsqd,nsbtosr,ixsbtosr,&
                         iysbtosr,izsbtosr)
      end if
!
! Set up the covariance table and the spiral search:
!
      call ctable()
!
! MAIN LOOP OVER ALL THE SIMULATIONS:
!
      do isim=1,nsim
!
! Read in the secondary data distribution for this realization:
!
            if(isim.gt.1.and.ktype.eq.4) then
                  write(*,*)
                  write(*,*) ' Reading next secondary model'
                  index = 0
                  do iz=1,nz
                        do iy=1,ny
                              do ix=1,nx
                                 index = index + 1
                                 read(llvm,*,end=977)(var(j),j=1,nvaril)
                                 lvm(index) = var(icollvm)
                                 sim(index) = dble(index)
                              end do
                        end do
                  end do
                  write(*,*) ' Building CDF from  secondary model'
!                  call sortem(1,nxyz,lvm,1,sim,c,d,e,f,g,h)
                  call sortem(1,nxyz,lvm,1,sim)
                  oldcp = 0.d0
                  cp    = 0.d0
                  do i=1,nxyz
                        cp =  cp + dble(1.d0/dble(nxyz))
                        w  = (cp + oldcp)/2.0
!                        call gauinv(w,lvm(i),ierr)
                        call blinvnormdist(lvm(i))
                        lvm(i) = lvm(i) * varred
                        oldcp  =  cp
                  end do
                  write(*,*) ' Restoring order of secondary model'
!                  call sortem(1,nxyz,sim,1,lvm,c,d,e,f,g,h)
                  call sortem(1,nxyz,sim,1,lvm)
 977              continue
                  write(*,*)
            end if
!
! Work out a random path for this realization:
!
            do ind=1,nxyz
!                  sim(ind)   = acorni(idum)
                  call blutilrand(sim(ind))

                  order(ind) = ind
            end do

!
! The multiple grid search works with multiples of 4 (yes, that is
! somewhat arbitrary):
!
            if(mults.eq.1) then
               do imult=1,nmult
                  nnz = max(1,nz/(imult*4))
                  nny = max(1,ny/(imult*4))
                  nnx = max(1,nx/(imult*4))
                  jz  = 1
                  jy  = 1
                  jx  = 1
                  do iz=1,nnz
                     if(nnz.gt.1) jz = iz*imult*4
                     do iy=1,nny
                        if(nny.gt.1) jy = iy*imult*4
                        do ix=1,nnx
                           if(nnx.gt.1) jx = ix*imult*4
                           index = jx + (jy-1)*nx + (jz-1)*nxy
                           sim(index) = sim(index) - imult
                        end do
                     end do
                  end do
               end do
            end if
!            call sortem(1,nxyz,sim,1,order,c,d,e,f,g,h)
            call sortem(1,nxyz,sim,1,order)
!
! Initialize the simulation:
!
            do ind=1,nxyz
               sim(ind) = UNEST
            end do
            write(*,*)
            write(*,*) 'Working on realization number ',isim
!
! Assign the data to the closest grid node:
!
            TINY = 0.0001
            do id=1,nd
               call getindx(nx,xmn,xsiz,x(id),ix,testind)
               call getindx(ny,ymn,ysiz,y(id),iy,testind)
               call getindx(nz,zmn,zsiz,z(id),iz,testind)
               ind = ix + (iy-1)*nx + (iz-1)*nxy
               xx  = xmn + dble(ix-1)*xsiz
               yy  = ymn + dble(iy-1)*ysiz
               zz  = zmn + dble(iz-1)*zsiz
               test = abs(xx-x(id)) + abs(yy-y(id)) + abs(zz-z(id))
!
! Assign this data to the node (unless there is a closer data):
!
               if(sstrat.eq.1) then
                  if(sim(ind).ge.0.d0) then
                     id2 = int(sim(ind)+0.5)
                     test2 = abs(xx-x(id2)) + abs(yy-y(id2)) &
                             + abs(zz-z(id2))
                      if(test.le.test2) sim(ind) = dble(id)
                      write(ldbg,102) id,id2
                   else
                      sim(ind) = dble(id)
                   end if
                end if
!
! Assign a flag so that this node does not get simulated:
!
                  if(sstrat.eq.0.and.test.le.TINY) sim(ind)=10.0*UNEST
            end do
 102        format(' WARNING data values ',2i5,' are both assigned to ',&
                 /,'         the same node - taking the closest')
!
! Now, enter data values into the simulated grid:
!
            do ind=1,nxyz
               id = int(sim(ind)+0.5)
               if(id.gt.0) sim(ind) = vr(id)
            end do
            irepo = max(1,min((nxyz/10),10000))
!
! MAIN LOOP OVER ALL THE NODES:
!
            do in=1,nxyz
                  if((int(in/irepo)*irepo).eq.in) write(*,103) in
 103              format('   currently on node ',i9)
!
! Figure out the location of this point and make sure it has
! not been assigned a value already:
!
                  index = order(in)
                  if(sim(index).gt.(UNEST+EPSLON).or.&
                     sim(index).lt.(UNEST*2.d0)) go to 5
                  iz = ((index-1)/nxy) + 1
                  iy = ((index-(iz-1)*nxy-1)/nx) + 1
                  ix = (index) - (iz-1)*nxy - (iy-1)*nx
                  xx = xmn + dble(ix-1)*xsiz
                  yy = ymn + dble(iy-1)*ysiz
                  zz = zmn + dble(iz-1)*zsiz
!
! Now, we'll simulate the point ix,iy,iz.  First, get the close data
! and make sure that there are enough to actually simulate a value,
! we'll only keep the closest "ndmax" data, and look for previously
! simulated grid nodes:
!
                  if(sstrat.eq.0) then
                        call srchsupr(xx,yy,zz,radsqd,isrot,MAXROT,&
                               rotmat,nsbtosr,ixsbtosr,iysbtosr,&
                               izsbtosr,noct,nd,x,y,z,wt,nisb,nxsup,&
                               xmnsup,xsizsup,nysup,ymnsup,ysizsup,&
                               nzsup,zmnsup,zsizsup,nclose,close,&
                               infoct)
                        if(nclose.lt.ndmin) go to 5
                        if(nclose.gt.ndmax) nclose = ndmax
                  endif
                  call srchnd(sim,ix,iy,iz)
!
! Calculate the conditional mean and standard deviation.  This will be
! done with kriging if there are data, otherwise, the global mean and
! standard deviation will be used:
!
                  if(ktype.eq.2) then
                        gmean = lvm(index)
                  else
                        gmean = 0.d0
                  end if
                  if((nclose+ncnode).lt.1) then
                        cmean  = gmean
                        cstdev = 1.d0
                  else
!
! Perform the kriging.  Note that if there are fewer than four data
! then simple kriging is prefered so that the variance of the
! realization does not become artificially inflated:
!
                        lktype = ktype
                        if(ktype.eq.1.and.(nclose+ncnode).lt.4)lktype=0
                        call krige(ix,iy,iz,xx,yy,zz,lktype,gmean,&
                                   cmean,cstdev)
                  endif
!
! Draw a random number and assign a value to this node:
!
!                  p = acorni(idum)
!                  call gauinv(p,xp,ierr)
                  call blinvnormdist(xp)
                  sim(index) = xp * cstdev + cmean
!                  write(*,*), index, sim(index),xp, cstdev, cmean
                  if(idbg.ge.3) write(ldbg,141) p,sim(index)
 141              format(' random number ',f6.4,' realization ',f7.4)
!
! Quick check for far out results:
!
                  if(abs(cmean).gt.5.0.or.abs(cstdev).gt.5.0.or.&
                     abs(sim(index)).gt.6.0) then
                  write(ldbg,104) ix,iy,iz,cmean,cstdev,sim(index)
  104             format('WARNING: grid node location: ',3i5,/,&
                        '         conditional mean:   ',f12.5,/,&
                        '         conditional stdev:  ',f12.5,/,&
                        '         simulated value:    ',f12.5)
                  endif
!
! END MAIN LOOP OVER NODES:
!
 5                continue
            end do
!
! Do we need to reassign the data to the grid nodes?
!
            if(sstrat.eq.0) then
                  do id=1,nd
                        call getindx(nx,xmn,xsiz,x(id),ix,testind)
                        call getindx(ny,ymn,ysiz,y(id),iy,testind)
                        call getindx(nz,zmn,zsiz,z(id),iz,testind)
                        xx  = xmn + dble(ix-1)*xsiz
                        yy  = ymn + dble(iy-1)*ysiz
                        zz  = zmn + dble(iz-1)*zsiz
                        ind = ix + (iy-1)*nx + (iz-1)*nxy
                        test=abs(xx-x(id))+abs(yy-y(id))+abs(zz-z(id))
                        if(test.le.TINY) sim(ind) = vr(id)
                  end do
            end if
!
! Back transform each value and write results:
!
            ne = 0
            av = 0.d0
            ss = 0.d0
            do ind=1,nxyz
                  simval = sim(ind)
                  if(simval.gt.-9.0.and.simval.lt.9.0) then
                        ne = ne + 1
                        av = av + simval
                        ss = ss + simval*simval
                  end if
                  if(itrans.eq.1.and.simval.gt.(UNEST+EPSLON)) then
                        simval = backtr(simval,ntr,vrtr,vrgtr,zmin,&
                                        zmax,ltail,ltpar,utail,utpar)
                        if(simval.lt.zmin) simval = zmin
                        if(simval.gt.zmax) simval = zmax
                  end if
                  sim(ind) = simval
                  write(lout,'(g14.8)') simval
            end do
            av = av / max(dble(ne),1.d0)
            ss =(ss / max(dble(ne),1.d0)) - av * av
            write(ldbg,111) isim,ne,av,ss
!            write(*,   111) isim,ne,av,ss
 111        format(/,' Realization ',i3,': number   = ',i8,/,&
                     '                  mean     = ',f12.4,&
                     ' (close to 0.0?)',/,&
                     '                  variance = ',f12.4,&
                     ' (close to gammabar(V,V)? approx. 1.0)',/)
!
! END MAIN LOOP OVER SIMULATIONS:
!
      end do
!
! Return to the main program:
!
      return
      end


      subroutine sgsim_setup(sim,sim_sz,scratch_c,c_sz,c_idx,&
        scratch_r,real_sz,real_idx,&
        scratch_i,int_sz,int_idx)
!-----------------------------------------------------------------------
!
!    SGSIM setup: Only for a single instance. 
!
!-----------------------------------------------------------------------

      use       geostat2
      include  'sgsim2.inc'

      integer   sim_sz,c_sz,real_sz,int_sz
      integer   c_idx(10),real_idx(20),int_idx(20)
      real*8    sim(sim_sz)

      integer, target :: scratch_i(int_sz)
      real*8 , target :: scratch_c(c_sz)
      real*8 , target :: scratch_r(real_sz)
      
      logical   testind
      integer   ix,iy,iz,id2,id,ind,nsbtosr,nsec,is
      real*8    xx,yy,zz
      real*8    sec2,sec3
      real*8    test2,TINY


      nx       => scratch_i(int_idx(1))
      ny       => scratch_i(int_idx(2))
      nz       => scratch_i(int_idx(3))
      nxsup    => scratch_i(int_idx(4))
      nysup    => scratch_i(int_idx(5))
      nzsup    => scratch_i(int_idx(6))
      nisb     => scratch_i(int_idx(7):int_idx(8)-1)
      ixsbtosr => scratch_i(int_idx(8):int_idx(9)-1)
      iysbtosr => scratch_i(int_idx(9):int_idx(10)-1)
      izsbtosr => scratch_i(int_idx(10):int_idx(11)-1)
      ixnode   => scratch_i(int_idx(11):int_idx(12)-1)
      iynode   => scratch_i(int_idx(12):int_idx(13)-1)
      iznode   => scratch_i(int_idx(13):int_idx(14)-1)

      xmn      => scratch_r(real_idx(1))
      ymn      => scratch_r(real_idx(2))
      zmn      => scratch_r(real_idx(3))
      xsiz     => scratch_r(real_idx(4))
      ysiz     => scratch_r(real_idx(5))
      zsiz     => scratch_r(real_idx(6))
      xmnsup   => scratch_r(real_idx(7))
      ymnsup   => scratch_r(real_idx(8))
      zmnsup   => scratch_r(real_idx(9))
      xsizsup  => scratch_r(real_idx(10))
      ysizsup  => scratch_r(real_idx(11))
      zsizsup  => scratch_r(real_idx(12))
      lvm      => scratch_r(real_idx(13):real_idx(12)+nx*ny*nz) 

      if (do_cond .gt. 0) then
         x     => scratch_c(c_idx(1):c_idx(2)-1)
         y     => scratch_c(c_idx(2):c_idx(3)-1)
         z     => scratch_c(c_idx(3):c_idx(4)-1)
         vr    => scratch_c(c_idx(4):c_idx(5)-1)
         wt    => scratch_c(c_idx(5):c_idx(6)-1)
         vrtr  => scratch_c(c_idx(6):c_idx(7)-1)
         vrgtr => scratch_c(c_idx(7):c_idx(8)-1)
         close => scratch_c(c_idx(8):c_idx(9)-1)
         sec   => scratch_c(c_idx(9):c_idx(10)-1)
      end if

      nxy  = nx*ny
      nxyz = nx*ny*nz
! 
! Set up the rotation/anisotropy matrices that are needed for the
! variogram and search.
!
      do is=1,nst(1)
         call setrot(ang1(is),ang2(is),ang3(is),anis1(is),anis2(is),&
                     is,MAXROT,rotmat)
      end do
      isrot = MAXNST + 1
      call setrot(sang1,sang2,sang3,sanis1,sanis2,isrot,MAXROT,rotmat)
!
! Set up the super block search:
!
      if(sstrat.eq.0) then
         write(*,*) 'Setting up super block search strategy'
         nsec = 1
         call setsupr(nx,xmn,xsiz,ny,ymn,ysiz,nz,zmn,zsiz,nd,x,y,z,&
                     vr,wt,nsec,sec,sec2,sec3,MAXSBX,MAXSBY,MAXSBZ,&
                     nisb,nxsup,xmnsup,xsizsup,nysup,ymnsup,ysizsup,&
                     nzsup,zmnsup,zsizsup)
         call picksup(nxsup,xsizsup,nysup,ysizsup,nzsup,zsizsup,&
                     isrot,MAXROT,rotmat,radsqd,nsbtosr,ixsbtosr,&
                     iysbtosr,izsbtosr)
      end if
!
! Set up the covariance table and the spiral search:
!      
!      write(*,*) 'Constructing covariance matrix'
      call ctable2()

!
! Assign the data to the closest grid node:
!
      sim = UNEST
      TINY = 0.0001
      do id=1,nd
         call getindx(nx,xmn,xsiz,x(id),ix,testind)
         call getindx(ny,ymn,ysiz,y(id),iy,testind)
         call getindx(nz,zmn,zsiz,z(id),iz,testind)

         ind = ix + (iy-1)*nx + (iz-1)*nxy
         xx  = xmn + dble(ix-1)*xsiz
         yy  = ymn + dble(iy-1)*ysiz
         zz  = zmn + dble(iz-1)*zsiz

! FIXME: Is this more correct?
         xx  = xmn + dble(ix-0.5d0)*xsiz
         yy  = ymn + dble(iy-0.5d0)*ysiz
         zz  = zmn + dble(iz-0.5d0)*zsiz

         test = abs(xx-x(id)) + abs(yy-y(id)) + abs(zz-z(id))
!
! Assign this data to the node (unless there is a closer data):
!
         if(sstrat.eq.1) then
            if(sim(ind).ge.0.d0) then
               id2 = int(sim(ind)+0.5)
               test2 = abs(xx-x(id2)) + abs(yy-y(id2))&
                       + abs(zz-z(id2))
               if(test.le.test2) sim(ind) = dble(id)
               write(ldbg,102) id,id2
            else
               sim(ind) = dble(id)
            end if
         end if
!
! Assign a flag so that this node does not get simulated:
!
         if(sstrat.eq.0.and.test.le.TINY) sim(ind)=10.0*UNEST
      end do
 102  format(' WARNING data values ',2i5,' are both assigned to ',&
             /,'         the same node - taking the closest')
!
! Now, enter data values into the simulated grid:
!
      do ind=1,nxyz
         if(sim(ind).gt.0) then
            id = int(sim(ind)+0.5)
            if(id.gt.0) sim(ind) = vr(id)
         endif
      end do
      end

      subroutine sgsim_single_iter(index,sim,sim_sz,&
        scratch_c,c_sz,c_idx,&
        scratch_r,real_sz,real_idx,scratch_i,int_sz,int_idx)
!-----------------------------------------------------------------------
!
!    SGSIM iteration: Only for a single iteration. 
!
!-----------------------------------------------------------------------      

      use       geostat2
      include  'sgsim2.inc'

      integer index
      integer sim_sz,c_sz,real_sz,int_sz
      integer c_idx(10),real_idx(20),int_idx(20)
      real*8  sim(sim_sz)

      integer, target :: scratch_i(int_sz) 
      real*8 , target :: scratch_c(c_sz)
      real*8 , target :: scratch_r(real_sz)

      integer ix,iy,iz,ierr,lktype,infoct,nsbtosr,idum
      integer icnode(MAXNOD)
      real*8  xx,yy,zz
      real*8  p,acorni,xp,cstdev,cmean,gmean
      real*8  cnodex(MAXNOD),cnodey(MAXNOD),cnodez(MAXNOD)
      real*8  cnodev(MAXNOD)

      nx       => scratch_i(int_idx(1))
      ny       => scratch_i(int_idx(2))
      nz       => scratch_i(int_idx(3))
      nxsup    => scratch_i(int_idx(4))
      nysup    => scratch_i(int_idx(5))
      nzsup    => scratch_i(int_idx(6))
      nisb     => scratch_i(int_idx(7):int_idx(8)-1)
      ixsbtosr => scratch_i(int_idx(8):int_idx(9)-1)
      iysbtosr => scratch_i(int_idx(9):int_idx(10)-1)
      izsbtosr => scratch_i(int_idx(10):int_idx(11)-1)
      ixnode   => scratch_i(int_idx(11):int_idx(12)-1)
      iynode   => scratch_i(int_idx(12):int_idx(13)-1)
      iznode   => scratch_i(int_idx(13):int_idx(14)-1)

      xmn      => scratch_r(real_idx(1))
      ymn      => scratch_r(real_idx(2))
      zmn      => scratch_r(real_idx(3))
      xsiz     => scratch_r(real_idx(4))
      ysiz     => scratch_r(real_idx(5))
      zsiz     => scratch_r(real_idx(6))
      xmnsup   => scratch_r(real_idx(7))
      ymnsup   => scratch_r(real_idx(8))
      zmnsup   => scratch_r(real_idx(9))
      xsizsup  => scratch_r(real_idx(10))
      ysizsup  => scratch_r(real_idx(11))
      zsizsup  => scratch_r(real_idx(12))
      lvm      => scratch_r(real_idx(12)+1:real_idx(12)+nx*ny*nz)

      x        => scratch_c(c_idx(1):c_idx(2)-1)
      y        => scratch_c(c_idx(2):c_idx(3)-1)
      z        => scratch_c(c_idx(3):c_idx(4)-1)
      vr       => scratch_c(c_idx(4):c_idx(5)-1)
      wt       => scratch_c(c_idx(5):c_idx(6)-1)
      vrtr     => scratch_c(c_idx(6):c_idx(7)-1)
      vrgtr    => scratch_c(c_idx(7):c_idx(8)-1)
      close    => scratch_c(c_idx(8):c_idx(9)-1)
      sec      => scratch_c(c_idx(9):c_idx(10)-1)

      nxy  = nx*ny
      nxyz = nx*ny*nz

!
! Figure out the location of this point and make sure it has
! not been assigned a value already:
!
      
      if(sim(index).gt.(UNEST+EPSLON).or.&
         sim(index).lt.(UNEST*2.0)) return
      iz = int((index-1)/nxy) + 1
      iy = int((index-(iz-1)*nxy-1)/nx) + 1
      ix = index - (iz-1)*nxy - (iy-1)*nx
      xx = xmn + dble(ix-1)*xsiz
      yy = ymn + dble(iy-1)*ysiz
      zz = zmn + dble(iz-1)*zsiz

      xx = xmn + dble(ix-0.5d0)*xsiz
      yy = ymn + dble(iy-0.5d0)*ysiz
      zz = zmn + dble(iz-0.5d0)*zsiz
!
! Now, we'll simulate the point ix,iy,iz.  First, get the close data
! and make sure that there are enough to actually simulate a value,
! we'll only keep the closest "ndmax" data, and look for previously
! simulated grid nodes:
!
      if(sstrat.eq.0) then
         call srchsupr(xx,yy,zz,radsqd,isrot,MAXROT,&
                      rotmat,nsbtosr,ixsbtosr,iysbtosr,&
                      izsbtosr,noct,nd,x,y,z,wt,nisb,nxsup,&
                      xmnsup,xsizsup,nysup,ymnsup,ysizsup,&
                      nzsup,zmnsup,zsizsup,nclose,close,&
                      infoct)
         if(nclose.lt.ndmin) return
         if(nclose.gt.ndmax) nclose = ndmax
      endif
      call srchnd2(icnode,cnodex,cnodey,cnodez,cnodev,sim,ix,iy,iz)
!
! Calculate the conditional mean and standard deviation.  This will be
! done with kriging if there are data, otherwise, the global mean and
! standard deviation will be used:
!
      if(ktype.eq.2) then
         gmean = lvm(index)
      else
         gmean = 0.d0
      end if

      if((nclose+ncnode).lt.1) then
         cmean  = gmean
         cstdev = 1.d0
      else
!
! Perform the kriging.  Note that if there are fewer than four data
! then simple kriging is prefered so that the variance of the
! realization does not become artificially inflated:
!

         lktype = ktype
         if(ktype.eq.1.and.(nclose+ncnode).lt.4)lktype=0
         call krige2(icnode,cnodex,cnodey,cnodez,cnodev,&
                   ix,iy,iz,xx,yy,zz,lktype,gmean,&
                   cmean,cstdev)
      endif
!
! Draw a random number and assign a value to this node:
!
!      p = acorni(idum)
!      call gauinv(p,xp,ierr)
      call blinvnormdist(xp)
      sim(index) = xp * cstdev + cmean
!      write(*,*) index,sim(index),xp,cstdev,cmean
      if(idbg.ge.3) write(ldbg,141) p,sim(index)
 141  format(' random number ',f6.4,' realization ',f7.4)
!
! Quick check for far out results:
!
      if(abs(cmean).gt.5.0.or.abs(cstdev).gt.5.0.or.&
        abs(sim(index)).gt.6.0) then
         write(ldbg,104) ix,iy,iz,cmean,cstdev,sim(index)
  104    format('WARNING: grid node location: ',3i5,/,&
               '         conditional mean:   ',f12.5,/,&
               '         conditional stdev:  ',f12.5,/,&
               '         simulated value:    ',f12.5)
      endif

      end
 
      subroutine sgsim_post(sim,sim_sz, scratch_c,c_sz,c_idx,&
        scratch_r,real_sz,real_idx,scratch_i,int_sz,int_idx)
!-----------------------------------------------------------------------
!
!    SGSIM postprocessing: for a single instance. 
!
!-----------------------------------------------------------------------


      use       geostat2
      include  'sgsim2.inc'

      integer   sim_sz,c_sz,real_sz,int_sz
      integer   c_idx(10),real_idx(20),int_idx(20)
      real*8    sim(sim_sz)

      integer,  target :: scratch_i(int_sz) 
      real*8,   target :: scratch_c(c_sz)
      real*8,   target :: scratch_r(real_sz)

      integer   ne,ind,id,ix,iy,iz
      real*8    ss,av,xx,yy,zz
      real*8    backtr,simval,TINY
      logical   testind

      nx       => scratch_i(int_idx(1))
      ny       => scratch_i(int_idx(2))
      nz       => scratch_i(int_idx(3))

      xmn      => scratch_r(real_idx(1))
      ymn      => scratch_r(real_idx(2))
      zmn      => scratch_r(real_idx(3))
      xsiz     => scratch_r(real_idx(4))
      ysiz     => scratch_r(real_idx(5))
      zsiz     => scratch_r(real_idx(6))
      lvm      => scratch_r(real_idx(13):real_idx(12)+nx*ny*nz)

      x        => scratch_c(c_idx(1):c_idx(2)-1)
      y        => scratch_c(c_idx(2):c_idx(3)-1)
      z        => scratch_c(c_idx(3):c_idx(4)-1)
      vr       => scratch_c(c_idx(4):c_idx(5)-1)
      wt       => scratch_c(c_idx(5):c_idx(6)-1)
      vrtr     => scratch_c(c_idx(6):c_idx(7)-1)
      vrgtr    => scratch_c(c_idx(7):c_idx(8)-1)

      nxy = nx*ny
      nxyz = nx*ny*nz
!
! Do we need to reassign the data to the grid nodes?
!
      TINY = 0.0001
      if(sstrat.eq.0) then
         do id=1,nd
            call getindx(nx,xmn,xsiz,x(id),ix,testind)
            call getindx(ny,ymn,ysiz,y(id),iy,testind)
            call getindx(nz,zmn,zsiz,z(id),iz,testind)
            xx  = xmn + dble(ix-1)*xsiz
            yy  = ymn + dble(iy-1)*ysiz
            zz  = zmn + dble(iz-1)*zsiz
            ind = ix + (iy-1)*nx + (iz-1)*nxy
            test=abs(xx-x(id))+abs(yy-y(id))+abs(zz-z(id))
            if(test.le.TINY) sim(ind) = vr(id)
         end do
      end if
!
! Back transform each value and write results:
!
      ne = 0
      av = 0.d0
      ss = 0.d0
      do ind=1,nxyz
         simval = sim(ind)
         if(simval.gt.-9.0.and.simval.lt.9.0) then
            ne = ne + 1
            av = av + simval
            ss = ss + simval*simval
         end if
         if(itrans.eq.1.and.simval.gt.(UNEST+EPSLON)) then
            simval = backtr(simval,ntr,vrtr,vrgtr,zmin,&
                            zmax,ltail,ltpar,utail,utpar)
            if(simval.lt.zmin) simval = zmin
            if(simval.gt.zmax) simval = zmax
         end if
         sim(ind) = simval
      end do
      av = av / max(dble(ne),1.d0)
      ss =(ss / max(dble(ne),1.d0)) - av * av
      write(ldbg,111) ne,av,ss
!      write(*,   111) ne,av,ss
 111  format(/,' Realization : number   = ',i8,/,&
              '               mean     = ',f12.4,&
              ' (close to 0.0?)',/,&
              '               variance = ',f12.4,&
              ' (close to gammabar(V,V)? approx. 1.0)',/)

      end

      subroutine sgsim_deallocate()

      use geostat2
      
      deallocate(covtab)

      end
        

      subroutine ctable()
!-----------------------------------------------------------------------
!
!               Establish the Covariance Look up Table
!               **************************************
!
! The idea is to establish a 3-D network that contains the covariance
! value for a range of grid node offsets that should be at as large
! as twice the search radius in each direction.  The reason it has to
! be twice as large as the search radius is because we want to use it
! to compute the data covariance matrix as well as the data-point
! covariance matrix.
!
! Secondly, we want to establish a search for nearby nodes that
! in order of closeness as defined by the variogram.
!
!
!
! INPUT VARIABLES:
!
!   xsiz,ysiz,zsiz  Definition of the grid being considered
!   MAXCTX,Y,Z      Number of blocks in covariance table
!
!   covariance table parameters
!
!
!
! OUTPUT VARIABLES:  covtab()         Covariance table
!
! EXTERNAL REFERENCES:
!
!   sqdist          Computes 3-D anisotropic squared distance
!   sortem          Sorts multiple arrays in ascending order
!   cova3           Computes the covariance according to a 3-D model
!
!
!
!-----------------------------------------------------------------------


      use       geostat
      include  'sgsim.inc'

      integer ix,iy,iz,loc
      integer il,i,j,k,ic,jc,kc
      integer order_tmp(MAXCTX*MAXCTY*MAXCTZ)
      real*8  hsqd,sqdist,TINY
      real*8  xx,yy,zz
      real*8  tmp(MAXCTX*MAXCTY*MAXCTZ)

      parameter(TINY=1.0d-10)

!
! Size of the look-up table:
!
      nctx = min(((MAXCTX-1)/2),(nx-1))
      ncty = min(((MAXCTY-1)/2),(ny-1))
      nctz = min(((MAXCTZ-1)/2),(nz-1))
!
! Debugging output:
!
      write(ldbg,*)
      write(ldbg,*) 'Covariance Look up table and search for previously'
      write(ldbg,*) 'simulated grid nodes.  The maximum range in each '
      write(ldbg,*) 'coordinate direction for covariance look up is:'
      write(ldbg,*) '          X direction: ',nctx*xsiz
      write(ldbg,*) '          Y direction: ',ncty*ysiz
      write(ldbg,*) '          Z direction: ',nctz*zsiz
      write(ldbg,*) 'Node Values are not searched beyond this distance!'
      write(ldbg,*)
!
! NOTE: If dynamically allocating memory, and if there is no shortage
!       it would a good idea to go at least as far as the radius and
!       twice that far if you wanted to be sure that all covariances
!       in the left hand covariance matrix are within the table look-up.
!
! Initialize the covariance subroutine and cbb at the same time:
!
      call cova3(0.d0,0.d0,0.d0,0.d0,0.d0,0.d0,1,nst,MAXNST,c0,it,cc,aa,&
                1,MAXROT,rotmat,cmax,cbb)
!
! Now, set up the table and keep track of the node offsets that are
! within the search radius:
!
      nlooku = 0
      do i=-nctx,nctx
      xx = i * xsiz
      ic = nctx + 1 + i
      do j=-ncty,ncty
      yy = j * ysiz
      jc = ncty + 1 + j
      do k=-nctz,nctz
      zz = k * zsiz
      kc = nctz + 1 + k
            call cova3(0.d0,0.d0,0.d0,xx,yy,zz,1,nst,MAXNST,c0,it,cc,aa,&
                      1,MAXROT,rotmat,cmax,covtab(ic,jc,kc))
            hsqd = sqdist(0.d0,0.d0,0.d0,xx,yy,zz,isrot,MAXROT,rotmat)
            
            if(hsqd.le.radsqd) then
                  nlooku         = nlooku + 1
!
! We want to search by closest variogram distance (and use the
! anisotropic Euclidean distance to break ties:
!
                  tmp(nlooku)   = - covtab(ic,jc,kc)-TINY*hsqd
                  order_tmp(nlooku)=((kc-1)*MAXCXY+(jc-1)*MAXCTX+ic)
            endif
      end do
      end do
      end do
!
! Finished setting up the look-up table, now order the nodes such
! that the closest ones, according to variogram distance, are searched
! first. Note: the "loc" array is used because I didn't want to make
! special allowance for 2 byte integers in the sorting subroutine:
!
!      call sortem(1,nlooku,tmp,1,order_tmp,c,d,e,f,g,h)
      call sortem(1,nlooku,tmp,1,order_tmp)
      do il=1,nlooku
            loc = order_tmp(il)
            iz  = int((loc-1)/MAXCXY) + 1
            iy  = int((loc-(iz-1)*MAXCXY-1)/MAXCTX) + 1
            ix  = loc-(iz-1)*MAXCXY - (iy-1)*MAXCTX
            iznode(il) = iz
            iynode(il) = iy
            ixnode(il) = ix
      end do
      if(nodmax.gt.MAXNOD) then
            write(ldbg,*)
            write(ldbg,*) 'The maximum number of close nodes = ',nodmax
            write(ldbg,*) 'this was reset from your specification due '
            write(ldbg,*) 'to storage limitations.'
            nodmax = MAXNOD
      endif
!
! Debugging output if requested:
!
      if(idbg.lt.2) return
      write(ldbg,*)
      write(ldbg,*) 'There are ',nlooku,' nearby nodes that will be '
      write(ldbg,*) 'checked until enough close data are found.'
      write(ldbg,*)
      if(idbg.lt.14) return
      do i=1,nlooku
            xx = dble(ixnode(i) - nctx - 1) * xsiz
            yy = dble(iynode(i) - ncty - 1) * ysiz
            zz = dble(iznode(i) - nctz - 1) * zsiz
            write(ldbg,100) i,xx,yy,zz
      end do
 100  format('Point ',i3,' at ',3f12.4)
!
! All finished:
!
      return
      end



      subroutine srchnd(sim,ix,iy,iz)
!-----------------------------------------------------------------------
!
!               Search for nearby Simulated Grid nodes
!               **************************************
!
! The idea is to spiral away from the node being simulated and note all
! the nearby nodes that have been simulated.
!
!
!
! INPUT VARIABLES:
!
!   ix,iy,iz        index of the point currently being simulated
!   sim             the realization so far
!   nodmax          the maximum number of nodes that we want
!   nlooku          the number of nodes in the look up table
!   i[x,y,z]node    the relative indices of those nodes.
!   [x,y,z]mn       the origin of the global grid netwrok
!   [x,y,z]siz      the spacing of the grid nodes.
!
!
!
! OUTPUT VARIABLES:
!
!   ncnode          the number of close nodes
!   icnode()        the number in the look up table
!   cnode[x,y,z]()  the location of the nodes
!   cnodev()        the values at the nodes
!
!
!
!-----------------------------------------------------------------------


      use geostat
      include  'sgsim.inc'
      integer   ninoct(8)

      integer ix,iy,iz
      real*8  sim(nxyz)

      integer i,j,k,il,ind,idx,idy,idz,iq
!
! Consider all the nearby nodes until enough have been found:
!
      ncnode = 0
      if(noct.gt.0) then
         do i=1,8
            ninoct(i) = 0
         end do
      end if
      do 2 il=2,nlooku
            if(ncnode.eq.nodmax) return
            i = ix + (int(ixnode(il))-nctx-1)
            j = iy + (int(iynode(il))-ncty-1)
            k = iz + (int(iznode(il))-nctz-1)
            if(i.lt. 1.or.j.lt. 1.or.k.lt. 1) go to 2
            if(i.gt.nx.or.j.gt.ny.or.k.gt.nz) go to 2
            ind = i + (j-1)*nx + (k-1)*nxy
            if(sim(ind).gt.UNEST) then
!
! Check the number of data already taken from this octant:
!
                  if(noct.gt.0) then
                        idx = ix - i
                        idy = iy - j
                        idz = iz - k
                        if(idz.gt.0) then
                              iq = 4
                              if(idx.le.0 .and. idy.gt.0) iq = 1
                              if(idx.gt.0 .and. idy.ge.0) iq = 2
                              if(idx.lt.0 .and. idy.le.0) iq = 3
                        else
                              iq = 8
                              if(idx.le.0 .and. idy.gt.0) iq = 5
                              if(idx.gt.0 .and. idy.ge.0) iq = 6
                              if(idx.lt.0 .and. idy.le.0) iq = 7
                        end if
                        ninoct(iq) = ninoct(iq) + 1
                        if(ninoct(iq).gt.noct) go to 2
                  end if
                  ncnode = ncnode + 1
                  icnode(ncnode) = il
                  cnodex(ncnode) = xmn + dble(i-1)*xsiz
                  cnodey(ncnode) = ymn + dble(j-1)*ysiz
                  cnodez(ncnode) = zmn + dble(k-1)*zsiz
                  cnodev(ncnode) = sim(ind)
            endif
 2    continue
!
! Return to !alling program:
!
      return
      end



      subroutine krige(ix,iy,iz,xx,yy,zz,lktype,gmean,cmean,cstdev)
!-----------------------------------------------------------------------
!
!            Builds and Solves the SK or OK Kriging System
!            *********************************************
!
! INPUT VARIABLES:
!
!   ix,iy,iz        index of the point currently being simulated
!   xx,yy,zz        location of the point currently being simulated
!
!
!
! OUTPUT VARIABLES:
!
!   cmean           kriged estimate
!   cstdev          kriged standard deviation
!
!
!
! EXTERNAL REFERENCES: ksol   Gaussian elimination system solution
!
!
!
!-----------------------------------------------------------------------

      use      geostat
      include 'sgsim.inc'

      logical first
      
      integer ix,iy,iz
      integer lktype
      real*8  gmean, cmean, cstdev
      real*8  xx,yy,zz

      integer na,neq,ind,in,i,j,ii,jj,kk,ising,ie,is
      integer ix1,ix2,iy1,iy2,iz1,iz2,index
      real*8  x1,y1,z1,x2,y2,z2
      real*8  edmax,edmin,sfmin,sfmax
      real*8  cov,sumwts
      real*8  vra(MAXKR1),vrea(MAXKR1)

!
! Size of the kriging system:
!
      first = .false.
      na    = nclose + ncnode
 33   continue      
      if(lktype.eq.0) neq = na
      if(lktype.eq.1) neq = na + 1
      if(lktype.eq.2) neq = na
      if(lktype.eq.3) neq = na + 2
      if(lktype.eq.4) neq = na + 1
      if(lktype.ge.3) then
            ind = ix + (iy-1)*nx + (iz-1)*nxy
            if(lvm(ind).le.-6.d0.or.lvm(ind).ge.6.d0) then
                  lktype = 0
                  go to 33
            end if      
      end if
!
! Set up kriging matri!es:
!
      in=0
      do j=1,na
!
! Sort out the actual location of point "j"
!
            if(j.le.nclose) then
                  index  = int(close(j))
                  x1     = x(index)
                  y1     = y(index)
                  z1     = z(index)
                  vra(j) = vr(index)
                  vrea(j)= sec(index)
                  if(lktype.eq.2) vra(j) = vra(j) - vrea(j)
            else
!
! It is a previously simulated node (keep index for table look-up):
!
                  index  = j-nclose
                  x1     = cnodex(index)
                  y1     = cnodey(index)
                  z1     = cnodez(index)
                  vra(j) = cnodev(index)
                  ind    = icnode(index)
                  ix1    = ix + (int(ixnode(ind))-nctx-1)
                  iy1    = iy + (int(iynode(ind))-ncty-1)
                  iz1    = iz + (int(iznode(ind))-nctz-1)
                  index  = ix1 + (iy1-1)*nx + (iz1-1)*nxy
                  vrea(j)= lvm(index)
                  if(lktype.eq.2) vra(j) = vra(j) - vrea(j)
            endif
            do i=1,j
!
! Sort out the actual lo cation of point "i"
!
                  if(i.le.nclose) then
                        index  = int(close(i))
                        x2     = x(index)
                        y2     = y(index)
                        z2     = z(index)
                  else
!
! It is a previously simulated node (keep index for table look-up):
!
                        index  = i-nclose
                        x2     = cnodex(index)
                        y2     = cnodey(index)
                        z2     = cnodez(index)
                        ind    = icnode(index)
                        ix2    = ix + (int(ixnode(ind))-nctx-1)
                        iy2    = iy + (int(iynode(ind))-ncty-1)
                        iz2    = iz + (int(iznode(ind))-nctz-1)
                  endif
!
! Now, get the covariance value:
!
                  in = in + 1
!
! Decide whether or not to use the covariance look-up table:
!
                  if(j.le.nclose.or.i.le.nclose) then
                        call cova3(x1,y1,z1,x2,y2,z2,1,nst,MAXNST,c0,it,&
                                  cc,aa,1,MAXROT,rotmat,cmax,cov)
                        a(in) = cov
                  else
!
! Try to use the covariance look-up (if the distance is in range):
!
                        ii = nctx + 1 + (ix1 - ix2)
                        jj = ncty + 1 + (iy1 - iy2)
                        kk = nctz + 1 + (iz1 - iz2)
                        if(ii.lt.1.or.ii.gt.MAXCTX.or.&
                          jj.lt.1.or.jj.gt.MAXCTY.or.&
                          kk.lt.1.or.kk.gt.MAXCTZ) then
                              call cova3(x1,y1,z1,x2,y2,z2,1,nst,MAXNST,&
                                  c0,it,cc,aa,1,MAXROT,rotmat,cmax,cov)
                        else
                              cov = covtab(ii,jj,kk)
                        endif
                        a(in) = cov
                  endif
            end do
!
! Get the RHS value (possibly with covariance look-up table):
!
            if(j.le.nclose) then
                  call cova3(xx,yy,zz,x1,y1,z1,1,nst,MAXNST,c0,it,cc,aa,&
                            1,MAXROT,rotmat,cmax,cov)
                  r(j) = cov
            else
!
! Try to use the covariance look-up (if the distance is in range):
!
                  ii = nctx + 1 + (ix - ix1)
                  jj = ncty + 1 + (iy - iy1)
                  kk = nctz + 1 + (iz - iz1)
                  if(ii.lt.1.or.ii.gt.MAXCTX.or.&
                    jj.lt.1.or.jj.gt.MAXCTY.or.&
                    kk.lt.1.or.kk.gt.MAXCTZ) then
                        call cova3(xx,yy,zz,x1,y1,z1,1,nst,MAXNST,c0,it,&
                                  cc,aa,1,MAXROT,rotmat,cmax,cov)
                  else
                        cov = covtab(ii,jj,kk)
                  endif
                  r(j) = cov
            endif
            rr(j) = r(j)
      end do
!
! Addition of OK constraint:
!
      if(lktype.eq.1.or.lktype.eq.3) then
            do i=1,na
                  in    = in + 1
                  a(in) = 1.d0
            end do
            in       = in + 1
            a(in)    = 0.d0
            r(na+1)  = 1.d0
            rr(na+1) = 1.d0
      endif
!
! Addition of the External Drift Constraint:
!
      if(lktype.eq.3) then
            edmin =  9.99999d5
            edmax = -9.99999d5
            do i=1,na
                  in    = in + 1
                  a(in) = vrea(i)
                  if(a(in).lt.edmin) edmin = a(in)
                  if(a(in).gt.edmax) edmax = a(in)
            end do
            in       = in + 1
            a(in)    = 0.d0
            in       = in + 1
            a(in)    = 0.d0
            ind      = ix + (iy-1)*nx + (iz-1)*nxy
            r(na+2)  = lvm(ind)
            rr(na+2) = r(na+2)
            if((edmax-edmin).lt.EPSLON) neq = neq - 1
      endif
!
! Addition of Collocated Cosimulation Constraint:
!
      if(lktype.eq.4) then
            sfmin =  1.0d21
            sfmax = -1.0d21
            do i=1,na
                  in    = in + 1
                  a(in) = dble(colocorr)*r(i)
                  if(a(in).lt.sfmin) sfmin = a(in)
                  if(a(in).gt.sfmax) sfmax = a(in)
            end do
            in    = in + 1
            a(in) = 1.d0
            ii    = na + 1
            r(ii) = dble(colocorr)
            rr(ii)= r(ii)
!           if((sfmax-sfmin).lt.EPSLON) neq = neq - 1
      end if
!
! Write out the kriging Matrix if Seriously Debugging:
!
      if(idbg.ge.3) then
            write(ldbg,100) ix,iy,iz
            is = 1
            do i=1,neq
                  ie = is + i - 1
                  write(ldbg,101) i,r(i),(a(j),j=is,ie)
                  is = is + i
            end do
 100        format(/,'Kriging Matrices for Node: ',3i4,' RHS first')
 101        format('    r(',i2,') =',f7.4,'  a= ',99f7.4)
      endif
!
! Solve the Kriging System:
!
      if(neq.eq.1.and.lktype.ne.3) then
            s(1)  = r(1) / a(1)
            ising = 0
      else
            call ksol(1,neq,1,a,r,s,ising)
      endif
!
! Write a warning if the matrix is singular:
!
      if(ising.ne.0) then
            if(idbg.ge.1) then
                  write(ldbg,*) 'WARNING SGSIM: singular matrix'
                  write(ldbg,*) '               for node',ix,iy,iz
            endif
            cmean  = gmean
            cstdev = 1.d0
            return
      endif
!
! Compute the estimate and kriging variance.  Recall that kriging type
!     0 = Simple Kriging:
!     1 = Ordinary Kriging:
!     2 = Locally Varying Mean:
!     3 = External Drift:
!     4 = Collocated Cosimulation:
!
      cmean  = 0.d0
      cstdev = cbb
      sumwts = 0.d0
      do i=1,na
            cmean  = cmean  + dble(s(i))*vra(i)
            cstdev = cstdev - dble(s(i)*rr(i))
            sumwts = sumwts + dble(s(i))
      end do

      if(lktype.eq.1) cstdev = cstdev - dble(s(na+1))

      if(lktype.eq.2) cmean  = cmean + gmean

      if(lktype.eq.4) then
            ind    = ix + (iy-1)*nx + (iz-1)*nxy
            cmean  = cmean  + dble(s(na+1))*lvm(ind)
            cstdev = cstdev - dble(s(na+1) *rr(na+1))
      end if
!
! Error message if negative variance:
!
      if(cstdev.lt.0.d0) then
            write(ldbg,*) 'ERROR: Negative Variance: ',cstdev
            cstdev = 0.d0
      endif
      cstdev = dsqrt(max(cstdev,0.d0))
!
! Write out the kriging Weights if Seriously Debugging:
!
      if(idbg.ge.3) then
            do i=1,na
                  write(ldbg,140) i,vra(i),s(i)
            end do
 140        format(' Data ',i4,' value ',f8.4,' weight ',f8.4)
            if(lktype.eq.4) write(ldbg,141) lvm(ind),s(na+1)
 141        format(' Sec Data  value ',f8.4,' weight ',f8.4)
            write(ldbg,142) gmean,cmean,cstdev
 142        format(' Global mean ',f8.4,' conditional ',f8.4,&
                   ' std dev ',f8.4)
      end if


!
! Finished Here:
!
      return
      end


      subroutine ctable2()
!-----------------------------------------------------------------------
!
!               Establish the covariance Look up Table
!               **************************************
!
! The idea is to establish a 3-D network that contains the covariance
! value for a range of grid node offsets that should be at as large
! as twice the search radius in each direction.  The reason it has to
! be twice as large as the search radius is because we want to use it
! to compute the data covariance matrix as well as the data-point
! covariance matrix.
!
! Secondly, we want to establish a search for nearby nodes that
! in order of closeness as defined by the variogram.
!
!
!
! INPUT VARIABLES:
!
!   xsiz,ysiz,zsiz  Definition of the grid being considered
!   MAXCTX,Y,Z      Number of blocks in covariance table
!
!   covariance table parameters
!
!
!
! OUTPUT VARIABLES:  covtab()         Covariance table
!
! EXTERNAL REFERENCES:
!
!   sqdist          Computes 3-D anisotropic squared distance
!   sortem          Sorts multiple arrays in ascending order
!   cova3           Computes the covariance according to a 3-D model
!
!
!
!-----------------------------------------------------------------------


      use       geostat2
      include  'sgsim2.inc'


      integer ix,iy,iz,loc
      integer il,i,j,k,ic,jc,kc
      integer order_tmp(MAXCTX*MAXCTY*MAXCTZ)
      real*8  hsqd,sqdist,TINY
      real*8  xx,yy,zz
      real*8  tmp(MAXCTX*MAXCTY*MAXCTZ)

      parameter(TINY=1.0d-10)

!
! Size of the look-up table:
!
      nctx = min(((MAXCTX-1)/2),(nx-1))
      ncty = min(((MAXCTY-1)/2),(ny-1))
      nctz = min(((MAXCTZ-1)/2),(nz-1))

!
! Debugging output:
!
      write(ldbg,*)
      write(ldbg,*) 'Covariance Look up table and search for previously'
      write(ldbg,*) 'simulated grid nodes.  The maximum range in each '
      write(ldbg,*) 'coordinate direction for covariance look up is:'
      write(ldbg,*) '          X direction: ',nctx*xsiz
      write(ldbg,*) '          Y direction: ',ncty*ysiz
      write(ldbg,*) '          Z direction: ',nctz*zsiz
      write(ldbg,*) 'Node Values are not searched beyond this distance!'
      write(ldbg,*)
!
! NOTE: If dynamically allocating memory, and if there is no shortage
!       it would a good idea to go at least as far as the radius and
!       twice that far if you wanted to be sure that all covariances
!       in the left hand covariance matrix are within the table look-up.
!
! Initialize the covariance subroutine and cbb at the same time:
!
      call cova3(0.d0,0.d0,0.d0,0.d0,0.d0,0.d0,1,nst,MAXNST,c0,it,cc,aa,&
                 1,MAXROT,rotmat,cmax,cbb)
!
! Now, set up the table and keep track of the node offsets that are
! within the search radius:
!
      nlooku = 0
      do i=-nctx,nctx
      xx = i * xsiz
      ic = nctx + 1 + i
      do j=-ncty,ncty
      yy = j * ysiz
      jc = ncty + 1 + j
      do k=-nctz,nctz
      zz = k * zsiz
      kc = nctz + 1 + k
            call cova3(0.d0,0.d0,0.d0,xx,yy,zz,1,nst,MAXNST,c0,it,cc,aa,&
                      1,MAXROT,rotmat,cmax,covtab(ic,jc,kc))
            hsqd = sqdist(0.d0,0.d0,0.d0,xx,yy,zz,isrot,MAXROT,rotmat)
            
            if(hsqd.le.radsqd) then
                  nlooku         = nlooku + 1
!
! We want to search by closest variogram distance (and use the
! anisotropic Euclidean distance to break ties:
!
                  tmp(nlooku)   = - covtab(ic,jc,kc)-TINY*hsqd
                  order_tmp(nlooku)=((kc-1)*MAXCXY+(jc-1)*MAXCTX+ic)
            endif
      end do
      end do
      end do
!
! Finished setting up the look-up table, now order the nodes such
! that the closest ones, according to variogram distance, are searched
! first. Note: the "loc" array is used because I didn't want to make
! special allowance for 2 byte integers in the sorting subroutine:
!
      call sortem(1,nlooku,tmp,1,order_tmp)
      do il=1,nlooku
            loc = order_tmp(il)
            iz  = int((loc-1)/MAXCXY) + 1
            iy  = int((loc-(iz-1)*MAXCXY-1)/MAXCTX) + 1
            ix  = loc-(iz-1)*MAXCXY - (iy-1)*MAXCTX
            iznode(il) = iz
            iynode(il) = iy
            ixnode(il) = ix
      end do
      if(nodmax.gt.MAXNOD) then
            write(ldbg,*)
            write(ldbg,*) 'The maximum number of close nodes = ',nodmax
            write(ldbg,*) 'this was reset from your specification due '
            write(ldbg,*) 'to storage limitations.'
            nodmax = MAXNOD
      endif
!
! Debugging output if requested:
!
      if(idbg.lt.2) return
      write(ldbg,*)
      write(ldbg,*) 'There are ',nlooku,' nearby nodes that will be '
      write(ldbg,*) 'checked until enough close data are found.'
      write(ldbg,*)
      if(idbg.lt.14) return
      do i=1,nlooku
            xx = dble(ixnode(i) - nctx - 1) * xsiz
            yy = dble(iynode(i) - ncty - 1) * ysiz
            zz = dble(iznode(i) - nctz - 1) * zsiz
            write(ldbg,100) i,xx,yy,zz
      end do
 100  format('Point ',i3,' at ',3f12.4)
!
! All finished:
!
      return
      end

      subroutine srchnd2(icnode,cnodex,cnodey,cnodez,cnodev,&
                        sim,ix,iy,iz)
!-----------------------------------------------------------------------
!
!               Search for nearby Simulated Grid nodes
!               **************************************
!
! The idea is to spiral away from the node being simulated and note all
! the nearby nodes that have been simulated.
!
!
!
! INPUT VARIABLES:
!
!   ix,iy,iz        index of the point currently being simulated
!   sim             the realization so far
!   nodmax          the maximum number of nodes that we want
!   nlooku          the number of nodes in the look up table
!   i[x,y,z]node    the relative indices of those nodes.
!   [x,y,z]mn       the origin of the global grid netwrok
!   [x,y,z]siz      the spacing of the grid nodes.
!
!
!
! OUTPUT VARIABLES:
!
!   ncnode          the number of close nodes
!   icnode()        the number in the look up table
!   cnode[x,y,z]()  the location of the nodes
!   cnodev()        the values at the nodes
!
!
!
!-----------------------------------------------------------------------

      use geostat2
      include 'sgsim2.inc'

      integer ix,iy,iz
      integer icnode(MAXNOD)
      real*8  cnodex(MAXNOD),cnodey(MAXNOD),cnodez(MAXNOD)
      real*8  cnodev(MAXNOD)
      real*8  sim(nxyz)

      integer i,j,k,il,ind,idx,idy,idz,iq
      integer ninoct(8)
      

!
! Consider all the nearby nodes until enough have been found:
!
      ncnode = 0
      if(noct.gt.0) then
         do il=1,8
            ninoct(il) = 0
         end do
      end if
      do 2 il=2,nlooku
            if(ncnode.eq.nodmax) return
            i = ix + (ixnode(il)-nctx-1)
            j = iy + (iynode(il)-ncty-1)
            k = iz + (iznode(il)-nctz-1)
            if(i.lt. 1.or.j.lt. 1.or.k.lt. 1) go to 2
            if(i.gt.nx.or.j.gt.ny.or.k.gt.nz) go to 2
            ind = i + (j-1)*nx + (k-1)*nxy
            if(sim(ind).gt.UNEST) then
!
! Check the number of data already taken from this octant:
!
                  if(noct.gt.0) then
                        idx = ix - i
                        idy = iy - j
                        idz = iz - k
                        if(idz.gt.0) then
                           iq = 4
                           if(idx.le.0 .and. idy.gt.0) iq = 1
                           if(idx.gt.0 .and. idy.ge.0) iq = 2
                           if(idx.lt.0 .and. idy.le.0) iq = 3
                        else
                           iq = 8
                           if(idx.le.0 .and. idy.gt.0) iq = 5
                           if(idx.gt.0 .and. idy.ge.0) iq = 6
                           if(idx.lt.0 .and. idy.le.0) iq = 7
                        end if
                        ninoct(iq) = ninoct(iq) + 1
                        if(ninoct(iq).gt.noct) go to 2
                  end if
                  ncnode = ncnode + 1
                  icnode(ncnode) = il
                  cnodex(ncnode) = xmn + dble(i-1)*xsiz
                  cnodey(ncnode) = ymn + dble(j-1)*ysiz
                  cnodez(ncnode) = zmn + dble(k-1)*zsiz
                  cnodev(ncnode) = sim(ind)
            endif
 2    continue
!
! Return to calling program:
!
      return
      end



      subroutine krige2(icnode,cnodex,cnodey,cnodez,cnodev,&
                       ix,iy,iz,xx,yy,zz,&
                       lktype,gmean,cmean,cstdev)
!-----------------------------------------------------------------------
!
!            Builds and Solves the SK or OK Kriging System
!            *********************************************
!
! INPUT VARIABLES:
!
!   ix,iy,iz        index of the point currently being simulated
!   xx,yy,zz        location of the point currently being simulated
!
!
!
! OUTPUT VARIABLES:
!
!   cmean           kriged estimate
!   cstdev          kriged standard deviation
!
!
!
! EXTERNAL REFERENCES: ksol   Gaussian elimination system solution
!
!
!
!-----------------------------------------------------------------------

      use      geostat2
      include 'sgsim2.inc'

      integer ix,iy,iz
      integer lktype
      integer icnode(MAXNOD)
      real*8  xx,yy,zz
      real*8  gmean, cmean, cstdev
      real*8  cnodex(MAXNOD),cnodey(MAXNOD),cnodez(MAXNOD)
      real*8  cnodev(MAXNOD)     
 
      integer na,neq,ind,in,i,j,ii,jj,kk,ising,ie,is
      integer ix1,ix2,iy1,iy2,iz1,iz2,index
      real*8  x1,y1,z1,x2,y2,z2
      real*8  edmax,edmin,sfmin,sfmax
      real*8  cov,sumwts
      real*8  vra(MAXKR1),vrea(MAXKR1)
      real*8  r(MAXKR1),rr(MAXKR1),s(MAXKR1),a(MAXKR1*MAXKR1)

      logical first

!
! Size of the kriging system:
!
      first = .false.
      na    = nclose + ncnode
 33   continue      
      if(lktype.eq.0) neq = na
      if(lktype.eq.1) neq = na + 1
      if(lktype.eq.2) neq = na
      if(lktype.eq.3) neq = na + 2
      if(lktype.eq.4) neq = na + 1
      if(lktype.eq.5) neq = na + 1
      if(lktype.ge.3) then
         ind = ix + (iy-1)*nx + (iz-1)*nxy
         if(lvm(ind).le.-6.0.or.lvm(ind).ge.6.0) then
            lktype = 0
            go to 33
         end if      
      end if
!
! Set up kriging matrices:
!
      in=0
      do j=1,na
!
! Sort out the actual location of point "j"
!
         if(j.le.nclose) then
            index  = int(close(j))
            x1     = x(index)
            y1     = y(index)
            z1     = z(index)
            vra(j) = vr(index)
            vrea(j)= sec(index)
            if(lktype.eq.2) vra(j) = vra(j) - vrea(j)
         else
!
! It is a previously simulated node (keep index for table look-up):
!
            index  = j-nclose
            x1     = cnodex(index)
            y1     = cnodey(index)
            z1     = cnodez(index)
            vra(j) = cnodev(index)
            ind    = icnode(index)
            ix1    = ix + (int(ixnode(ind))-nctx-1)
            iy1    = iy + (int(iynode(ind))-ncty-1)
            iz1    = iz + (int(iznode(ind))-nctz-1)
            index  = ix1 + (iy1-1)*nx + (iz1-1)*nxy
            vrea(j)= lvm(index)
            if(lktype.eq.2) vra(j) = vra(j) - vrea(j)
         endif
         do i=1,j
!
! Sort out the actual location of point "i"
!
            if(i.le.nclose) then
               index  = int(close(i))
               x2     = x(index)
               y2     = y(index)
               z2     = z(index)
            else
!
! It is a previously simulated node (keep index for table look-up):
!
               index  = i-nclose
               x2     = cnodex(index)
               y2     = cnodey(index)
               z2     = cnodez(index)
               ind    = icnode(index)
               ix2    = ix + (int(ixnode(ind))-nctx-1)
               iy2    = iy + (int(iynode(ind))-ncty-1)
               iz2    = iz + (int(iznode(ind))-nctz-1)
            endif
!
! Now, get the covariance value:
!
             in = in + 1
!
! Decide whether or not to use the covariance look-up table:
!
             if(j.le.nclose.or.i.le.nclose) then
                call cova3(x1,y1,z1,x2,y2,z2,1,nst,MAXNST,c0,it,&
                          cc,aa,1,MAXROT,rotmat,cmax,cov)
                a(in) = dble(cov)
             else
!
! Try to use the covariance look-up (if the distance is in range):
!
                ii = nctx + 1 + (ix1 - ix2)
                jj = ncty + 1 + (iy1 - iy2)
                kk = nctz + 1 + (iz1 - iz2)
                if(ii.lt.1.or.ii.gt.MAXCTX.or.&
                  jj.lt.1.or.jj.gt.MAXCTY.or.&
                  kk.lt.1.or.kk.gt.MAXCTZ) then
                   call cova3(x1,y1,z1,x2,y2,z2,1,nst,MAXNST,&
                             c0,it,cc,aa,1,MAXROT,rotmat,cmax,cov)
                else
                   cov = covtab(ii,jj,kk)
                endif
                a(in) = dble(cov)
             endif
          end do
!
! Get the RHS value (possibly with covariance look-up table):
!
          if(j.le.nclose) then
             call cova3(xx,yy,zz,x1,y1,z1,1,nst,MAXNST,c0,it,cc,aa,&
                       1,MAXROT,rotmat,cmax,cov)
             r(j) = dble(cov)
          else
!
! Try to use the covariance look-up (if the distance is in range):
!
             ii = nctx + 1 + (ix - ix1)
             jj = ncty + 1 + (iy - iy1)
             kk = nctz + 1 + (iz - iz1)
             if(ii.lt.1.or.ii.gt.MAXCTX.or.&
               jj.lt.1.or.jj.gt.MAXCTY.or.&
               kk.lt.1.or.kk.gt.MAXCTZ) then
                call cova3(xx,yy,zz,x1,y1,z1,1,nst,MAXNST,c0,it,&
                          cc,aa,1,MAXROT,rotmat,cmax,cov)
             else
                cov = covtab(ii,jj,kk)
             endif
             r(j) = cov
          endif
          rr(j) = r(j)
       end do
!
! Addition of OK constraint:
!
      if(lktype.eq.1.or.lktype.eq.3) then
         do i=1,na
            in    = in + 1
            a(in) = 1.d0
         end do
         in       = in + 1
         a(in)    = 0.d0
         r(na+1)  = 1.d0
         rr(na+1) = 1.d0
      endif
!
! Addition of mean constraint:
!
      if (lktype.eq.5) then
        
         do i = 1,na
            in = in + 1
            a(in) = - vra(i)/dble(na+1)

         end do
         in = in + 1
         a(in) = -2*dble(na)
         r(na+1) = -gmean
         do i = 1,na
            r(na+1) = r(na+1) + vra(i)/dble(na+1) 
         end do
!         r(na+1) = 10.d0/na
         rr(na+1) = r(na+1)
!          write(*,*) "na = ", na, r(na+1) 
      end if
!
! Addition of the External Drift Constraint:
!
      if(lktype.eq.3) then
         edmin =  999999.
         edmax = -999999.
         do i=1,na
            in    = in + 1
            a(in) = vrea(i)
            if(a(in).lt.edmin) edmin = a(in)
            if(a(in).gt.edmax) edmax = a(in)
         end do
         in       = in + 1
         a(in)    = 0.d0
         in       = in + 1
         a(in)    = 0.d0
         ind      = ix + (iy-1)*nx + (iz-1)*nxy
         r(na+2)  = lvm(ind)
         rr(na+2) = r(na+2)
         if((edmax-edmin).lt.EPSLON) neq = neq - 1
      endif
!
! Addition of Collocated Cosimulation Constraint:
!
      if(lktype.eq.4) then
         sfmin =  1.0d21
         sfmax = -1.0d21
         do i=1,na
            in    = in + 1
            a(in) = dble(colocorr)*r(i)
            if(a(in).lt.sfmin) sfmin = a(in)
            if(a(in).gt.sfmax) sfmax = a(in)
         end do
         in    = in + 1
         a(in) = 1.d0
         ii    = na + 1
         r(ii) = dble(colocorr)
         rr(ii)= r(ii)
!        if((sfmax-sfmin).lt.EPSLON) neq = neq - 1
      end if
!
! Write out the kriging Matrix if Seriously Debugging:
!
      if(idbg.ge.3) then
         write(ldbg,100) ix,iy,iz
         is = 1
         do i=1,neq
            ie = is + i - 1
            write(ldbg,101) i,r(i),(a(j),j=is,ie)
            is = is + i
         end do
 100     format(/,'Kriging Matrices for Node: ',3i4,' RHS first')
 101     format('    r(',i2,') =',f7.4,'  a= ',99f7.4)
      endif
!
! Solve the Kriging System:
!
      if(neq.eq.1.and.lktype.ne.3) then
         s(1)  = r(1) / a(1)
         ising = 0
      else
         call ksol(1,neq,1,a,r,s,ising)
      endif
!
! Write a warning if the matrix is singular:
!
      if(ising.ne.0) then
         if(idbg.ge.1) then
            write(ldbg,*) 'WARNING SGSIM: singular matrix'
            write(ldbg,*) '               for node',ix,iy,iz
         endif
         cmean  = gmean
         cstdev = 1.d0
         return
      endif
!
! Compute the estimate and kriging variance.  Recall that kriging type
!     0 = Simple Kriging:
!     1 = Ordinary Kriging:
!     2 = Locally Varying Mean:
!     3 = External Drift:
!     4 = Collocated Cosimulation:
!
      cmean  = 0.d0
      cstdev = cbb
      sumwts = 0.d0
      do i=1,na
         cmean  = cmean  + dble(s(i))*vra(i)
         cstdev = cstdev - dble(s(i)*rr(i))
         sumwts = sumwts + dble(s(i))
      end do
      if(lktype.eq.1) cstdev = cstdev - dble(s(na+1))

      if(lktype.eq.2) cmean  = cmean + gmean

      if(lktype.eq.4) then
            ind    = ix + (iy-1)*nx + (iz-1)*nxy
            cmean  = cmean  + dble(s(na+1))*lvm(ind)
            cstdev = cstdev - dble(s(na+1) *rr(na+1))
      end if

!      write(*,*) cmean, cstdev
!
! Error message if negative variance:
!
      if(cstdev.lt.0.d0) then
         write(ldbg,*) 'ERROR: Negative Variance: ',cstdev
         cstdev = 0.d0
      endif
      cstdev = dsqrt(max(cstdev,0.d0))

!
! Write out the kriging Weights if Seriously Debugging:
!
      if(idbg.ge.3) then
         do i=1,na
            write(ldbg,140) i,vra(i),s(i)
         end do
 140     format(' Data ',i4,' value ',f8.4,' weight ',f8.4)
         if(lktype.eq.4) write(ldbg,141) lvm(ind),s(na+1)
 141     format(' Sec Data  value ',f8.4,' weight ',f8.4)
         write(ldbg,142) gmean,cmean,cstdev
 142     format(' Global mean ',f8.4,' conditional ',f8.4,&
                ' std dev ',f8.4)
      end if


!
! Finished Here:
!
      return
      end
>>>>>>> e1c3e0c1
<|MERGE_RESOLUTION|>--- conflicted
+++ resolved
@@ -1,7523 +1,3761 @@
-<<<<<<< HEAD
-!%%%%%%%%%%%%%%%%%%%%%%%%%%%%%%%%%%%%%%%%%%%%%%%%%%%%%%%%%%%%%%%%%%%%%%%
-!                                                                      %
-! Copyright (C) 2003, Statios Software and Services Incorporated.  All %
-! rights reserved.                                                     %
-!                                                                      %
-! This program has been modified from the one distributed in 1996 (see %
-! below).  This version is also distributed in the hope that it will   %
-! be useful, but WITHOUT ANY WARRANTY. Compiled programs based on this %
-! code may be redistributed without restriction; however, this code is %
-! for one developer only. Each developer or user of this source code   %
-! must purchase a separate copy from Statios.                          %
-!                                                                      %
-!%%%%%%%%%%%%%%%%%%%%%%%%%%%%%%%%%%%%%%%%%%%%%%%%%%%%%%%%%%%%%%%%%%%%%%%
-!%%%%%%%%%%%%%%%%%%%%%%%%%%%%%%%%%%%%%%%%%%%%%%%%%%%%%%%%%%%%%%%%%%%%%%%
-!                                                                      %
-! Copyright (C) 1996, The Board of Trustees of the Leland Stanford     %
-! Junior University.  All rights reserved.                             %
-!                                                                      %
-! The programs in GSLIB are distributed in the hope that they will be  %
-! useful, but WITHOUT ANY WARRANTY.  No author or distributor accepts  %
-! responsibility to anyone for the consequences of using them or for   %
-! whether they serve any particular purpose or work at all, unless he  %
-! says so in writing.  Everyone is granted permission to copy, modify  %
-! and redistribute the programs in GSLIB, but only under the condition %
-! that this notice and the above copyright notice remain intact.       %
-!                                                                      %
-!%%%%%%%%%%%%%%%%%%%%%%%%%%%%%%%%%%%%%%%%%%%%%%%%%%%%%%%%%%%%%%%%%%%%%%%
-
-      subroutine readparm(paramfl,nx_in,xsiz_in,xmn_in,rseed)
-! -----------------------------------------------------------------------
-!
-!                  Initialization and Read Parameters
-!                  **********************************
-!
-! The input parameters and data are read in from their files. Some quick
-! error checking is performed and the statistics of all the variables
-! being considered are written to standard output.
-!
-!
-!
-! -----------------------------------------------------------------------
-
-      use       geostat
-      include  'sgsim.inc'
-
-      integer   rseed
-      integer   MAXSB
-      real*8    var(50)
-      real*8    p,acorni,cp,oldcp,w
-      character transfl*512,smthfl*512,tmpfl*512
-      character datafl*512,outfl*512
-      character dbgfl*512,lvmfl*512,str*512
-!      character paramfl*paramsz
-      character paramfl*512
-      logical   testfl,trans
-      
-      integer nx_in(3)
-      real*8  xsiz_in(3), xmn_in(3)
-
-      integer do_cond
-      integer ierr,iend,istart,nt,icolwt,icolvr,j,nvari,idum,i
-      integer MAXX,MAXY,MAXZ,MXYZ,MAXTMP,MAXDAT,MAXKR2,MAXSAM,MAXXYZ
-      integer iswt,isvr,ismooth,isecvr
-      integer iwt,ixl,iyl,izl,ivrl
-      real*8  powint,vrr,vrg,twt,av,ss
-      real*8  aa1,aa2,xx,radius1,radius2
-      real*8  tmin,tmax,sill
-      
-!
-! Input/Output units used:
-!
-      lin  = 1
-      lout = 2
-      ldbg = 3
-      llvm = 4
-
-      open(lin,file=paramfl,status='OLD')
-!
-! Find Start of Parameters:
-!
- 1    read(lin,'(a4)',end=98) str(1:4)
-      if(str(1:4).ne.'STAR') go to 1
-!
-! Read Input Parameters:
-!
-!      read(lin,*,err=98) do_cond
-!      write(*,*) ' do_cond = ',do_cond
-      do_cond = 1
-
-      read(lin,'(a512)',err=98) datafl
-      call chknam(datafl,512)
-      write(*,*) ' data file = ',datafl(1:40)
-
-      read(lin,*,err=98) ixl,iyl,izl,ivrl,iwt,isecvr
-      write(*,*) ' input columns = ',ixl,iyl,izl,ivrl,iwt,isecvr
-
-      read(lin,*,err=98) tmin,tmax
-      write(*,*) ' trimming limits = ',tmin,tmax
-
-      read(lin,*,err=98) itrans
-      write(*,*) ' transformation flag = ',itrans
-
-      read(lin,'(a512)',err=98) transfl
-      call chknam(transfl,512)
-      write(*,*) ' transformation file = ',transfl(1:40)
-
-      read(lin,*,err=98) ismooth
-      write(*,*) ' consider smoothed distribution (1=yes) = ',ismooth
-
-      read(lin,'(a512)',err=98) smthfl
-      call chknam(smthfl,512)
-      write(*,*) ' file with smoothed distribution = ',smthfl(1:40)
-
-      read(lin,*,err=98) isvr,iswt
-      write(*,*) ' columns = ',isvr,iswt
-
-      read(lin,*,err=98) zmin,zmax
-      write(*,*) ' data limits (tails) = ',zmin,zmax
-
-      read(lin,*,err=98) ltail,ltpar
-      write(*,*) ' lower tail = ',ltail,ltpar
-
-      read(lin,*,err=98) utail,utpar
-      write(*,*) ' upper tail = ',utail,utpar
-
-      read(lin,*,err=98) idbg
-      write(*,*) ' debugging level = ',idbg
-
-      read(lin,'(a512)',err=98) dbgfl
-      call chknam(dbgfl,512)
-      write(*,*) ' debugging file = ',dbgfl(1:40)
-      open(ldbg,file=dbgfl,status='UNKNOWN')
-
-      read(lin,'(a512)',err=98) outfl
-      call chknam(outfl,512)
-      write(*,*) ' output file ',outfl(1:40)
-
-      read(lin,*,err=98) nsim
-      write(*,*) ' number of realizations = ',nsim
-
-      read(lin,*,err=98) nx,xmn,xsiz
-      write(*,*) ' X grid specification = ',nx,xmn,xsiz
-
-      read(lin,*,err=98) ny,ymn,ysiz
-      write(*,*) ' Y grid specification = ',ny,ymn,ysiz
-
-      read(lin,*,err=98) nz,zmn,zsiz
-      write(*,*) ' Z grid specification = ',nz,zmn,zsiz
- 
-      nx   = nx_in(1)
-      ny   = nx_in(2)
-      nz   = nx_in(3)
-      xmn  = xmn_in(1)
-      ymn  = xmn_in(2)
-      zmn  = xmn_in(3)
-      xsiz = xsiz_in(1)
-      ysiz = xsiz_in(2)
-      zsiz = xsiz_in(3)
-
-      nxy  = nx*ny
-      nxyz = nx*ny*nz
-
-      read(lin,*,err=98) ixv(1)
-      rseed = ixv(1)
-      write(*,*) ' random number seed = ',ixv(1)
-
-      call bl_pd_myproc(myprocid)
-      call blutilinitrand(rseed + myprocid)
-
-!      do i=1,1000
-!         p = acorni(idum)
-!      end do
-
-      read(lin,*,err=98) ndmin,ndmax
-      write(*,*) ' min and max data = ',ndmin,ndmax
-
-      read(lin,*,err=98) nodmax
-      write(*,*) ' maximum previous nodes = ',nodmax
-
-      read(lin,*,err=98) sstrat
-      write(*,*) ' two-part search flag = ',sstrat
-      if(sstrat.eq.1) ndmax = 0
-
-      read(lin,*,err=98) mults,nmult
-      write(*,*) ' multiple grid search flag = ',mults,nmult
-
-      read(lin,*,err=98) noct
-      write(*,*) ' number of octants = ',noct
-
-      read(lin,*,err=98) radius,radius1,radius2
-      write(*,*) ' search radii = ',radius,radius1,radius2
-      if(radius.lt.EPSLON) stop 'radius must be greater than zero'
-      radsqd = radius  * radius
-      sanis1 = radius1 / radius
-      sanis2 = radius2 / radius
-
-      read(lin,*,err=98) sang1,sang2,sang3
-      write(*,*) ' search anisotropy angles = ',sang1,sang2,sang3
-
-      read(lin,*,err=98) mxctx,mxcty,mxctz
-      write(*,*) ' size of covariance lookup = ',mxctx,mxcty,mxctz
-      
-      read(lin,*,err=98) ktype
-      write(*,*) ' kriging type = ',ktype
-      
-      trans = .true.
-      if(ktype.lt.0) then
-            trans = .false.
-            ktype = abs(ktype)
-      end if
-
-      colocorr = 0.d0
-      if(ktype.eq.4) then
-            backspace lin
-            read(lin,*,err=98) i,colocorr
-            varred = 1.d0
-            backspace lin
-            read(lin,*,err=9990) i,xx,varred
- 9990       continue
-            write(*,*) ' correlation coefficient = ',colocorr
-            write(*,*) ' secondary variable varred = ',varred
-      end if
-
-      read(lin,'(a512)',err=98) lvmfl
-      call chknam(lvmfl,512)
-      write(*,*) ' secondary model file = ',lvmfl(1:40)
-
-      read(lin,*,err=98) icollvm
-      write(*,*) ' column in secondary model file = ',icollvm
-
-      read(lin,*,err=98) nst(1),c0(1)
-      sill = c0(1)
-      write(*,*) ' nst, c0 = ',nst(1),c0(1)
-
-      if(nst(1).le.0) then
-            write(*,9997) nst(1)
- 9997       format(' nst must be at least 1, it has been set to ',i4,/, &
-                   ' The c or a values can be set to zero')
-            stop
-      endif
-
-      do i=1,nst(1)
-            read(lin,*,err=98) it(i),cc(i),ang1(i),ang2(i),ang3(i)
-            read(lin,*,err=98) aa(i),aa1,aa2
-            anis1(i) = aa1 / max(aa(i),EPSLON)
-            anis2(i) = aa2 / max(aa(i),EPSLON)
-            sill     = sill + cc(i)
-            if(it(i).eq.4) then
-                  write(*,*) ' A power model is NOT allowed '
-                  write(*,*) ' Choose a different model and re start '
-                  stop
-            endif
-            write(*,*) ' it,cc,ang[1,2,3]; ',it(i),cc(i),&
-                         ang1(i),ang2(i),ang3(i)
-            write(*,*) ' a1 a2 a3: ',aa(i),aa1,aa2
-      end do
-      write(*,*)
-      close(lin)
-!
-! Find the needed parameters:
-!
-      MAXCTX = mxctx
-      MAXCTY = mxcty
-      MAXCTZ = mxctz
-      MAXCXY = MAXCTX * MAXCTY
-      MAXXYZ = MAXCTX * MAXCTY * MAXCTZ
-      MAXX   = nx
-      MAXY   = ny
-      MAXZ   = nz
-      MXYZ   = MAXX * MAXY * MAXZ
-      if(MXYZ.lt.100) MXYZ = 100
-      MAXNOD = nodmax
-      MAXSAM = ndmax
-      MAXKR1 = MAXNOD + MAXSAM + 1
-      MAXKR2 = MAXKR1 * MAXKR1
-      MAXSBX = 1
-      if(nx.gt.1)then
-            MAXSBX = int(nx/2)
-            if(MAXSBX.gt.50)MAXSBX=50
-      end if
-
-      MAXSBY = 1
-      if(ny.gt.1)then
-            MAXSBY = int(ny/2)
-            if(MAXSBY.gt.50)MAXSBY=50
-      end if
-
-      MAXSBZ = 1
-      if(nz.gt.1)then
-            MAXSBZ = int(nz/2)
-            if(MAXSBZ.gt.50)MAXSBZ=50
-      end if
-      MAXSB = MAXSBX*MAXSBY*MAXSBZ
-
-!
-! Find MAXDAT:
-!
-      MAXDAT = 100
-      inquire(file=datafl,exist=testfl)
-      if(testfl)then
-            open(lin,file=datafl,status='UNKNOWN')
-            read(lin,*,err=98)
-            read(lin,*,err=99) nvari
-            do i=1,nvari
-                  read(lin,*)
-            end do
-            MAXDAT = 0
- 33         read(lin,*,end=66,err=98)(var(j),j=1,nvari)
-            MAXDAT = MAXDAT + 1
-            go to 33
- 66         continue
-            rewind(lin)
-            close(lin)
-      end if
-
-      MAXTMP = 1
-      inquire(file=smthfl,exist=testfl)
-      if(testfl)then
-            open(lin,file=smthfl,status='UNKNOWN')
-            read(lin,*,err=98)
-            read(lin,*,err=97) nvari
-            do i=1,nvari
-                  read(lin,*)
-            end do
-            MAXTMP = 0
- 22         read(lin,*,end=55,err=97)(var(j),j=1,nvari)
-            MAXTMP = MAXTMP + 1
-            go to 22
- 55         continue
-            rewind(lin)
-            close(lin)
-      end if
-      if(MAXTMP.gt.MAXDAT)MAXDAT = MAXTMP
-
-!
-! Allocate the needed memory:
-!
-      allocate(x(MAXDAT),stat = test)
-            if(test.ne.0)then
-                  write(*,*)'ERROR 1: Allocation failed',&
-                       ' due to insufficient memory.'
-                  stop
-            end if
-
-      allocate(y(MAXDAT),stat = test)
-            if(test.ne.0)then
-                  write(*,*)'ERROR 2: Allocation failed',&
-                       ' due to insufficient memory.'
-                  stop
-            end if
-
-      allocate(z(MAXDAT),stat = test)
-            if(test.ne.0)then
-                  write(*,*)'ERROR 3: Allocation failed',&
-                       ' due to insufficient memory.'
-                  stop
-            end if
-
-      allocate(vr(MAXDAT),stat = test)
-            if(test.ne.0)then
-                  write(*,*)'ERROR 4: Allocation failed',&
-                       ' due to insufficient memory.'
-                  stop
-            end if
-
-      allocate(wt(MAXDAT),stat = test)
-            if(test.ne.0)then
-                  write(*,*)'ERROR 5: Allocation failed',&
-                       ' due to insufficient memory.'
-                  stop
-            end if
-
-      allocate(vrtr(MAXDAT),stat = test)
-            if(test.ne.0)then
-                  write(*,*)'ERROR 6: Allocation failed',&
-                       ' due to insufficient memory.'
-                  stop
-            end if
-
-      allocate(vrgtr(MAXDAT),stat = test)
-            if(test.ne.0)then
-                  write(*,*)'ERROR 7: Allocation failed',&
-                       ' due to insufficient memory.'
-                  stop
-            end if
-
-      allocate(close(MAXDAT),stat = test)
-            if(test.ne.0)then
-                  write(*,*)'ERROR 8: Allocation failed',&
-                       ' due to insufficient memory.'
-                  stop
-            end if
-
-      allocate(sec(MAXDAT),stat = test)
-            if(test.ne.0)then
-                  write(*,*)'ERROR 9: Allocation failed',&
-                       ' due to insufficient memory.'
-                  stop
-            end if
-
-      allocate(covtab(MAXCTX,MAXCTY,MAXCTZ),stat = test)
-            if(test.ne.0)then
-                  write(*,*)'ERROR 14: Allocation failed',&
-                       ' due to insufficient memory.'
-                  stop
-            end if
-
-      allocate(cnodex(MAXNOD),stat = test)
-            if(test.ne.0)then
-                  write(*,*)'ERROR 15: Allocation failed',&
-                       ' due to insufficient memory.'
-                        stop
-            end if
-
-      allocate(cnodey(MAXNOD),stat = test)
-            if(test.ne.0)then
-                  write(*,*)'ERROR 16: Allocation failed',&
-                       ' due to insufficient memory.'
-                  stop
-            end if
-
-      allocate(cnodez(MAXNOD),stat = test)
-            if(test.ne.0)then
-                  write(*,*)'ERROR 17: Allocation failed',&
-                       ' due to insufficient memory.'
-                  stop
-            end if
-
-      allocate(cnodev(MAXNOD),stat = test)
-            if(test.ne.0)then
-                  write(*,*)'ERROR 18: Allocation failed',&
-                       ' due to insufficient memory.'
-                        stop
-            end if
-
-      allocate(r(MAXKR1),stat = test)
-
-            if(test.ne.0)then
-                  write(*,*)'ERROR 21: Allocation failed',&
-                       ' due to insufficient memory.'
-                  stop
-            end if
-
-      allocate(rr(MAXKR1),stat = test)
-            if(test.ne.0)then
-                  write(*,*)'ERROR 22: Allocation failed',&
-                       ' due to insufficient memory.'
-                  stop
-            end if
-
-      allocate(s(MAXKR1),stat = test)
-            if(test.ne.0)then
-                  write(*,*)'ERROR 23: Allocation failed',&
-                       ' due to insufficient memory.'
-                  stop
-            end if
-
-      allocate(a(MAXKR2),stat = test)
-            if(test.ne.0)then
-                  write(*,*)'ERROR 24: Allocation failed',&
-                       ' due to insufficient memory.'
-                  stop
-            end if
-
-      allocate(nisb(MAXSB),stat = test)
-            if(test.ne.0)then
-                  write(*,*)'ERROR 25: Allocation failed',&
-                       ' due to insufficient memory.'
-                  stop
-            end if
-
-      allocate(icnode(MAXNOD),stat = test)
-            if(test.ne.0)then
-                  write(*,*)'ERROR 26: Allocation failed',&
-                       ' due to insufficient memory.'
-                  stop
-            end if
-
-      allocate(ixnode(MAXXYZ),stat = test)
-            if(test.ne.0)then
-                  write(*,*)'ERROR 27: Allocation failed',&
-                       ' due to insufficient memory.'
-                  stop
-            end if
-
-      allocate(iynode(MAXXYZ),stat = test)
-            if(test.ne.0)then
-                  write(*,*)'ERROR 28: Allocation failed',&
-                       ' due to insufficient memory.'
-                  stop
-            end if
-
-      allocate(iznode(MAXXYZ),stat = test)
-            if(test.ne.0)then
-                  write(*,*)'ERROR 29: Allocation failed',&
-                       ' due to insufficient memory.'
-                  stop
-            end if
-
-      allocate(ixsbtosr(8*MAXSB),stat = test)
-            if(test.ne.0)then
-                  write(*,*)'ERROR 30: Allocation failed',&
-                       ' due to insufficient memory.'
-                  stop
-            end if
-
-      allocate(iysbtosr(8*MAXSB),stat = test)
-            if(test.ne.0)then
-                  write(*,*)'ERROR 31: Allocation failed',&
-                       ' due to insufficient memory.'
-                  stop
-            end if
-
-      allocate(izsbtosr(8*MAXSB),stat = test)
-            if(test.ne.0)then
-                  write(*,*)'ERROR 32: Allocation failed',&
-                       ' due to insufficient memory.'
-                  stop
-            end if
-
-!
-! Warn the user if the sill is different than 1.0:
-!
-      if(sill.gt.(1.d0+EPSLON).or.sill.lt.(1.d0-EPSLON)) then
-            write(*,*) 'WARNING the sill of your variogram is not 1.0!'
-            write(*,*) '        the sill = ',sill
-            write(*,*)
-      end if
-!
-! Perform some quick error checking:
-!
-      testfl = .false.
-      if(nx.gt.MAXX.or.ny.gt.MAXY.or.nz.gt.MAXZ) then
-            write(*,*) 'ERROR: available grid size: ',MAXX,MAXY,MAXZ
-            write(*,*) '       you have asked for : ',nx,ny,nz
-            testfl = .true.
-      end if
-      if(ltail.ne.1.and.ltail.ne.2) then
-            write(*,*) 'ERROR invalid lower tail option ',ltail
-            write(*,*) '      only allow 1 or 2 - see manual '
-            testfl = .true.
-      endif
-      if(utail.ne.1.and.utail.ne.2.and.utail.ne.4) then
-            write(*,*) 'ERROR invalid upper tail option ',ltail
-            write(*,*) '      only allow 1,2 or 4 - see manual '
-            testfl = .true.
-      endif
-      if(utail.eq.4.and.utpar.lt.1.d0) then
-            write(*,*) 'ERROR invalid power for hyperbolic tail',utpar
-            write(*,*) '      must be greater than 1.0!'
-            testfl = .true.
-      endif
-      if(ltail.eq.2.and.ltpar.lt.0.d0) then
-            write(*,*) 'ERROR invalid power for power model',ltpar
-            write(*,*) '      must be greater than 0.0!'
-            testfl = .true.
-      endif
-      if(utail.eq.2.and.utpar.lt.0.d0) then
-            write(*,*) 'ERROR invalid power for power model',utpar
-            write(*,*) '      must be greater than 0.0!'
-            testfl = .true.
-      endif
-      if(testfl) stop
-!
-! Check to make sure the data file exists:
-!
-      nd = 0
-      av = 0.d0
-      ss = 0.d0
-      inquire(file=datafl,exist=testfl)
-      if(.not.testfl) then
-            write(*,*) 'WARNING data file ',datafl,' does not exist!'
-            write(*,*) '   - Hope your intention was to create an ',&
-                            'unconditional simulation'
-            write(*,*) '   - Resetting ndmin, ndmax, and itrans  to 0 '
-            write(*,*) '   - Resetting sstrat to 1 '
-            ndmin  = 0
-            ndmax  = 0
-            sstrat = 1
-      end if
-!
-! Establish the reference histogram for the simulation (provided that
-! we have data, and we are transforming the data):
-!
-      if(itrans.eq.1) then
-            write(*,*) 'Setting up transformation table'
-!
-! Decide which file to use for establishing the transformation table:
-!
-            if(ismooth.eq.1) then
-                  tmpfl  = smthfl
-                  icolvr = isvr
-                  icolwt = iswt
-            else
-                  tmpfl  = datafl
-                  icolvr = ivrl
-                  icolwt = iwt
-            end if
-            inquire(file=tmpfl,exist=testfl)
-            if(.not.testfl) then
-                  write(*,*) 'ERROR: ',tmpfl,' does not exist'
-                  write(*,*) '       this file is needed! '
-                  stop
-            endif
-!
-! Open up the file with reference distribution:
-!
-            open(lin,file=tmpfl,status='UNKNOWN')
-            read(lin,'(a40)',err=98) str(1:40)
-            read(lin,*,err=99) nvari
-            do i=1,nvari
-                  read(lin,*,err=98)
-            end do
-!
-! Now, read in the actual data:
-!
-            nt     = 0
-            ntr    = 0
-            twt    = 0.d0
- 3          read(lin,*,end=4,err=99) (var(j),j=1,nvari)
-!
-! Trim this data?
-!
-            if(var(icolvr).lt.tmin.or.var(icolvr).ge.tmax) then
-                  nt = nt + 1
-                  go to 3
-            endif
-            ntr = ntr + 1
-!
-! Exceeded available storage?
-!
-            if(icolvr.gt.nvari.or.icolwt.gt.nvari) then
-                  write(*,*) ' ERROR: too few columns in ref data '
-                  stop
-            endif
-!
-! Keep this data: Assign the data value and coordinate location:
-!
-            vrtr(ntr) = var(icolvr)
-            if(icolwt.le.0) then
-                  vrgtr(ntr) = 1.d0
-            else
-                  vrgtr(ntr) = var(icolwt)
-            endif
-            if(vrgtr(ntr).le.0.d0) then
-                  ntr = ntr - 1
-                  nt  = nt  + 1
-                  go to 3
-            end if
-            twt = twt + vrgtr(ntr)
-!
-! Go back for another datum:
-!
-            go to 3
- 4          close(lin)
-            if(ntr.le.1) then
-                  write(*,*) 'ERROR: too few data for transformation'
-                  stop
-            endif
-!
-! Write transformation table:
-!
-            open(lout,file=transfl,status='UNKNOWN')
-!
-! Sort data by value:
-!
-            istart = 1
-            iend   = ntr
-!            call sortem(istart,iend,vrtr,1,vrgtr,c,d,e,f,g,h)
-            call dsortem(istart,iend,vrtr,1,vrgtr)
-!
-! Compute the cumulative probabilities and write transformation table
-!
-            twt   = max(twt,EPSLON)
-            oldcp = 0.d0
-            cp    = 0.d0
-            do j=istart,iend
-                  cp =  cp + dble(vrgtr(j)/twt)
-                  w  = (cp + oldcp)*0.5
-!                  call gauinv(w,vrg,ierr)
-!                  if(ierr.eq.1) vrg = UNEST
-                  call blinvnormdist(vrg)
-                  write(lout,201) vrtr(j),vrg
- 201              format(f12.5,1x,f12.5)
-                  oldcp =  cp
-!
-! Now, reset the weight to the normal scores value:
-!
-                  vrgtr(j) = vrg
-            end do
-            close(lout)
-      end if
-!
-! Now, read the data if the file exists:
-!
-      inquire(file=datafl,exist=testfl)
-      if(testfl) then
-            write(*,*) 'Reading input data'
-            open(lin,file=datafl,status='OLD')
-            read(lin,*,err=99)
-            read(lin,*,err=99) nvari
-            do i=1,nvari
-                  read(lin,*,err=99)
-            end do
-            if(ixl.gt.nvari.or.iyl.gt.nvari.or.izl.gt.nvari.or.&
-               ivrl.gt.nvari.or.isecvr.gt.nvari.or.iwt.gt.nvari) then
-                  write(*,*) 'ERROR: you have asked for a column number'
-                  write(*,*) '       greater than available in file'
-                  stop
-            end if
-!
-! Read all the data until the end of the file:
-!
-            twt = 0.d0
-            nd  = 0
-            nt  = 0
- 5          read(lin,*,end=6,err=99) (var(j),j=1,nvari)
-            if(var(ivrl).lt.tmin.or.var(ivrl).ge.tmax) then
-                  nt = nt + 1
-                  go to 5
-            end if
-            nd = nd + 1
-!
-! Acceptable data, assign the value, X, Y, Z coordinates, and weight:
-!
-            vr(nd) = var(ivrl)
-            if(ixl.le.0) then
-                  x(nd) = xmn
-            else
-                  x(nd) = var(ixl)
-            endif
-            if(iyl.le.0) then
-                  y(nd) = ymn
-            else
-                  y(nd) = var(iyl)
-            endif
-            if(izl.le.0) then
-                  z(nd) = zmn
-            else
-                  z(nd) = var(izl)
-            endif
-            if(iwt.le.0) then
-                  wt(nd) = 1.d0
-            else
-                  wt(nd) = var(iwt)
-            endif
-            if(isecvr.le.0) then
-                  sec(nd) = UNEST
-            else
-                  sec(nd) = var(isecvr)
-            endif
-!
-! Normal scores transform?
-!
-            if(itrans.eq.1) then
-                  vrr = vr(nd)
-                  call locate(vrtr,ntr,1,ntr,vrr,j)
-                  j   = min(max(1,j),(ntr-1))
-                  vrg = powint(vrtr(j),vrtr(j+1),vrgtr(j),vrgtr(j+1),&
-                               vrr,1.d0)
-                  if(vrg.lt.vrgtr(1)  ) vrg = vrgtr(1)
-                  if(vrg.gt.vrgtr(ntr)) vrg = vrgtr(ntr)
-                  vr(nd) = vrg
-            end if
-            twt = twt + wt(nd)
-            av  = av  + var(ivrl)*wt(nd)
-            ss  = ss  + var(ivrl)*var(ivrl)*wt(nd)
-            go to 5
- 6          close(lin)
-!
-! Compute the averages and variances as an error check for the user:
-!
-            av = av / max(twt,EPSLON)
-            ss =(ss / max(twt,EPSLON)) - av * av
-            write(ldbg,111) nd,nt,av,ss
-            write(*,   111) nd,nt,av,ss
- 111  format(/,' Data for SGSIM: Number of acceptable data  = ',i8,/,&
-               '                 Number trimmed             = ',i8,/,&
-               '                 Weighted Average           = ',f12.4,/,&
-               '                 Weighted Variance          = ',f12.4,/)
-      endif
-!
-! Read secondary attribute model if necessary:
-!
-!!$      if(ktype.ge.2) then
-!!$            write(*,*) 'Reading secondary attribute file'
-!!$            inquire(file=lvmfl,exist=testfl)
-!!$            if(.not.testfl) then
-!!$                  write(*,104) lvmfl
-!!$ 104              format('WARNING secondary attribute file ',a40,
-!!$     +             ' does not exist!')
-!!$                  stop
-!!$            end if
-!!$            open(llvm,file=lvmfl,status='OLD')
-!!$            read(llvm,*,err=97)
-!!$            read(llvm,*,err=97) nvaril
-!!$            do i=1,nvaril
-!!$                  read(llvm,*,err=97)
-!!$            end do
-!!$            index = 0
-!!$             
-!!$            av = 0.d0
-!!$            ss = 0.d0
-!!$            ns = 0
-!!$            do iz=1,nz
-!!$                  do iy=1,ny
-!!$                        do ix=1,nx
-!!$                           index = index + 1
-!!$                           read(llvm,*,err=97) (var(j),j=1,nvaril)
-!!$                           vrr = var(icollvm)
-!!$                           lvm(index) = vrr
-!!$                           sim(index) = dble(index)
-!
-! Do we to transform the secondary variable for a local mean?
-!
-!!$                           if(trans.and.ktype.eq.2.and.itrans.eq.1) then
-!!$                                 if(vrr.le.tmin.or.vrr.ge.tmax) then
-!!$                                       lvm(index) = -1.0e21
-!!$                                 else   
-!!$                                 call locate(vrtr,ntr,1,ntr,vrr,j)
-!!$                                 j   =min(max(1,j),(ntr-1))
-!!$                                 vrg =powint(vrtr(j),vrtr(j+1),vrgtr(j),
-!!$     +                                       vrgtr(j+1),vrr,1.0)
-!!$                                 if(vrg.lt.vrgtr(1)  ) vrg = vrgtr(1)
-!!$                                 if(vrg.gt.vrgtr(ntr)) vrg = vrgtr(nd)
-!!$                                 lvm(index) = vrg
-!!$                                 end if
-!!$                           end if
-!!$                           if(vrr.ge.tmin.or.vrr.le.tmax) then
-!!$                                 av = av + vrr
-!!$                                 ss = ss + vrr*vrr
-!!$                                 ns = ns + 1
-!!$                           end if   
-!!$                        end do
-!!$                  end do
-!!$            end do
-!!$            ns = max(ns,1)
-!!$            av = av / dble(ns)
-!!$            ss =(ss / dble(ns)) - av * av
-!!$            write(ldbg,112) ns,av,ss
-!!$            write(*,   112) ns,av,ss
-!!$ 112  format(/,' Secondary Data: Number of data             = ',i8,/,
-!!$     +         '                 Equal Weighted Average     = ',f12.4,/,
-!!$     +         '                 Equal Weighted Variance    = ',f12.4,/)
-!
-! Do we need to work with data residuals? (Locally Varying Mean)
-!
-!!$            if(ktype.eq.2) then
-!!$                  do i=1,nd
-!!$                        call getindx(nx,xmn,xsiz,x(i),ix,testind)
-!!$                        call getindx(ny,ymn,ysiz,y(i),iy,testind)
-!!$                        call getindx(nz,zmn,zsiz,z(i),iz,testind)
-!!$                        index = ix + (iy-1)*nx + (iz-1)*nxy
-!!$                        sec(i) = lvm(index)
-!
-! Calculation of residual moved to krige subroutine: vr(i)=vr(i)-sec(i)
-!
-!!$                  end do
-!!$            end if
-!
-! Do we need to get an external drift attribute for the data?
-!
-!!$            if(ktype.eq.3) then
-!!$                  do i=1,nd
-!!$                        if(sec(i).eq.UNEST) then
-!!$                              call getindx(nx,xmn,xsiz,x(i),ix,testind)
-!!$                              call getindx(ny,ymn,ysiz,y(i),iy,testind)
-!!$                              call getindx(nz,zmn,zsiz,z(i),iz,testind)
-!!$                              index = ix + (iy-1)*nx + (iz-1)*nxy
-!!$                              sec(i) = lvm(index)
-!!$                        end if
-!!$                  end do
-!!$            end if
-!
-! Transform the secondary attribute to normal scores?
-!
-!!$            if(trans.and.ktype.eq.4) then
-!!$                  write(ldbg,113) varred
-!!$ 113              format(/,' Transforming Secondary Data with',
-!!$     +                     ' variance reduction of ',f12.4,/)
-!!$                  write(*,*) 'Transforming secondary variable'
-!!$                  write(*,*)
-!!$                  call sortem(1,nxyz,lvm,1,sim,c,d,e,f,g,h)
-!!$                  oldcp = 0.d0
-!!$                  cp    = 0.d0
-!!$                  do i=1,nxyz
-!!$                        if(lvm(i).gt.tmin.and.lvm(i).le.tmax) then
-!!$                              cp =  cp + dble(1.0/dble(ns))
-!!$                              w  = (cp + oldcp)/2.0
-!!$                              call gauinv(w,lvm(i),ierr)
-!!$                              lvm(i) = lvm(i) * varred
-!!$                              oldcp  =  cp
-!!$                        end if      
-!!$                  end do
-!!$                  call sortem(1,nxyz,sim,1,lvm,c,d,e,f,g,h)
-!!$            end if
-!!$      end if
-!
-! Open the output file:
-!
-
-         open(lout,file=outfl,status='UNKNOWN')
-         write(lout,210)
- 210     format('SGSIM Realizations')
-         write(lout,211) 1,nx,ny,nz,xmn,ymn,zmn,xsiz,ysiz,zsiz,nsim
- 211     format(i2,3(1x,i4),3(1x,g14.8),3(1x,g12.6),i4) 
-         write(lout,212)
- 212     format('value')
-      return
-!
-! Error in an Input File Somewhere:
-!
- 97   stop 'ERROR in secondary data file!'
- 98   stop 'ERROR in parameter file!'
- 99   stop 'ERROR in data file!'
-
-      end
-
-
-      subroutine readparm2(paramfl,cdata_sz,cdata_idx,&
-                           real_sz,real_idx,int_sz,int_idx,cond_option,rseed)
-!-----------------------------------------------------------------------
-!
-!                  Initialization and Read Parameters
-!                  **********************************
-!
-! The input parameters and data are read in from their files. Some quick
-! error checking is performed and the statistics of all the variables
-! being considered are written to standard output.
-!
-!
-!
-!-----------------------------------------------------------------------
-
-      use geostat2
-      include  'sgsim2.inc'
-
-      integer   rseed
-      integer   MAXSB,cond_option
-      real*8    p,acorni
-      character paramfl*512
-      logical   testfl,trans
-
-      integer cdata_sz,int_sz, real_sz
-      integer cdata_idx(10),int_idx(20), real_idx(20)
-
-      integer lin,lout
-      integer idum,i
-      integer MAXDAT,MAXXYZ
-      integer nxt,nyt,nzt
-      real*8  aa1,aa2,xx,radius1,radius2
-      real*8  xmnt,ymnt,zmnt,xsizt,ysizt,zsizt,sill
-      character outfl*64,dbgfl*64,str*64
-      integer myprocid
-!
-! Input/Output units used:
-!
-      lin  = 1
-      lout = 2
-      ldbg = 3
-      llvm = 4
-
-      open(lin,file=paramfl,status='OLD')
-!
-! Find Start of Parameters:
-!
- 1    read(lin,'(a4)',end=98) str(1:4)
-      if(str(1:4).ne.'STAR') go to 1
-!
-! Read Input Parameters:
-!
-!      read(lin,*,err=98) do_cond
-      do_cond = 1
-      read(lin,'(a64)',err=98) datafl
-      call chknam(datafl,64)
-
-      read(lin,*,err=98) ixl,iyl,izl,ivrl,iwt,isecvr
-      read(lin,*,err=98) tmin,tmax
-      read(lin,*,err=98) itrans
-      read(lin,'(a64)',err=98) transfl
-      call chknam(transfl,64)
-
-      read(lin,*,err=98) ismooth
-      read(lin,'(a64)',err=98) smthfl
-      call chknam(smthfl,64)
-
-      read(lin,*,err=98) isvr,iswt
-      read(lin,*,err=98) zmin,zmax
-      read(lin,*,err=98) ltail,ltpar
-      read(lin,*,err=98) utail,utpar
-      read(lin,*,err=98) idbg
-      read(lin,'(a64)',err=98) dbgfl
-      call chknam(dbgfl,64)
-      open(ldbg,file=dbgfl,status='UNKNOWN')
-
-      read(lin,'(a64)',err=98) outfl
-      call chknam(outfl,64)
-
-      read(lin,*,err=98) nsim
-      read(lin,*,err=98) nxt,xmnt,xsizt
-      read(lin,*,err=98) nyt,ymnt,ysizt
-      read(lin,*,err=98) nzt,zmnt,zsizt
-      read(lin,*,err=98) ixv(1)
-      rseed = ixv(1)
-      call bl_pd_myproc(myprocid)
-      call blutilinitrand(rseed + myprocid)
-!      do i=1,1000
-!         p = acorni(idum)
-!      end do
-
-      read(lin,*,err=98) ndmin,ndmax
-      read(lin,*,err=98) nodmax
-      read(lin,*,err=98) sstrat
-      if(sstrat.eq.1) ndmax = 0
-      read(lin,*,err=98) mults,nmult
-      read(lin,*,err=98) noct
-      read(lin,*,err=98) radius,radius1,radius2
-      if(radius.lt.EPSLON) stop 'radius must be greater than zero'
-      radsqd = radius  * radius
-      sanis1 = radius1 / radius
-      sanis2 = radius2 / radius
-
-      read(lin,*,err=98) sang1,sang2,sang3
-      read(lin,*,err=98) mxctx,mxcty,mxctz
-      read(lin,*,err=98) ktype
-      
-      trans = .true.
-      if(ktype.lt.0) then
-         trans = .false.
-         ktype = abs(ktype)
-      end if
-      colocorr = 0.d0
-      if(ktype.eq.4) then
-         backspace lin
-         read(lin,*,err=98) i,colocorr
-         varred = 1.d0
-         backspace lin
-         read(lin,*,err=9990) i,xx,varred
- 9990    continue
-      end if
-      read(lin,'(a64)',err=98) lvmfl
-      call chknam(lvmfl,64)
-      read(lin,*,err=98) icollvm
-      read(lin,*,err=98) nst(1),c0(1)
-      sill = c0(1)
-
-      if(nst(1).le.0) then
-            write(*,9997) nst(1)
- 9997       format(' nst must be at least 1, it has been set to ',i4,/,&
-                   ' The c or a values can be set to zero')
-            stop
-      endif
-
-      do i=1,nst(1)
-            read(lin,*,err=98) it(i),cc(i),ang1(i),ang2(i),ang3(i)
-            read(lin,*,err=98) aa(i),aa1,aa2
-            anis1(i) = aa1 / max(aa(i),EPSLON)
-            anis2(i) = aa2 / max(aa(i),EPSLON)
-            sill     = sill + cc(i)
-            if(it(i).eq.4) then
-               write(*,*) ' A power model is NOT allowed '
-               write(*,*) ' Choose a different model and re start '
-               stop
-            endif
-      end do
-
-      if (idbg.gt.1) then
-!         write(*,*) ' do_cond = ',do_cond
-         write(*,*) ' data file = ',datafl(1:40)
-         write(*,*) ' input columns = ',ixl,iyl,izl,ivrl,iwt,isecvr
-         write(*,*) ' trimming limits = ',tmin,tmax
-         write(*,*) ' transformation flag = ',itrans
-         write(*,*) ' transformation file = ',transfl(1:40)
-         write(*,*) ' consider smoothed distribution (1=yes) = ',ismooth
-         write(*,*) ' file with smoothed distribution = ',smthfl(1:40)
-         write(*,*) ' columns = ',isvr,iswt
-         write(*,*) ' data limits (tails) = ',zmin,zmax
-         write(*,*) ' lower tail = ',ltail,ltpar
-         write(*,*) ' upper tail = ',utail,utpar
-         write(*,*) ' debugging level = ',idbg
-         write(*,*) ' debugging file = ',dbgfl(1:40)
-         write(*,*) ' output file ',outfl(1:40)
-         write(*,*) ' number of realizations = ',nsim
-         write(*,*) ' X grid specification = ',nxt,xmnt,xsizt
-         write(*,*) ' Y grid specification = ',nyt,ymnt,ysizt
-         write(*,*) ' Z grid specification = ',nzt,zmnt,zsizt
-         write(*,*) ' random number seed = ',ixv(1)
-         write(*,*) ' min and max data = ',ndmin,ndmax
-         write(*,*) ' maximum previous nodes = ',nodmax
-         write(*,*) ' two-part search flag = ',sstrat
-         write(*,*) ' multiple grid search flag = ',mults,nmult
-         write(*,*) ' number of octants = ',noct
-         write(*,*) ' search radii = ',radius,radius1,radius2
-         write(*,*) ' search anisotropy angles = ',sang1,sang2,sang3
-         write(*,*) ' size of covariance lookup = ',mxctx,mxcty,mxctz
-         write(*,*) ' kriging type = ',ktype
-         if (ktype .eq. 4) then
-            write(*,*) ' correlation coefficient = ',colocorr
-            write(*,*) ' secondary variable varred = ',varred
-         end if
-         write(*,*) ' secondary model file = ',lvmfl(1:40)
-         write(*,*) ' column in secondary model file = ',icollvm
-         write(*,*) ' nst, c0 = ',nst(1),c0(1)
-         do i=1,nst(1)
-            write(*,*) ' it,cc,ang[1,2,3]; ',it(i),cc(i),&
-                 ang1(i),ang2(i),ang3(i)
-            write(*,*) ' a1 a2 a3: ',aa(i),aa1,aa2
-         end do
-!
-! Warn the user if the sill is different than 1.0:
-!
-         if(sill.gt.(1.d0+EPSLON).or.sill.lt.(1.d0-EPSLON)) then
-            write(*,*) 'WARNING the sill of your variogram is not 1.0!'
-            write(*,*) '        the sill = ',sill
-            write(*,*)
-         end if
-      end if
-
-      close(lin)
-
-!
-! Perform some quick error checking:
-!
-      testfl = .false.
-      if(ltail.ne.1.and.ltail.ne.2) then
-            write(*,*) 'ERROR invalid lower tail option ',ltail
-            write(*,*) '      only allow 1 or 2 - see manual '
-            testfl = .true.
-      endif
-      if(utail.ne.1.and.utail.ne.2.and.utail.ne.4) then
-            write(*,*) 'ERROR invalid upper tail option ',ltail
-            write(*,*) '      only allow 1,2 or 4 - see manual '
-            testfl = .true.
-      endif
-      if(utail.eq.4.and.utpar.lt.1.d0) then
-            write(*,*) 'ERROR invalid power for hyperbolic tail',utpar
-            write(*,*) '      must be greater than 1.0!'
-            testfl = .true.
-      endif
-      if(ltail.eq.2.and.ltpar.lt.0.d0) then
-            write(*,*) 'ERROR invalid power for power model',ltpar
-            write(*,*) '      must be greater than 0.0!'
-            testfl = .true.
-      endif
-      if(utail.eq.2.and.utpar.lt.0.d0) then
-            write(*,*) 'ERROR invalid power for power model',utpar
-            write(*,*) '      must be greater than 0.0!'
-            testfl = .true.
-      endif
-      if(testfl) stop
-
-      if (do_cond .eq. 0) then
-         ndmin  = 0
-         ndmax  = 0
-         sstrat = 1
-      endif
-
-!
-! Find the needed parameters:
-!
-      MAXCTX = mxctx
-      MAXCTY = mxcty
-      MAXCTZ = mxctz
-      MAXCXY = MAXCTX * MAXCTY
-      MAXXYZ = MAXCTX * MAXCTY * MAXCTZ
-      MAXNOD = nodmax
-      MAXKR1 = MAXNOD + ndmax + 1
-      MAXSBX = 50
-      MAXSBY = 50
-      MAXSBZ = 50
-      MAXSB  = MAXSBX*MAXSBY*MAXSBZ
-
-      allocate(covtab(MAXCTX,MAXCTY,MAXCTZ),stat = test)
-      if(test.ne.0)then
-         write(*,*) MAXCTX, MAXCTY,MAXCTZ
-         write(*,*)'ERROR 14: Allocation failed',&
-                   ' due to insufficient memory.'
-         stop
-      end if
-!
-! Determine length of scratch space for nisb,ixsbtosr,ysbtosr,izsbtosr,
-! ixnode,iynode,iznode
-!
-      real_sz = 13 
-      do i = 1,real_sz
-         real_idx(i) = i
-      end do
-
-      int_sz = 6 + MAXSB + 3*8*MAXSB + 3*MAXXYZ
-      int_idx(1)  = 1
-      int_idx(2)  = 2
-      int_idx(3)  = 3
-      int_idx(4)  = 4
-      int_idx(5)  = 5
-      int_idx(6)  = 6
-      int_idx(7)  = 7
-      int_idx(8)  = int_idx(7)  + MAXSB
-      int_idx(9)  = int_idx(8)  + 8*MAXSB
-      int_idx(10) = int_idx(9)  + 8*MAXSB
-      int_idx(11) = int_idx(10) + 8*MAXSB
-      int_idx(12) = int_idx(11) + MAXXYZ
-      int_idx(13) = int_idx(12) + MAXXYZ
-      int_idx(14) = int_idx(13) + MAXXYZ
-
-      cdata_sz = 0
-      cdata_idx = 0
-      cond_option = do_cond
-      if (do_cond .eq. 1) then
-
-!        Find MAXDAT
-         call get_maxdat(MAXDAT,datafl,smthfl)
-
-!        Allocate the needed memory
-         cdata_sz = MAXDAT*9 + MAXXYZ
-         cdata_idx(1)  = 1
-         cdata_idx(2)  = cdata_idx(1) + MAXDAT
-         cdata_idx(3)  = cdata_idx(2) + MAXDAT
-         cdata_idx(4)  = cdata_idx(3) + MAXDAT
-         cdata_idx(5)  = cdata_idx(4) + MAXDAT
-         cdata_idx(6)  = cdata_idx(5) + MAXDAT
-         cdata_idx(7)  = cdata_idx(6) + MAXDAT
-         cdata_idx(8)  = cdata_idx(7) + MAXDAT
-         cdata_idx(9)  = cdata_idx(8) + MAXDAT
-         cdata_idx(10) = cdata_idx(9) + MAXDAT
-
-         nd  = MAXDAT
-         ntr = MAXDAT
-
-      end if
-      return
-!
-! Error in an Input File Somewhere:
-!
- 97   stop 'ERROR in secondary data file!'
- 98   stop 'ERROR in parameter file!'
- 99   stop 'ERROR in data file!'
-
-      end
-
-      subroutine read_cond_data(scratch_c,c_sz,c_idx)
-!-----------------------------------------------------
-! Read conditioning data from GSLIB-style files
-!-----------------------------------------------------
-
-      use geostat2
-      include 'sgsim2.inc'
-       
-      integer   c_sz,c_idx(10)
-      character tmpfl*64
-      
-      real*8, target ::  scratch_c(c_sz)
-      integer :: ndt
-      
-      x     => scratch_c(c_idx(1):c_idx(2)-1)
-      y     => scratch_c(c_idx(2):c_idx(3)-1)
-      z     => scratch_c(c_idx(3):c_idx(4)-1)
-      vr    => scratch_c(c_idx(4):c_idx(5)-1)
-      wt    => scratch_c(c_idx(5):c_idx(6)-1)
-      vrtr  => scratch_c(c_idx(6):c_idx(7)-1)
-      vrgtr => scratch_c(c_idx(7):c_idx(8)-1)
-      close => scratch_c(c_idx(8):c_idx(9)-1)
-      sec   => scratch_c(c_idx(9):c_idx(10)-1)
-
-      if (do_cond .eq. 1) then      
-!        Read the data if the file exists
-         ndt = nd
-         call read_datafl(x,y,z,vr,wt,sec,ndt)
-!
-! Build transformation table and perform normal score transform
-!
-         if (itrans .eq. 1) then
-
-            if(ismooth.eq.1) then
-               tmpfl  = smthfl
-               icolvr = isvr
-               icolwt = iswt
-            else
-               tmpfl  = datafl
-               icolvr = ivrl
-               icolwt = iwt
-            end if
-            call setup_trans_table(vrtr,vrgtr,nd,ntr,transfl,&
-                 tmpfl,icolvr,icolwt,tmin,tmax)
-            call norm_score_trans(vr,vrtr,vrgtr,nd,ntr)
-
-         end if
-         
-      end if
-
-      end
-
-
-      subroutine get_maxdat(ndat,datafl,smthfl)
-
-      integer   ndat
-      character datafl*64, smthfl*64
-
-      integer i,j,lin,nvari,ntmp
-      logical testfl
-
-      real*8, allocatable :: var(:)
-
-      lin = 1
-
-      ndat = 100
-      inquire(file=datafl,exist=testfl)
-      if(testfl)then
-         open(lin,file=datafl,status='UNKNOWN')
-         read(lin,*,err=98)
-         read(lin,*,err=99) nvari
-         do i=1,nvari
-            read(lin,*)
-         end do
-
-         ndat = 0
-         allocate(var(nvari))
- 33      read(lin,*,end=66,err=98)(var(j),j=1,nvari)
-         ndat = ndat + 1
-         go to 33
- 66      continue
-         deallocate(var)
-         rewind(lin)
-         close(lin)
-      end if
-
-      ntmp = 1
-      inquire(file=smthfl,exist=testfl)
-      if(testfl)then
-         open(lin,file=smthfl,status='UNKNOWN')
-         read(lin,*,err=98)
-         read(lin,*,err=99) nvari
-         do i=1,nvari
-            read(lin,*)
-         end do
-         ntmp = 0
-         allocate(var(nvari))
- 22      read(lin,*,end=55,err=99)(var(j),j=1,nvari)
-         ntmp = ntmp + 1
-         go to 22
- 55      continue
-         deallocate(var)
-         rewind(lin)
-         close(lin)
-      end if
-      if(ntmp.gt.ndat) ndat = ntmp
-      return
- 98   stop 'ERROR in parameter file!'
- 99   stop 'ERROR in data file!'
-      
-      end 
-
-      subroutine read_datafl(x,y,z,vr,wt,sec,nvr)
-
-      include 'sgsim2.inc'
-
-      integer nvr
-      real*8  x(nvr),y(nvr),z(nvr),vr(nvr),wt(nvr),sec(nvr)
-
-      logical testfl      
-      integer i,j,nvari,nt,lin
-      real*8  twt,av,ss
-      real*8,allocatable :: var(:)
-
-      lin = 1
-
-      inquire(file=datafl,exist=testfl)
-      if(.not.testfl)then
-         write(*,*) "datafl is wrong"
-         stop
-      end if
-      write(*,*) 'Reading input data'
-      open(lin,file=datafl,status='OLD')
-      read(lin,*,err=99)
-      read(lin,*,err=99) nvari
-      do i=1,nvari
-         read(lin,*,err=99)
-      end do
-      if(ixl.gt.nvari.or.iyl.gt.nvari.or.izl.gt.nvari.or.&
-         ivrl.gt.nvari.or.isecvr.gt.nvari.or.iwt.gt.nvari) then
-         write(*,*) 'ERROR: you have asked for a column number'
-         write(*,*) '       greater than available in file'
-         stop
-      end if
-
-      av  = 0.d0
-      ss  = 0.d0
-      twt = 0.d0
-      nd  = 0
-      nt  = 0
-      allocate(var(nvari))
-      do i = 1,nvr
-         read(lin,*,err=99) (var(j),j=1,nvari)
-         if(var(ivrl).lt.tmin.or.var(ivrl).ge.tmax) then
-            nt = nt + 1
-         else
-            nd = nd + 1
-            vr(nd) = var(ivrl)
-            if(ixl.le.0) then
-               x(nd) = 0.0
-            else
-               x(nd) = var(ixl)
-            endif
-            if(iyl.le.0) then
-               y(nd) = 0.0
-            else
-               y(nd) = var(iyl)
-            endif
-            if(izl.le.0) then
-               z(nd) = 0.0
-            else
-               z(nd) = var(izl)
-            endif
-            if(iwt.le.0) then
-               wt(nd) = 1.d0
-            else
-               wt(nd) = var(iwt)
-            endif
-            if(isecvr.le.0) then
-               sec(nd) = UNEST
-            else
-               sec(nd) = var(isecvr)
-            endif
-            twt = twt + wt(nd)
-            av  = av  + var(ivrl)*wt(nd)
-            ss  = ss  + var(ivrl)*var(ivrl)*wt(nd)
-         end if
-      end do
-
-      deallocate(var)
-!
-! Compute the averages and variances as an error check for the user:
-!
-      av = av / max(twt,EPSLON)
-      ss =(ss / max(twt,EPSLON)) - av * av
-      write(*,   111) nd,nt,av,ss
-111   format(/,' Data for SGSIM: Number of acceptable data  = ',i8,/,&
-            '                 Number trimmed             = ',i8,/,&
-            '                 Weighted Average           = ',f12.4,/,&
-            '                 Weighted Variance          = ',f12.4,/)
-
-      close(lin)
-      return
- 99   stop 'ERROR in data file!'
-
-      end
-
-
-      subroutine setup_trans_table(vrtr,vrgtr,nvr,ntr,transfl,&
-                                   tmpfl,icolvr,icolwt,tmin,tmax)
-
-      character tmpfl*64,transfl*64,str*64
-      integer   icolvr,icolwt,nvr,ntr
-      real*8    vrtr(nvr),vrgtr(nvr)
-      real*8    tmin,tmax
-
-      integer   i,j,lin,lout,nt,nvari,ierr
-      real*8    twt,oldcp,cp,w,vrg
-      logical   testfl
-
-      real*8,allocatable :: var(:)
-      real*8,parameter   :: UNEST=-1.0d20
-      real*8,parameter   :: EPSLON=1.0d-20
-
-      lin  = 1
-      lout = 2
-      
-      write(*,*) 'Setting up transformation table'
-
-      inquire(file=tmpfl,exist=testfl)
-      if(.not.testfl) then
-         write(*,*) 'ERROR: ',tmpfl,' does not exist'
-         write(*,*) '       this file is needed! '
-         stop
-      end if
-!
-! Open up the file with reference distribution:
-!
-      open(lin,file=tmpfl,status='UNKNOWN')
-      read(lin,'(a40)',err=98) str(1:40)
-      read(lin,*,err=99) nvari
-      do i=1,nvari
-         read(lin,*,err=98)
-      end do
-      if(icolvr.gt.nvari.or.icolwt.gt.nvari) then
-         write(*,*) ' ERROR: too few columns in ref data '
-         stop
-      endif
-!
-! Now, read in the actual data:
-!
-      nt     = 0
-      ntr    = 0
-      twt    = 0.d0
-      allocate(var(nvari))
-      do i = 1,nvr
-         read(lin,*,err=99) (var(j),j=1,nvari)
-         if(var(icolvr).lt.tmin.or.var(icolvr).ge.tmax) then
-            nt = nt + 1
-         else
-            ntr = ntr + 1   
-!
-! Assign the data value and coordinate location:
-!
-            vrtr(ntr) = var(icolvr)
-            if(icolwt.le.0) then
-               vrgtr(ntr) = 1.d0
-            else
-               vrgtr(ntr) = var(icolwt)
-            endif
-            if(vrgtr(ntr).le.0.d0) then
-               ntr = ntr - 1
-               nt  = nt  + 1
-            else
-               twt = twt + vrgtr(ntr)
-            end if
-         end if
-      end do
-
-      deallocate(var)
-      close(lin)
-      if(ntr.le.1) then
-         write(*,*) 'ERROR: too few data for transformation'
-         stop
-      end if
-!
-! Write transformation table:
-!
-      open(lout,file=transfl,status='UNKNOWN')
-!
-! Sort data by value:
-!
-      call dsortem(1,ntr,vrtr,1,vrgtr)
-!
-! Compute the cumulative probabilities and write transformation table
-!
-      twt   = max(twt,EPSLON)
-      oldcp = 0.d0
-      cp    = 0.d0
-      do j=1,ntr
-         cp =  cp + dble(vrgtr(j)/twt)
-         w  = (cp + oldcp)*0.5
-!         call gauinv(w,vrg,ierr)
-!         if(ierr.eq.1) vrg = UNEST
-         call blinvnormdist(vrg)
-         write(lout,201) vrtr(j),vrg
-201      format(f12.5,1x,f12.5)
-         oldcp =  cp
-!
-! Now, reset the weight to the normal scores value:
-!
-         vrgtr(j) = vrg
-      end do
-      close(lout)
-      return
- 98   stop 'ERROR in parameter file!'
- 99   stop 'ERROR in data file!'
-      
-      end
-
-      subroutine norm_score_trans(vr,vrtr,vrgtr,nvr,ntr)
-!-----------------------------------------------------------------------
-! Normal scores transform
-!-----------------------------------------------------------------------
-
-      integer nvr,ntr
-      real*8  vr(nvr),vrtr(ntr),vrgtr(ntr)      
-
-      integer i,idx
-      real*8  powint,vrr,vrg
-
-      do i = 1,nvr
-         vrr = vr(i)
-         call locate(vrtr,ntr,1,ntr,vrr,idx)
-         idx = min(max(1,idx),(ntr-1))
-         vrg = powint(vrtr(idx),vrtr(idx+1),vrgtr(idx),&
-                      vrgtr(idx+1),vrr,1.d0)
-         if(vrg.lt.vrgtr(1)) vrg = vrgtr(1)
-         if(vrg.gt.vrgtr(ntr)) vrg = vrgtr(ntr)
-         vr(i) = vrg
-      end do
-
-      end 
-
-      subroutine read_sec()
-!-----------------------------------------------------------------------
-! Read secondary attribute model if necessary:
-!-----------------------------------------------------------------------
-
-      use geostat2
-      include "sgsim2.inc"
-
-      logical testfl,testind,trans
-      integer i,j,index,ns
-      integer iz,iy,ix,ierr
-      real*8  av,ss,vrr,vrg,powint,oldcp,cp,w
-      real*8  tmp(nxyz)
-
-      real*8, allocatable :: var(:)
-
-      trans = .true.
-
-      write(*,*) 'Reading secondary attribute file'
-      inquire(file=lvmfl,exist=testfl)
-      if(.not.testfl) then
-         write(*,104) lvmfl
- 104     format('WARNING secondary attribute file ',a40,&
-                ' does not exist!')
-         stop
-      end if
-      open(llvm,file=lvmfl,status='OLD')
-      read(llvm,*,err=97)
-      read(llvm,*,err=97) nvaril
-      do i=1,nvaril
-         read(llvm,*,err=97)
-      end do
-         
-      allocate(var(nvaril))
-      index = 0
-      av = 0.d0
-      ss = 0.d0
-      ns = 0
-      do iz=1,nz
-         do iy=1,ny
-            do ix=1,nx
-               index = index + 1
-               read(llvm,*,err=97) (var(j),j=1,nvaril)
-               vrr = var(icollvm)
-               lvm(index) = vrr
-               tmp(index) = dble(index)
-!
-! Do we to transform the secondary variable for a local mean?
-!
-               if(trans.and.ktype.eq.2.and.itrans.eq.1) then
-                  if(vrr.le.tmin.or.vrr.ge.tmax) then
-                     lvm(index) = -1.0e21
-                  else   
-                     call locate(vrtr,ntr,1,ntr,vrr,j)
-                     j=min(max(1,j),(ntr-1))
-                     vrg =powint(vrtr(j),vrtr(j+1),vrgtr(j),&
-                                 vrgtr(j+1),vrr,1.0)
-                     if(vrg.lt.vrgtr(1)  ) vrg = vrgtr(1)
-                     if(vrg.gt.vrgtr(ntr)) vrg = vrgtr(nd)
-                     lvm(index) = vrg
-                  end if
-               end if
-               if(vrr.ge.tmin.or.vrr.le.tmax) then
-                  av = av + vrr
-                  ss = ss + vrr*vrr
-                  ns = ns + 1
-               end if
-            end do
-         end do
-      end do
-      ns = max(ns,1)
-      av = av / dble(ns)
-      ss =(ss / dble(ns)) - av * av
-      write(*,   112) ns,av,ss
- 112  format(/,' Secondary Data: Number of data             = ',i8,/,&
-               '                 Equal Weighted Average     = ',f12.4,/,&
-               '                 Equal Weighted Variance    = ',f12.4,/)
-!
-! Do we need to work with data residuals? (Locally Varying Mean)
-!
-      if(ktype.eq.2) then
-         do i=1,nd
-            call getindx(nx,xmn,xsiz,x(i),ix,testind)
-            call getindx(ny,ymn,ysiz,y(i),iy,testind)
-            call getindx(nz,zmn,zsiz,z(i),iz,testind)
-            index = ix + (iy-1)*nx + (iz-1)*nxy
-            sec(i) = lvm(index)
-!
-! Calculation of residual moved to krige subroutine: vr(i)=vr(i)-sec(i)
-!
-         end do
-      end if
-!
-! Do we need to get an external drift attribute for the data?
-!
-      if(ktype.eq.3) then
-         do i=1,nd
-            if(sec(i).eq.UNEST) then
-               call getindx(nx,xmn,xsiz,x(i),ix,testind)
-               call getindx(ny,ymn,ysiz,y(i),iy,testind)
-               call getindx(nz,zmn,zsiz,z(i),iz,testind)
-               index = ix + (iy-1)*nx + (iz-1)*nxy
-               sec(i) = lvm(index)
-            end if
-         end do
-      end if
-!
-! Transform the secondary attribute to normal scores?
-!
-      if(trans.and.ktype.eq.4) then
-         write(ldbg,113) varred
- 113      format(/,' Transforming Secondary Data with',&
-                   ' variance reduction of ',f12.4,/)
-         write(*,*) 'Transforming secondary variable'
-         write(*,*)
-         call dsortem(1,nxyz,lvm,1,tmp)
-         oldcp = 0.d0
-         cp    = 0.d0
-         do i=1,nxyz
-            if(lvm(i).gt.tmin.and.lvm(i).le.tmax) then
-               cp =  cp + dble(1.0/dble(ns))
-               w  = (cp + oldcp)/2.0
-!               call gauinv(w,lvm(i),ierr)
-               call blinvnormdist(lvm(i))
-               lvm(i) = lvm(i) * varred
-               oldcp  =  cp
-            end if
-         end do
-         call dsortem(1,nxyz,tmp,1,lvm)
-      end if
-
-!
-! Read in the secondary data distribution for this realization:
-! There was a condition where isim > 1.  Not sure why.
-!
-      if(ktype.eq.4) then
-         write(*,*)
-         write(*,*) ' Reading next secondary model'
-         index = 0
-         do iz=1,nz
-            do iy=1,ny
-               do ix=1,nx
-                  index = index + 1
-                  read(llvm,*,end=977)(var(j),j=1,nvaril)
-                  lvm(index) = var(icollvm)
-                  tmp(index) = dble(index)
-               end do
-            end do
-         end do
-         write(*,*) ' Building CDF from  secondary model'
-         call dsortem(1,nxyz,lvm,1,tmp)
-         oldcp = 0.d0
-         cp    = 0.d0
-         do i=1,nxyz
-            cp =  cp + 1.d0/dble(nxyz)
-            w  = (cp + oldcp)/2.0
-!            call gauinv(w,lvm(i),ierr)
-            call blinvnormdist(lvm(i))
-            lvm(i) = lvm(i) * varred
-            oldcp  =  cp
-         end do
-         write(*,*) ' Restoring order of secondary model'
-         call dsortem(1,nxyz,tmp,1,lvm)
- 977     continue
-         write(*,*)
-      end if
-      
-      deallocate(var)
-      return
- 97   stop 'ERROR in secondary data file!'
-
-      end
-
-
-      subroutine sgsim(sim)
-!-----------------------------------------------------------------------
-!
-!           Conditional Simulation of a 3-D Rectangular Grid
-!           ************************************************
-!
-! This subroutine generates 3-D realizations of a Gaussian process with
-! a given autocovariance model, and conditional to input Gaussian data.
-! The conditional simulation is achieved by sequential simulation of all
-! the nodes visited by a random path.
-!
-!
-!
-! PROGRAM NOTES:
-!
-!  1. The three dimensional anisotropy parameters, i.e., of the search
-!     ellipse and variogram ranges are described in section 2.3 of the
-!     manual.   The variogram parameters are described in the same place
-!
-!  2. The original data and previously simulated grid nodes can be
-!     searched separately.  There can be a different maximum number of
-!     each and a minimum number of original data can be specified
-!     to restrict simulation beyond the limits of the data.  The
-!     closeness of previously simulated grid nodes is measured according
-!     to the variogram structural distance.
-!
-!
-!
-! INPUT VARIABLES:
-!
-!   nd               Number of data (no missing values)
-!   x,y,z(nd)        coordinates of the data
-!   vr(nd)           gaussian data (normal scores)
-!
-!   nx,ny,nz         Number of blocks in X,Y, and Z
-!   xmn,ymn,zmn      Coordinate at the center of the first Block
-!   xsiz,ysiz,zsiz   spacing of the grid nodes (block size)
-!
-!   nsim             number of simulations
-!   ktype            =1, ordinary kriging; =0, simple kriging
-!   sim              the current realization
-!   idbg             integer debugging level (0=none,2=normal,4=serious)
-!   ldbg             unit number for the debugging output
-!   lout             unit number for the output
-!
-!   radius           Maximum search radius
-!   sang1            Azimuth angle of the principal search direction
-!   sang2            Dip angle of the principal search direction
-!   sang3            Third rotation angle of the search ellipse
-!   sanis1           Anisotropy for the dip angle
-!   sanis2           Anisotropy for the plunge angle
-!   ndmin            Minimum number of data required before sim
-!   ndmax            Maximum number of samples for simulation
-!   noct             Maximum number per octant if an octant search is
-!                      desired (if <= 0, then no octant search)
-!
-!   nodmax           Maximum number of previously simulated grid nodes
-!                      to consider in the simulation.  The structural
-!                      variogram distance is used to identify close ones
-!
-!   c0               Nugget constant (isotropic).
-!   cc(nst)          Multiplicative factor of each nested structure.
-!   aa(nst)          Parameter "a" of each nested structure.
-!   it(nst)          Type of nested structures (1=sph,2=exp,3=gau,4=pow)
-!   ang1(nst)        Azimuth angle for the principal direction
-!   ang2(nst)        Dip angle for the principal direction
-!   ang3(nst)        Third rotation angle to rotate the two minor
-!                      directions around the principal direction
-!   anis1(nst)       Anisotropy (radius in minor direction at 90
-!                      degrees from "ang1" divided by the principal
-!                      radius in direction "ang1")
-!   anis2(nst)       Anisotropy (radius in minor direction at 90 degrees
-!                      vertical from "ang1" divided by the principal
-!                      radius in direction "ang1")
-!
-!
-! OUTPUT VARIABLES:  Simulated Values are written to "lout"
-!
-!
-!
-! EXTERNAL REFERENCES:
-!
-!   super            Sets up the super block search of original data
-!   search           Search for nearby data values
-!   ctable           Builds a covariance table and "spiral" search
-!   srchnd           Search for nearby simulated grid nodes
-!   sqdist           computes anisotropi! squared distance
-!   sortem           sorts multiple arrays in ascending order (separate)
-!   cova3            Calculates the covariance given a variogram model
-!   krige            Sets up and solves either the SK or OK system
-!   ksol             Linear system solver using Gaussian elimination
-!
-!
-!
-! Concepts taken from F. Alabert and E. Isaaks
-!
-!-----------------------------------------------------------------------
-
-      use       geostat
-      include  'sgsim.inc'
-
-      real*8  sim(nxyz)
-
-      integer ix,iy,iz,id2,id,ind,i,j,nsbtosr,nsec,is,ierr,index,ne,isim
-      integer lktype,infoct,idum,in,irepo,jx,jy,jz,nnx,nny,nnz,imult
-      integer nxsup,nysup,nzsup
-      real*8  ss,av,xx,yy,zz
-      real*8  var(10),sec2,sec3
-      real*8  p,acorni,cp,oldcp,w,test2,xp,cstdev,cmean,gmean
-      real*8  backtr,simval,TINY
-      real*8  xmnsup,ymnsup,zmnsup,xsizsup,ysizsup,zsizsup
-      logical testind
-      allocate(order(nxyz))
-      allocate(lvm(nxyz))
-
-!
-! Set up the rotation/anisotropy matrices that are needed for the
-! variogram and search.
-!
-      write(*,*) 'Setting up rotation matrices for variogram and search'
-      do is=1,nst(1)
-            call setrot(ang1(is),ang2(is),ang3(is),anis1(is),anis2(is),&
-                        is,MAXROT,rotmat)
-      end do
-      isrot = MAXNST + 1
-      call setrot(sang1,sang2,sang3,sanis1,sanis2,isrot,MAXROT,rotmat)
-!
-! Set up the super block search:
-!
-      if(sstrat.eq.0) then
-            write(*,*) 'Setting up super block search strategy'
-            nsec = 1
-            call setsupr(nx,xmn,xsiz,ny,ymn,ysiz,nz,zmn,zsiz,nd,x,y,z,&
-                         vr,wt,nsec,sec,sec2,sec3,MAXSBX,MAXSBY,MAXSBZ,&
-                         nisb,nxsup,xmnsup,xsizsup,nysup,ymnsup,ysizsup,&
-                         nzsup,zmnsup,zsizsup)
-            call picksup(nxsup,xsizsup,nysup,ysizsup,nzsup,zsizsup,&
-                         isrot,MAXROT,rotmat,radsqd,nsbtosr,ixsbtosr,&
-                         iysbtosr,izsbtosr)
-      end if
-!
-! Set up the covariance table and the spiral search:
-!
-      call ctable()
-!
-! MAIN LOOP OVER ALL THE SIMULATIONS:
-!
-      do isim=1,nsim
-!
-! Read in the secondary data distribution for this realization:
-!
-            if(isim.gt.1.and.ktype.eq.4) then
-                  write(*,*)
-                  write(*,*) ' Reading next secondary model'
-                  index = 0
-                  do iz=1,nz
-                        do iy=1,ny
-                              do ix=1,nx
-                                 index = index + 1
-                                 read(llvm,*,end=977)(var(j),j=1,nvaril)
-                                 lvm(index) = var(icollvm)
-                                 sim(index) = dble(index)
-                              end do
-                        end do
-                  end do
-                  write(*,*) ' Building CDF from  secondary model'
-!                  call sortem(1,nxyz,lvm,1,sim,c,d,e,f,g,h)
-                  call sortem(1,nxyz,lvm,1,sim)
-                  oldcp = 0.d0
-                  cp    = 0.d0
-                  do i=1,nxyz
-                        cp =  cp + dble(1.d0/dble(nxyz))
-                        w  = (cp + oldcp)/2.0
-!                        call gauinv(w,lvm(i),ierr)
-                        call blinvnormdist(lvm(i))
-                        lvm(i) = lvm(i) * varred
-                        oldcp  =  cp
-                  end do
-                  write(*,*) ' Restoring order of secondary model'
-!                  call sortem(1,nxyz,sim,1,lvm,c,d,e,f,g,h)
-                  call sortem(1,nxyz,sim,1,lvm)
- 977              continue
-                  write(*,*)
-            end if
-!
-! Work out a random path for this realization:
-!
-            do ind=1,nxyz
-!                  sim(ind)   = acorni(idum)
-                  call blutilrand(sim(ind))
-
-                  order(ind) = ind
-            end do
-
-!
-! The multiple grid search works with multiples of 4 (yes, that is
-! somewhat arbitrary):
-!
-            if(mults.eq.1) then
-               do imult=1,nmult
-                  nnz = max(1,nz/(imult*4))
-                  nny = max(1,ny/(imult*4))
-                  nnx = max(1,nx/(imult*4))
-                  jz  = 1
-                  jy  = 1
-                  jx  = 1
-                  do iz=1,nnz
-                     if(nnz.gt.1) jz = iz*imult*4
-                     do iy=1,nny
-                        if(nny.gt.1) jy = iy*imult*4
-                        do ix=1,nnx
-                           if(nnx.gt.1) jx = ix*imult*4
-                           index = jx + (jy-1)*nx + (jz-1)*nxy
-                           sim(index) = sim(index) - imult
-                        end do
-                     end do
-                  end do
-               end do
-            end if
-!            call sortem(1,nxyz,sim,1,order,c,d,e,f,g,h)
-            call sortem(1,nxyz,sim,1,order)
-!
-! Initialize the simulation:
-!
-            do ind=1,nxyz
-               sim(ind) = UNEST
-            end do
-            write(*,*)
-            write(*,*) 'Working on realization number ',isim
-!
-! Assign the data to the closest grid node:
-!
-            TINY = 0.0001
-            do id=1,nd
-               call getindx(nx,xmn,xsiz,x(id),ix,testind)
-               call getindx(ny,ymn,ysiz,y(id),iy,testind)
-               call getindx(nz,zmn,zsiz,z(id),iz,testind)
-               ind = ix + (iy-1)*nx + (iz-1)*nxy
-               xx  = xmn + dble(ix-1)*xsiz
-               yy  = ymn + dble(iy-1)*ysiz
-               zz  = zmn + dble(iz-1)*zsiz
-               test = abs(xx-x(id)) + abs(yy-y(id)) + abs(zz-z(id))
-!
-! Assign this data to the node (unless there is a closer data):
-!
-               if(sstrat.eq.1) then
-                  if(sim(ind).ge.0.d0) then
-                     id2 = int(sim(ind)+0.5)
-                     test2 = abs(xx-x(id2)) + abs(yy-y(id2)) &
-                             + abs(zz-z(id2))
-                      if(test.le.test2) sim(ind) = dble(id)
-                      write(ldbg,102) id,id2
-                   else
-                      sim(ind) = dble(id)
-                   end if
-                end if
-!
-! Assign a flag so that this node does not get simulated:
-!
-                  if(sstrat.eq.0.and.test.le.TINY) sim(ind)=10.0*UNEST
-            end do
- 102        format(' WARNING data values ',2i5,' are both assigned to ',&
-                 /,'         the same node - taking the closest')
-!
-! Now, enter data values into the simulated grid:
-!
-            do ind=1,nxyz
-               id = int(sim(ind)+0.5)
-               if(id.gt.0) sim(ind) = vr(id)
-            end do
-            irepo = max(1,min((nxyz/10),10000))
-!
-! MAIN LOOP OVER ALL THE NODES:
-!
-            do in=1,nxyz
-                  if((int(in/irepo)*irepo).eq.in) write(*,103) in
- 103              format('   currently on node ',i9)
-!
-! Figure out the location of this point and make sure it has
-! not been assigned a value already:
-!
-                  index = order(in)
-                  if(sim(index).gt.(UNEST+EPSLON).or.&
-                     sim(index).lt.(UNEST*2.d0)) go to 5
-                  iz = ((index-1)/nxy) + 1
-                  iy = ((index-(iz-1)*nxy-1)/nx) + 1
-                  ix = (index) - (iz-1)*nxy - (iy-1)*nx
-                  xx = xmn + dble(ix-1)*xsiz
-                  yy = ymn + dble(iy-1)*ysiz
-                  zz = zmn + dble(iz-1)*zsiz
-!
-! Now, we'll simulate the point ix,iy,iz.  First, get the close data
-! and make sure that there are enough to actually simulate a value,
-! we'll only keep the closest "ndmax" data, and look for previously
-! simulated grid nodes:
-!
-                  if(sstrat.eq.0) then
-                        call srchsupr(xx,yy,zz,radsqd,isrot,MAXROT,&
-                               rotmat,nsbtosr,ixsbtosr,iysbtosr,&
-                               izsbtosr,noct,nd,x,y,z,wt,nisb,nxsup,&
-                               xmnsup,xsizsup,nysup,ymnsup,ysizsup,&
-                               nzsup,zmnsup,zsizsup,nclose,close,&
-                               infoct)
-                        if(nclose.lt.ndmin) go to 5
-                        if(nclose.gt.ndmax) nclose = ndmax
-                  endif
-                  call srchnd(sim,ix,iy,iz)
-!
-! Calculate the conditional mean and standard deviation.  This will be
-! done with kriging if there are data, otherwise, the global mean and
-! standard deviation will be used:
-!
-                  if(ktype.eq.2) then
-                        gmean = lvm(index)
-                  else
-                        gmean = 0.d0
-                  end if
-                  if((nclose+ncnode).lt.1) then
-                        cmean  = gmean
-                        cstdev = 1.d0
-                  else
-!
-! Perform the kriging.  Note that if there are fewer than four data
-! then simple kriging is prefered so that the variance of the
-! realization does not become artificially inflated:
-!
-                        lktype = ktype
-                        if(ktype.eq.1.and.(nclose+ncnode).lt.4)lktype=0
-                        call krige(ix,iy,iz,xx,yy,zz,lktype,gmean,&
-                                   cmean,cstdev)
-                  endif
-!
-! Draw a random number and assign a value to this node:
-!
-!                  p = acorni(idum)
-!                  call gauinv(p,xp,ierr)
-                  call blinvnormdist(xp)
-                  sim(index) = xp * cstdev + cmean
-!                  write(*,*), index, sim(index),xp, cstdev, cmean
-                  if(idbg.ge.3) write(ldbg,141) p,sim(index)
- 141              format(' random number ',f6.4,' realization ',f7.4)
-!
-! Quick check for far out results:
-!
-                  if(abs(cmean).gt.5.0.or.abs(cstdev).gt.5.0.or.&
-                     abs(sim(index)).gt.6.0) then
-                  write(ldbg,104) ix,iy,iz,cmean,cstdev,sim(index)
-  104             format('WARNING: grid node location: ',3i5,/,&
-                        '         conditional mean:   ',f12.5,/,&
-                        '         conditional stdev:  ',f12.5,/,&
-                        '         simulated value:    ',f12.5)
-                  endif
-!
-! END MAIN LOOP OVER NODES:
-!
- 5                continue
-            end do
-!
-! Do we need to reassign the data to the grid nodes?
-!
-            if(sstrat.eq.0) then
-                  do id=1,nd
-                        call getindx(nx,xmn,xsiz,x(id),ix,testind)
-                        call getindx(ny,ymn,ysiz,y(id),iy,testind)
-                        call getindx(nz,zmn,zsiz,z(id),iz,testind)
-                        xx  = xmn + dble(ix-1)*xsiz
-                        yy  = ymn + dble(iy-1)*ysiz
-                        zz  = zmn + dble(iz-1)*zsiz
-                        ind = ix + (iy-1)*nx + (iz-1)*nxy
-                        test=abs(xx-x(id))+abs(yy-y(id))+abs(zz-z(id))
-                        if(test.le.TINY) sim(ind) = vr(id)
-                  end do
-            end if
-!
-! Back transform each value and write results:
-!
-            ne = 0
-            av = 0.d0
-            ss = 0.d0
-            do ind=1,nxyz
-                  simval = sim(ind)
-                  if(simval.gt.-9.0.and.simval.lt.9.0) then
-                        ne = ne + 1
-                        av = av + simval
-                        ss = ss + simval*simval
-                  end if
-                  if(itrans.eq.1.and.simval.gt.(UNEST+EPSLON)) then
-                        simval = backtr(simval,ntr,vrtr,vrgtr,zmin,&
-                                        zmax,ltail,ltpar,utail,utpar)
-                        if(simval.lt.zmin) simval = zmin
-                        if(simval.gt.zmax) simval = zmax
-                  end if
-                  sim(ind) = simval
-                  write(lout,'(g14.8)') simval
-            end do
-            av = av / max(dble(ne),1.d0)
-            ss =(ss / max(dble(ne),1.d0)) - av * av
-            write(ldbg,111) isim,ne,av,ss
-!            write(*,   111) isim,ne,av,ss
- 111        format(/,' Realization ',i3,': number   = ',i8,/,&
-                     '                  mean     = ',f12.4,&
-                     ' (close to 0.0?)',/,&
-                     '                  variance = ',f12.4,&
-                     ' (close to gammabar(V,V)? approx. 1.0)',/)
-!
-! END MAIN LOOP OVER SIMULATIONS:
-!
-      end do
-!
-! Return to the main program:
-!
-      return
-      end
-
-
-      subroutine sgsim_setup(sim,sim_sz,scratch_c,c_sz,c_idx,&
-        scratch_r,real_sz,real_idx,&
-        scratch_i,int_sz,int_idx)
-!-----------------------------------------------------------------------
-!
-!    SGSIM setup: Only for a single instance. 
-!
-!-----------------------------------------------------------------------
-
-      use       geostat2
-      include  'sgsim2.inc'
-
-      integer   sim_sz,c_sz,real_sz,int_sz
-      integer   c_idx(10),real_idx(20),int_idx(20)
-      real*8    sim(sim_sz)
-
-      integer, target :: scratch_i(int_sz)
-      real*8 , target :: scratch_c(c_sz)
-      real*8 , target :: scratch_r(real_sz)
-      
-      logical   testind
-      integer   ix,iy,iz,id2,id,ind,nsbtosr,nsec,is
-      real*8    xx,yy,zz
-      real*8    sec2,sec3
-      real*8    test2,TINY
-
-
-      nx       => scratch_i(int_idx(1))
-      ny       => scratch_i(int_idx(2))
-      nz       => scratch_i(int_idx(3))
-      nxsup    => scratch_i(int_idx(4))
-      nysup    => scratch_i(int_idx(5))
-      nzsup    => scratch_i(int_idx(6))
-      nisb     => scratch_i(int_idx(7):int_idx(8)-1)
-      ixsbtosr => scratch_i(int_idx(8):int_idx(9)-1)
-      iysbtosr => scratch_i(int_idx(9):int_idx(10)-1)
-      izsbtosr => scratch_i(int_idx(10):int_idx(11)-1)
-      ixnode   => scratch_i(int_idx(11):int_idx(12)-1)
-      iynode   => scratch_i(int_idx(12):int_idx(13)-1)
-      iznode   => scratch_i(int_idx(13):int_idx(14)-1)
-
-      xmn      => scratch_r(real_idx(1))
-      ymn      => scratch_r(real_idx(2))
-      zmn      => scratch_r(real_idx(3))
-      xsiz     => scratch_r(real_idx(4))
-      ysiz     => scratch_r(real_idx(5))
-      zsiz     => scratch_r(real_idx(6))
-      xmnsup   => scratch_r(real_idx(7))
-      ymnsup   => scratch_r(real_idx(8))
-      zmnsup   => scratch_r(real_idx(9))
-      xsizsup  => scratch_r(real_idx(10))
-      ysizsup  => scratch_r(real_idx(11))
-      zsizsup  => scratch_r(real_idx(12))
-      lvm      => scratch_r(real_idx(13):real_idx(12)+nx*ny*nz) 
-
-      if (do_cond .gt. 0) then
-         x     => scratch_c(c_idx(1):c_idx(2)-1)
-         y     => scratch_c(c_idx(2):c_idx(3)-1)
-         z     => scratch_c(c_idx(3):c_idx(4)-1)
-         vr    => scratch_c(c_idx(4):c_idx(5)-1)
-         wt    => scratch_c(c_idx(5):c_idx(6)-1)
-         vrtr  => scratch_c(c_idx(6):c_idx(7)-1)
-         vrgtr => scratch_c(c_idx(7):c_idx(8)-1)
-         close => scratch_c(c_idx(8):c_idx(9)-1)
-         sec   => scratch_c(c_idx(9):c_idx(10)-1)
-      end if
-
-      nxy  = nx*ny
-      nxyz = nx*ny*nz
-! 
-! Set up the rotation/anisotropy matrices that are needed for the
-! variogram and search.
-!
-      do is=1,nst(1)
-         call setrot(ang1(is),ang2(is),ang3(is),anis1(is),anis2(is),&
-                     is,MAXROT,rotmat)
-      end do
-      isrot = MAXNST + 1
-      call setrot(sang1,sang2,sang3,sanis1,sanis2,isrot,MAXROT,rotmat)
-!
-! Set up the super block search:
-!
-      if(sstrat.eq.0) then
-         write(*,*) 'Setting up super block search strategy'
-         nsec = 1
-         call setsupr(nx,xmn,xsiz,ny,ymn,ysiz,nz,zmn,zsiz,nd,x,y,z,&
-                     vr,wt,nsec,sec,sec2,sec3,MAXSBX,MAXSBY,MAXSBZ,&
-                     nisb,nxsup,xmnsup,xsizsup,nysup,ymnsup,ysizsup,&
-                     nzsup,zmnsup,zsizsup)
-         call picksup(nxsup,xsizsup,nysup,ysizsup,nzsup,zsizsup,&
-                     isrot,MAXROT,rotmat,radsqd,nsbtosr,ixsbtosr,&
-                     iysbtosr,izsbtosr)
-      end if
-!
-! Set up the covariance table and the spiral search:
-!      
-!      write(*,*) 'Constructing covariance matrix'
-      call ctable2()
-
-!
-! Assign the data to the closest grid node:
-!
-      sim = UNEST
-      TINY = 0.0001
-      do id=1,nd
-         call getindx(nx,xmn,xsiz,x(id),ix,testind)
-         call getindx(ny,ymn,ysiz,y(id),iy,testind)
-         call getindx(nz,zmn,zsiz,z(id),iz,testind)
-
-         ind = ix + (iy-1)*nx + (iz-1)*nxy
-         xx  = xmn + dble(ix-1)*xsiz
-         yy  = ymn + dble(iy-1)*ysiz
-         zz  = zmn + dble(iz-1)*zsiz
-
-! FIXME: Is this more correct?
-         xx  = xmn + dble(ix-0.5d0)*xsiz
-         yy  = ymn + dble(iy-0.5d0)*ysiz
-         zz  = zmn + dble(iz-0.5d0)*zsiz
-
-         test = abs(xx-x(id)) + abs(yy-y(id)) + abs(zz-z(id))
-!
-! Assign this data to the node (unless there is a closer data):
-!
-         if(sstrat.eq.1) then
-            if(sim(ind).ge.0.d0) then
-               id2 = int(sim(ind)+0.5)
-               test2 = abs(xx-x(id2)) + abs(yy-y(id2))&
-                       + abs(zz-z(id2))
-               if(test.le.test2) sim(ind) = dble(id)
-               write(ldbg,102) id,id2
-            else
-               sim(ind) = dble(id)
-            end if
-         end if
-!
-! Assign a flag so that this node does not get simulated:
-!
-         if(sstrat.eq.0.and.test.le.TINY) sim(ind)=10.0*UNEST
-      end do
- 102  format(' WARNING data values ',2i5,' are both assigned to ',&
-             /,'         the same node - taking the closest')
-!
-! Now, enter data values into the simulated grid:
-!
-      do ind=1,nxyz
-         if(sim(ind).ne.UNEST) then
-            id = int(sim(ind)+0.5)
-            if(id.gt.0) sim(ind) = vr(id)
-         endif
-      end do
-      end
-
-      subroutine sgsim_single_iter(index,sim,sim_sz,&
-        scratch_c,c_sz,c_idx,&
-        scratch_r,real_sz,real_idx,scratch_i,int_sz,int_idx)
-!-----------------------------------------------------------------------
-!
-!    SGSIM iteration: Only for a single iteration. 
-!
-!-----------------------------------------------------------------------      
-
-      use       geostat2
-      include  'sgsim2.inc'
-
-      integer index
-      integer sim_sz,c_sz,real_sz,int_sz
-      integer c_idx(10),real_idx(20),int_idx(20)
-      real*8  sim(sim_sz)
-
-      integer, target :: scratch_i(int_sz) 
-      real*8 , target :: scratch_c(c_sz)
-      real*8 , target :: scratch_r(real_sz)
-
-      integer ix,iy,iz,ierr,lktype,infoct,nsbtosr,idum
-      integer icnode(MAXNOD)
-      real*8  xx,yy,zz
-      real*8  p,acorni,xp,cstdev,cmean,gmean
-      real*8  cnodex(MAXNOD),cnodey(MAXNOD),cnodez(MAXNOD)
-      real*8  cnodev(MAXNOD)
-
-      nx       => scratch_i(int_idx(1))
-      ny       => scratch_i(int_idx(2))
-      nz       => scratch_i(int_idx(3))
-      nxsup    => scratch_i(int_idx(4))
-      nysup    => scratch_i(int_idx(5))
-      nzsup    => scratch_i(int_idx(6))
-      nisb     => scratch_i(int_idx(7):int_idx(8)-1)
-      ixsbtosr => scratch_i(int_idx(8):int_idx(9)-1)
-      iysbtosr => scratch_i(int_idx(9):int_idx(10)-1)
-      izsbtosr => scratch_i(int_idx(10):int_idx(11)-1)
-      ixnode   => scratch_i(int_idx(11):int_idx(12)-1)
-      iynode   => scratch_i(int_idx(12):int_idx(13)-1)
-      iznode   => scratch_i(int_idx(13):int_idx(14)-1)
-
-      xmn      => scratch_r(real_idx(1))
-      ymn      => scratch_r(real_idx(2))
-      zmn      => scratch_r(real_idx(3))
-      xsiz     => scratch_r(real_idx(4))
-      ysiz     => scratch_r(real_idx(5))
-      zsiz     => scratch_r(real_idx(6))
-      xmnsup   => scratch_r(real_idx(7))
-      ymnsup   => scratch_r(real_idx(8))
-      zmnsup   => scratch_r(real_idx(9))
-      xsizsup  => scratch_r(real_idx(10))
-      ysizsup  => scratch_r(real_idx(11))
-      zsizsup  => scratch_r(real_idx(12))
-      lvm      => scratch_r(real_idx(12)+1:real_idx(12)+nx*ny*nz)
-
-      x        => scratch_c(c_idx(1):c_idx(2)-1)
-      y        => scratch_c(c_idx(2):c_idx(3)-1)
-      z        => scratch_c(c_idx(3):c_idx(4)-1)
-      vr       => scratch_c(c_idx(4):c_idx(5)-1)
-      wt       => scratch_c(c_idx(5):c_idx(6)-1)
-      vrtr     => scratch_c(c_idx(6):c_idx(7)-1)
-      vrgtr    => scratch_c(c_idx(7):c_idx(8)-1)
-      close    => scratch_c(c_idx(8):c_idx(9)-1)
-      sec      => scratch_c(c_idx(9):c_idx(10)-1)
-
-      nxy  = nx*ny
-      nxyz = nx*ny*nz
-
-!
-! Figure out the location of this point and make sure it has
-! not been assigned a value already:
-!
-      
-      if(sim(index).gt.(UNEST+EPSLON).or.&
-         sim(index).lt.(UNEST*2.0)) return
-      iz = int((index-1)/nxy) + 1
-      iy = int((index-(iz-1)*nxy-1)/nx) + 1
-      ix = index - (iz-1)*nxy - (iy-1)*nx
-      xx = xmn + dble(ix-1)*xsiz
-      yy = ymn + dble(iy-1)*ysiz
-      zz = zmn + dble(iz-1)*zsiz
-
-      xx = xmn + dble(ix-0.5d0)*xsiz
-      yy = ymn + dble(iy-0.5d0)*ysiz
-      zz = zmn + dble(iz-0.5d0)*zsiz
-!
-! Now, we'll simulate the point ix,iy,iz.  First, get the close data
-! and make sure that there are enough to actually simulate a value,
-! we'll only keep the closest "ndmax" data, and look for previously
-! simulated grid nodes:
-!
-      if(sstrat.eq.0) then
-         call srchsupr(xx,yy,zz,radsqd,isrot,MAXROT,&
-                      rotmat,nsbtosr,ixsbtosr,iysbtosr,&
-                      izsbtosr,noct,nd,x,y,z,wt,nisb,nxsup,&
-                      xmnsup,xsizsup,nysup,ymnsup,ysizsup,&
-                      nzsup,zmnsup,zsizsup,nclose,close,&
-                      infoct)
-         if(nclose.lt.ndmin) return
-         if(nclose.gt.ndmax) nclose = ndmax
-      endif
-      call srchnd2(icnode,cnodex,cnodey,cnodez,cnodev,sim,ix,iy,iz)
-!
-! Calculate the conditional mean and standard deviation.  This will be
-! done with kriging if there are data, otherwise, the global mean and
-! standard deviation will be used:
-!
-      if(ktype.eq.2) then
-         gmean = lvm(index)
-      else
-         gmean = 0.d0
-      end if
-
-      if((nclose+ncnode).lt.1) then
-         cmean  = gmean
-         cstdev = 1.d0
-      else
-!
-! Perform the kriging.  Note that if there are fewer than four data
-! then simple kriging is prefered so that the variance of the
-! realization does not become artificially inflated:
-!
-
-         lktype = ktype
-         if(ktype.eq.1.and.(nclose+ncnode).lt.4)lktype=0
-         call krige2(icnode,cnodex,cnodey,cnodez,cnodev,&
-                   ix,iy,iz,xx,yy,zz,lktype,gmean,&
-                   cmean,cstdev)
-      endif
-!
-! Draw a random number and assign a value to this node:
-!
-!      p = acorni(idum)
-!      call gauinv(p,xp,ierr)
-      call blinvnormdist(xp)
-      sim(index) = xp * cstdev + cmean
-!      write(*,*) index,sim(index),xp,cstdev,cmean
-      if(idbg.ge.3) write(ldbg,141) p,sim(index)
- 141  format(' random number ',f6.4,' realization ',f7.4)
-!
-! Quick check for far out results:
-!
-      if(abs(cmean).gt.5.0.or.abs(cstdev).gt.5.0.or.&
-        abs(sim(index)).gt.6.0) then
-         write(ldbg,104) ix,iy,iz,cmean,cstdev,sim(index)
-  104    format('WARNING: grid node location: ',3i5,/,&
-               '         conditional mean:   ',f12.5,/,&
-               '         conditional stdev:  ',f12.5,/,&
-               '         simulated value:    ',f12.5)
-      endif
-
-      end
- 
-      subroutine sgsim_post(sim,sim_sz, scratch_c,c_sz,c_idx,&
-        scratch_r,real_sz,real_idx,scratch_i,int_sz,int_idx)
-!-----------------------------------------------------------------------
-!
-!    SGSIM postprocessing: for a single instance. 
-!
-!-----------------------------------------------------------------------
-
-
-      use       geostat2
-      include  'sgsim2.inc'
-
-      integer   sim_sz,c_sz,real_sz,int_sz
-      integer   c_idx(10),real_idx(20),int_idx(20)
-      real*8    sim(sim_sz)
-
-      integer,  target :: scratch_i(int_sz) 
-      real*8,   target :: scratch_c(c_sz)
-      real*8,   target :: scratch_r(real_sz)
-
-      integer   ne,ind,id,ix,iy,iz
-      real*8    ss,av,xx,yy,zz
-      real*8    backtr,simval,TINY
-      logical   testind
-
-      nx       => scratch_i(int_idx(1))
-      ny       => scratch_i(int_idx(2))
-      nz       => scratch_i(int_idx(3))
-
-      xmn      => scratch_r(real_idx(1))
-      ymn      => scratch_r(real_idx(2))
-      zmn      => scratch_r(real_idx(3))
-      xsiz     => scratch_r(real_idx(4))
-      ysiz     => scratch_r(real_idx(5))
-      zsiz     => scratch_r(real_idx(6))
-      lvm      => scratch_r(real_idx(13):real_idx(12)+nx*ny*nz)
-
-      x        => scratch_c(c_idx(1):c_idx(2)-1)
-      y        => scratch_c(c_idx(2):c_idx(3)-1)
-      z        => scratch_c(c_idx(3):c_idx(4)-1)
-      vr       => scratch_c(c_idx(4):c_idx(5)-1)
-      wt       => scratch_c(c_idx(5):c_idx(6)-1)
-      vrtr     => scratch_c(c_idx(6):c_idx(7)-1)
-      vrgtr    => scratch_c(c_idx(7):c_idx(8)-1)
-
-      nxy = nx*ny
-      nxyz = nx*ny*nz
-!
-! Do we need to reassign the data to the grid nodes?
-!
-      TINY = 0.0001
-      if(sstrat.eq.0) then
-         do id=1,nd
-            call getindx(nx,xmn,xsiz,x(id),ix,testind)
-            call getindx(ny,ymn,ysiz,y(id),iy,testind)
-            call getindx(nz,zmn,zsiz,z(id),iz,testind)
-            xx  = xmn + dble(ix-1)*xsiz
-            yy  = ymn + dble(iy-1)*ysiz
-            zz  = zmn + dble(iz-1)*zsiz
-            ind = ix + (iy-1)*nx + (iz-1)*nxy
-            test=abs(xx-x(id))+abs(yy-y(id))+abs(zz-z(id))
-            if(test.le.TINY) sim(ind) = vr(id)
-         end do
-      end if
-!
-! Back transform each value and write results:
-!
-      ne = 0
-      av = 0.d0
-      ss = 0.d0
-      do ind=1,nxyz
-         simval = sim(ind)
-         if(simval.gt.-9.0.and.simval.lt.9.0) then
-            ne = ne + 1
-            av = av + simval
-            ss = ss + simval*simval
-         end if
-         if(itrans.eq.1.and.simval.gt.(UNEST+EPSLON)) then
-            simval = backtr(simval,ntr,vrtr,vrgtr,zmin,&
-                            zmax,ltail,ltpar,utail,utpar)
-            if(simval.lt.zmin) simval = zmin
-            if(simval.gt.zmax) simval = zmax
-         end if
-         sim(ind) = simval
-      end do
-      av = av / max(dble(ne),1.d0)
-      ss =(ss / max(dble(ne),1.d0)) - av * av
-      write(ldbg,111) ne,av,ss
-!      write(*,   111) ne,av,ss
- 111  format(/,' Realization : number   = ',i8,/,&
-              '               mean     = ',f12.4,&
-              ' (close to 0.0?)',/,&
-              '               variance = ',f12.4,&
-              ' (close to gammabar(V,V)? approx. 1.0)',/)
-
-      end
-
-      subroutine sgsim_deallocate()
-
-      use geostat2
-      
-      deallocate(covtab)
-
-      end
-        
-
-      subroutine ctable()
-!-----------------------------------------------------------------------
-!
-!               Establish the Covariance Look up Table
-!               **************************************
-!
-! The idea is to establish a 3-D network that contains the covariance
-! value for a range of grid node offsets that should be at as large
-! as twice the search radius in each direction.  The reason it has to
-! be twice as large as the search radius is because we want to use it
-! to compute the data covariance matrix as well as the data-point
-! covariance matrix.
-!
-! Secondly, we want to establish a search for nearby nodes that
-! in order of closeness as defined by the variogram.
-!
-!
-!
-! INPUT VARIABLES:
-!
-!   xsiz,ysiz,zsiz  Definition of the grid being considered
-!   MAXCTX,Y,Z      Number of blocks in covariance table
-!
-!   covariance table parameters
-!
-!
-!
-! OUTPUT VARIABLES:  covtab()         Covariance table
-!
-! EXTERNAL REFERENCES:
-!
-!   sqdist          Computes 3-D anisotropic squared distance
-!   sortem          Sorts multiple arrays in ascending order
-!   cova3           Computes the covariance according to a 3-D model
-!
-!
-!
-!-----------------------------------------------------------------------
-
-
-      use       geostat
-      include  'sgsim.inc'
-
-      integer ix,iy,iz,loc
-      integer il,i,j,k,ic,jc,kc
-      integer order_tmp(MAXCTX*MAXCTY*MAXCTZ)
-      real*8  hsqd,sqdist,TINY
-      real*8  xx,yy,zz
-      real*8  tmp(MAXCTX*MAXCTY*MAXCTZ)
-
-      parameter(TINY=1.0d-10)
-
-!
-! Size of the look-up table:
-!
-      nctx = min(((MAXCTX-1)/2),(nx-1))
-      ncty = min(((MAXCTY-1)/2),(ny-1))
-      nctz = min(((MAXCTZ-1)/2),(nz-1))
-!
-! Debugging output:
-!
-      write(ldbg,*)
-      write(ldbg,*) 'Covariance Look up table and search for previously'
-      write(ldbg,*) 'simulated grid nodes.  The maximum range in each '
-      write(ldbg,*) 'coordinate direction for covariance look up is:'
-      write(ldbg,*) '          X direction: ',nctx*xsiz
-      write(ldbg,*) '          Y direction: ',ncty*ysiz
-      write(ldbg,*) '          Z direction: ',nctz*zsiz
-      write(ldbg,*) 'Node Values are not searched beyond this distance!'
-      write(ldbg,*)
-!
-! NOTE: If dynamically allocating memory, and if there is no shortage
-!       it would a good idea to go at least as far as the radius and
-!       twice that far if you wanted to be sure that all covariances
-!       in the left hand covariance matrix are within the table look-up.
-!
-! Initialize the covariance subroutine and cbb at the same time:
-!
-      call cova3(0.d0,0.d0,0.d0,0.d0,0.d0,0.d0,1,nst,MAXNST,c0,it,cc,aa,&
-                1,MAXROT,rotmat,cmax,cbb)
-!
-! Now, set up the table and keep track of the node offsets that are
-! within the search radius:
-!
-      nlooku = 0
-      do i=-nctx,nctx
-      xx = i * xsiz
-      ic = nctx + 1 + i
-      do j=-ncty,ncty
-      yy = j * ysiz
-      jc = ncty + 1 + j
-      do k=-nctz,nctz
-      zz = k * zsiz
-      kc = nctz + 1 + k
-            call cova3(0.d0,0.d0,0.d0,xx,yy,zz,1,nst,MAXNST,c0,it,cc,aa,&
-                      1,MAXROT,rotmat,cmax,covtab(ic,jc,kc))
-            hsqd = sqdist(0.d0,0.d0,0.d0,xx,yy,zz,isrot,MAXROT,rotmat)
-            
-            if(hsqd.le.radsqd) then
-                  nlooku         = nlooku + 1
-!
-! We want to search by closest variogram distance (and use the
-! anisotropic Euclidean distance to break ties:
-!
-                  tmp(nlooku)   = - covtab(ic,jc,kc)-TINY*hsqd
-                  order_tmp(nlooku)=((kc-1)*MAXCXY+(jc-1)*MAXCTX+ic)
-            endif
-      end do
-      end do
-      end do
-!
-! Finished setting up the look-up table, now order the nodes such
-! that the closest ones, according to variogram distance, are searched
-! first. Note: the "loc" array is used because I didn't want to make
-! special allowance for 2 byte integers in the sorting subroutine:
-!
-!      call sortem(1,nlooku,tmp,1,order_tmp,c,d,e,f,g,h)
-      call sortem(1,nlooku,tmp,1,order_tmp)
-      do il=1,nlooku
-            loc = order_tmp(il)
-            iz  = int((loc-1)/MAXCXY) + 1
-            iy  = int((loc-(iz-1)*MAXCXY-1)/MAXCTX) + 1
-            ix  = loc-(iz-1)*MAXCXY - (iy-1)*MAXCTX
-            iznode(il) = iz
-            iynode(il) = iy
-            ixnode(il) = ix
-      end do
-      if(nodmax.gt.MAXNOD) then
-            write(ldbg,*)
-            write(ldbg,*) 'The maximum number of close nodes = ',nodmax
-            write(ldbg,*) 'this was reset from your specification due '
-            write(ldbg,*) 'to storage limitations.'
-            nodmax = MAXNOD
-      endif
-!
-! Debugging output if requested:
-!
-      if(idbg.lt.2) return
-      write(ldbg,*)
-      write(ldbg,*) 'There are ',nlooku,' nearby nodes that will be '
-      write(ldbg,*) 'checked until enough close data are found.'
-      write(ldbg,*)
-      if(idbg.lt.14) return
-      do i=1,nlooku
-            xx = dble(ixnode(i) - nctx - 1) * xsiz
-            yy = dble(iynode(i) - ncty - 1) * ysiz
-            zz = dble(iznode(i) - nctz - 1) * zsiz
-            write(ldbg,100) i,xx,yy,zz
-      end do
- 100  format('Point ',i3,' at ',3f12.4)
-!
-! All finished:
-!
-      return
-      end
-
-
-
-      subroutine srchnd(sim,ix,iy,iz)
-!-----------------------------------------------------------------------
-!
-!               Search for nearby Simulated Grid nodes
-!               **************************************
-!
-! The idea is to spiral away from the node being simulated and note all
-! the nearby nodes that have been simulated.
-!
-!
-!
-! INPUT VARIABLES:
-!
-!   ix,iy,iz        index of the point currently being simulated
-!   sim             the realization so far
-!   nodmax          the maximum number of nodes that we want
-!   nlooku          the number of nodes in the look up table
-!   i[x,y,z]node    the relative indices of those nodes.
-!   [x,y,z]mn       the origin of the global grid netwrok
-!   [x,y,z]siz      the spacing of the grid nodes.
-!
-!
-!
-! OUTPUT VARIABLES:
-!
-!   ncnode          the number of close nodes
-!   icnode()        the number in the look up table
-!   cnode[x,y,z]()  the location of the nodes
-!   cnodev()        the values at the nodes
-!
-!
-!
-!-----------------------------------------------------------------------
-
-
-      use geostat
-      include  'sgsim.inc'
-      integer   ninoct(8)
-
-      integer ix,iy,iz
-      real*8  sim(nxyz)
-
-      integer i,j,k,il,ind,idx,idy,idz,iq
-!
-! Consider all the nearby nodes until enough have been found:
-!
-      ncnode = 0
-      if(noct.gt.0) then
-         do i=1,8
-            ninoct(i) = 0
-         end do
-      end if
-      do 2 il=2,nlooku
-            if(ncnode.eq.nodmax) return
-            i = ix + (int(ixnode(il))-nctx-1)
-            j = iy + (int(iynode(il))-ncty-1)
-            k = iz + (int(iznode(il))-nctz-1)
-            if(i.lt. 1.or.j.lt. 1.or.k.lt. 1) go to 2
-            if(i.gt.nx.or.j.gt.ny.or.k.gt.nz) go to 2
-            ind = i + (j-1)*nx + (k-1)*nxy
-            if(sim(ind).gt.UNEST) then
-!
-! Check the number of data already taken from this octant:
-!
-                  if(noct.gt.0) then
-                        idx = ix - i
-                        idy = iy - j
-                        idz = iz - k
-                        if(idz.gt.0) then
-                              iq = 4
-                              if(idx.le.0 .and. idy.gt.0) iq = 1
-                              if(idx.gt.0 .and. idy.ge.0) iq = 2
-                              if(idx.lt.0 .and. idy.le.0) iq = 3
-                        else
-                              iq = 8
-                              if(idx.le.0 .and. idy.gt.0) iq = 5
-                              if(idx.gt.0 .and. idy.ge.0) iq = 6
-                              if(idx.lt.0 .and. idy.le.0) iq = 7
-                        end if
-                        ninoct(iq) = ninoct(iq) + 1
-                        if(ninoct(iq).gt.noct) go to 2
-                  end if
-                  ncnode = ncnode + 1
-                  icnode(ncnode) = il
-                  cnodex(ncnode) = xmn + dble(i-1)*xsiz
-                  cnodey(ncnode) = ymn + dble(j-1)*ysiz
-                  cnodez(ncnode) = zmn + dble(k-1)*zsiz
-                  cnodev(ncnode) = sim(ind)
-            endif
- 2    continue
-!
-! Return to !alling program:
-!
-      return
-      end
-
-
-
-      subroutine krige(ix,iy,iz,xx,yy,zz,lktype,gmean,cmean,cstdev)
-!-----------------------------------------------------------------------
-!
-!            Builds and Solves the SK or OK Kriging System
-!            *********************************************
-!
-! INPUT VARIABLES:
-!
-!   ix,iy,iz        index of the point currently being simulated
-!   xx,yy,zz        location of the point currently being simulated
-!
-!
-!
-! OUTPUT VARIABLES:
-!
-!   cmean           kriged estimate
-!   cstdev          kriged standard deviation
-!
-!
-!
-! EXTERNAL REFERENCES: ksol   Gaussian elimination system solution
-!
-!
-!
-!-----------------------------------------------------------------------
-
-      use      geostat
-      include 'sgsim.inc'
-
-      logical first
-      
-      integer ix,iy,iz
-      integer lktype
-      real*8  gmean, cmean, cstdev
-      real*8  xx,yy,zz
-
-      integer na,neq,ind,in,i,j,ii,jj,kk,ising,ie,is
-      integer ix1,ix2,iy1,iy2,iz1,iz2,index
-      real*8  x1,y1,z1,x2,y2,z2
-      real*8  edmax,edmin,sfmin,sfmax
-      real*8  cov,sumwts
-      real*8  vra(MAXKR1),vrea(MAXKR1)
-
-!
-! Size of the kriging system:
-!
-      first = .false.
-      na    = nclose + ncnode
- 33   continue      
-      if(lktype.eq.0) neq = na
-      if(lktype.eq.1) neq = na + 1
-      if(lktype.eq.2) neq = na
-      if(lktype.eq.3) neq = na + 2
-      if(lktype.eq.4) neq = na + 1
-      if(lktype.ge.3) then
-            ind = ix + (iy-1)*nx + (iz-1)*nxy
-            if(lvm(ind).le.-6.d0.or.lvm(ind).ge.6.d0) then
-                  lktype = 0
-                  go to 33
-            end if      
-      end if
-!
-! Set up kriging matri!es:
-!
-      in=0
-      do j=1,na
-!
-! Sort out the actual location of point "j"
-!
-            if(j.le.nclose) then
-                  index  = int(close(j))
-                  x1     = x(index)
-                  y1     = y(index)
-                  z1     = z(index)
-                  vra(j) = vr(index)
-                  vrea(j)= sec(index)
-                  if(lktype.eq.2) vra(j) = vra(j) - vrea(j)
-            else
-!
-! It is a previously simulated node (keep index for table look-up):
-!
-                  index  = j-nclose
-                  x1     = cnodex(index)
-                  y1     = cnodey(index)
-                  z1     = cnodez(index)
-                  vra(j) = cnodev(index)
-                  ind    = icnode(index)
-                  ix1    = ix + (int(ixnode(ind))-nctx-1)
-                  iy1    = iy + (int(iynode(ind))-ncty-1)
-                  iz1    = iz + (int(iznode(ind))-nctz-1)
-                  index  = ix1 + (iy1-1)*nx + (iz1-1)*nxy
-                  vrea(j)= lvm(index)
-                  if(lktype.eq.2) vra(j) = vra(j) - vrea(j)
-            endif
-            do i=1,j
-!
-! Sort out the actual lo cation of point "i"
-!
-                  if(i.le.nclose) then
-                        index  = int(close(i))
-                        x2     = x(index)
-                        y2     = y(index)
-                        z2     = z(index)
-                  else
-!
-! It is a previously simulated node (keep index for table look-up):
-!
-                        index  = i-nclose
-                        x2     = cnodex(index)
-                        y2     = cnodey(index)
-                        z2     = cnodez(index)
-                        ind    = icnode(index)
-                        ix2    = ix + (int(ixnode(ind))-nctx-1)
-                        iy2    = iy + (int(iynode(ind))-ncty-1)
-                        iz2    = iz + (int(iznode(ind))-nctz-1)
-                  endif
-!
-! Now, get the covariance value:
-!
-                  in = in + 1
-!
-! Decide whether or not to use the covariance look-up table:
-!
-                  if(j.le.nclose.or.i.le.nclose) then
-                        call cova3(x1,y1,z1,x2,y2,z2,1,nst,MAXNST,c0,it,&
-                                  cc,aa,1,MAXROT,rotmat,cmax,cov)
-                        a(in) = cov
-                  else
-!
-! Try to use the covariance look-up (if the distance is in range):
-!
-                        ii = nctx + 1 + (ix1 - ix2)
-                        jj = ncty + 1 + (iy1 - iy2)
-                        kk = nctz + 1 + (iz1 - iz2)
-                        if(ii.lt.1.or.ii.gt.MAXCTX.or.&
-                          jj.lt.1.or.jj.gt.MAXCTY.or.&
-                          kk.lt.1.or.kk.gt.MAXCTZ) then
-                              call cova3(x1,y1,z1,x2,y2,z2,1,nst,MAXNST,&
-                                  c0,it,cc,aa,1,MAXROT,rotmat,cmax,cov)
-                        else
-                              cov = covtab(ii,jj,kk)
-                        endif
-                        a(in) = cov
-                  endif
-            end do
-!
-! Get the RHS value (possibly with covariance look-up table):
-!
-            if(j.le.nclose) then
-                  call cova3(xx,yy,zz,x1,y1,z1,1,nst,MAXNST,c0,it,cc,aa,&
-                            1,MAXROT,rotmat,cmax,cov)
-                  r(j) = cov
-            else
-!
-! Try to use the covariance look-up (if the distance is in range):
-!
-                  ii = nctx + 1 + (ix - ix1)
-                  jj = ncty + 1 + (iy - iy1)
-                  kk = nctz + 1 + (iz - iz1)
-                  if(ii.lt.1.or.ii.gt.MAXCTX.or.&
-                    jj.lt.1.or.jj.gt.MAXCTY.or.&
-                    kk.lt.1.or.kk.gt.MAXCTZ) then
-                        call cova3(xx,yy,zz,x1,y1,z1,1,nst,MAXNST,c0,it,&
-                                  cc,aa,1,MAXROT,rotmat,cmax,cov)
-                  else
-                        cov = covtab(ii,jj,kk)
-                  endif
-                  r(j) = cov
-            endif
-            rr(j) = r(j)
-      end do
-!
-! Addition of OK constraint:
-!
-      if(lktype.eq.1.or.lktype.eq.3) then
-            do i=1,na
-                  in    = in + 1
-                  a(in) = 1.d0
-            end do
-            in       = in + 1
-            a(in)    = 0.d0
-            r(na+1)  = 1.d0
-            rr(na+1) = 1.d0
-      endif
-!
-! Addition of the External Drift Constraint:
-!
-      if(lktype.eq.3) then
-            edmin =  9.99999d5
-            edmax = -9.99999d5
-            do i=1,na
-                  in    = in + 1
-                  a(in) = vrea(i)
-                  if(a(in).lt.edmin) edmin = a(in)
-                  if(a(in).gt.edmax) edmax = a(in)
-            end do
-            in       = in + 1
-            a(in)    = 0.d0
-            in       = in + 1
-            a(in)    = 0.d0
-            ind      = ix + (iy-1)*nx + (iz-1)*nxy
-            r(na+2)  = lvm(ind)
-            rr(na+2) = r(na+2)
-            if((edmax-edmin).lt.EPSLON) neq = neq - 1
-      endif
-!
-! Addition of Collocated Cosimulation Constraint:
-!
-      if(lktype.eq.4) then
-            sfmin =  1.0d21
-            sfmax = -1.0d21
-            do i=1,na
-                  in    = in + 1
-                  a(in) = dble(colocorr)*r(i)
-                  if(a(in).lt.sfmin) sfmin = a(in)
-                  if(a(in).gt.sfmax) sfmax = a(in)
-            end do
-            in    = in + 1
-            a(in) = 1.d0
-            ii    = na + 1
-            r(ii) = dble(colocorr)
-            rr(ii)= r(ii)
-!           if((sfmax-sfmin).lt.EPSLON) neq = neq - 1
-      end if
-!
-! Write out the kriging Matrix if Seriously Debugging:
-!
-      if(idbg.ge.3) then
-            write(ldbg,100) ix,iy,iz
-            is = 1
-            do i=1,neq
-                  ie = is + i - 1
-                  write(ldbg,101) i,r(i),(a(j),j=is,ie)
-                  is = is + i
-            end do
- 100        format(/,'Kriging Matrices for Node: ',3i4,' RHS first')
- 101        format('    r(',i2,') =',f7.4,'  a= ',99f7.4)
-      endif
-!
-! Solve the Kriging System:
-!
-      if(neq.eq.1.and.lktype.ne.3) then
-            s(1)  = r(1) / a(1)
-            ising = 0
-      else
-            call ksol(1,neq,1,a,r,s,ising)
-      endif
-!
-! Write a warning if the matrix is singular:
-!
-      if(ising.ne.0) then
-            if(idbg.ge.1) then
-                  write(ldbg,*) 'WARNING SGSIM: singular matrix'
-                  write(ldbg,*) '               for node',ix,iy,iz
-            endif
-            cmean  = gmean
-            cstdev = 1.d0
-            return
-      endif
-!
-! Compute the estimate and kriging variance.  Recall that kriging type
-!     0 = Simple Kriging:
-!     1 = Ordinary Kriging:
-!     2 = Locally Varying Mean:
-!     3 = External Drift:
-!     4 = Collocated Cosimulation:
-!
-      cmean  = 0.d0
-      cstdev = cbb
-      sumwts = 0.d0
-      do i=1,na
-            cmean  = cmean  + dble(s(i))*vra(i)
-            cstdev = cstdev - dble(s(i)*rr(i))
-            sumwts = sumwts + dble(s(i))
-      end do
-
-      if(lktype.eq.1) cstdev = cstdev - dble(s(na+1))
-
-      if(lktype.eq.2) cmean  = cmean + gmean
-
-      if(lktype.eq.4) then
-            ind    = ix + (iy-1)*nx + (iz-1)*nxy
-            cmean  = cmean  + dble(s(na+1))*lvm(ind)
-            cstdev = cstdev - dble(s(na+1) *rr(na+1))
-      end if
-!
-! Error message if negative variance:
-!
-      if(cstdev.lt.0.d0) then
-            write(ldbg,*) 'ERROR: Negative Variance: ',cstdev
-            cstdev = 0.d0
-      endif
-      cstdev = dsqrt(max(cstdev,0.d0))
-!
-! Write out the kriging Weights if Seriously Debugging:
-!
-      if(idbg.ge.3) then
-            do i=1,na
-                  write(ldbg,140) i,vra(i),s(i)
-            end do
- 140        format(' Data ',i4,' value ',f8.4,' weight ',f8.4)
-            if(lktype.eq.4) write(ldbg,141) lvm(ind),s(na+1)
- 141        format(' Sec Data  value ',f8.4,' weight ',f8.4)
-            write(ldbg,142) gmean,cmean,cstdev
- 142        format(' Global mean ',f8.4,' conditional ',f8.4,&
-                   ' std dev ',f8.4)
-      end if
-
-
-!
-! Finished Here:
-!
-      return
-      end
-
-
-      subroutine ctable2()
-!-----------------------------------------------------------------------
-!
-!               Establish the covariance Look up Table
-!               **************************************
-!
-! The idea is to establish a 3-D network that contains the covariance
-! value for a range of grid node offsets that should be at as large
-! as twice the search radius in each direction.  The reason it has to
-! be twice as large as the search radius is because we want to use it
-! to compute the data covariance matrix as well as the data-point
-! covariance matrix.
-!
-! Secondly, we want to establish a search for nearby nodes that
-! in order of closeness as defined by the variogram.
-!
-!
-!
-! INPUT VARIABLES:
-!
-!   xsiz,ysiz,zsiz  Definition of the grid being considered
-!   MAXCTX,Y,Z      Number of blocks in covariance table
-!
-!   covariance table parameters
-!
-!
-!
-! OUTPUT VARIABLES:  covtab()         Covariance table
-!
-! EXTERNAL REFERENCES:
-!
-!   sqdist          Computes 3-D anisotropic squared distance
-!   sortem          Sorts multiple arrays in ascending order
-!   cova3           Computes the covariance according to a 3-D model
-!
-!
-!
-!-----------------------------------------------------------------------
-
-
-      use       geostat2
-      include  'sgsim2.inc'
-
-
-      integer ix,iy,iz,loc
-      integer il,i,j,k,ic,jc,kc
-      integer order_tmp(MAXCTX*MAXCTY*MAXCTZ)
-      real*8  hsqd,sqdist,TINY
-      real*8  xx,yy,zz
-      real*8  tmp(MAXCTX*MAXCTY*MAXCTZ)
-
-      parameter(TINY=1.0d-10)
-
-!
-! Size of the look-up table:
-!
-      nctx = min(((MAXCTX-1)/2),(nx-1))
-      ncty = min(((MAXCTY-1)/2),(ny-1))
-      nctz = min(((MAXCTZ-1)/2),(nz-1))
-
-!
-! Debugging output:
-!
-      write(ldbg,*)
-      write(ldbg,*) 'Covariance Look up table and search for previously'
-      write(ldbg,*) 'simulated grid nodes.  The maximum range in each '
-      write(ldbg,*) 'coordinate direction for covariance look up is:'
-      write(ldbg,*) '          X direction: ',nctx*xsiz
-      write(ldbg,*) '          Y direction: ',ncty*ysiz
-      write(ldbg,*) '          Z direction: ',nctz*zsiz
-      write(ldbg,*) 'Node Values are not searched beyond this distance!'
-      write(ldbg,*)
-!
-! NOTE: If dynamically allocating memory, and if there is no shortage
-!       it would a good idea to go at least as far as the radius and
-!       twice that far if you wanted to be sure that all covariances
-!       in the left hand covariance matrix are within the table look-up.
-!
-! Initialize the covariance subroutine and cbb at the same time:
-!
-      call cova3(0.d0,0.d0,0.d0,0.d0,0.d0,0.d0,1,nst,MAXNST,c0,it,cc,aa,&
-                 1,MAXROT,rotmat,cmax,cbb)
-!
-! Now, set up the table and keep track of the node offsets that are
-! within the search radius:
-!
-      nlooku = 0
-      do i=-nctx,nctx
-      xx = i * xsiz
-      ic = nctx + 1 + i
-      do j=-ncty,ncty
-      yy = j * ysiz
-      jc = ncty + 1 + j
-      do k=-nctz,nctz
-      zz = k * zsiz
-      kc = nctz + 1 + k
-            call cova3(0.d0,0.d0,0.d0,xx,yy,zz,1,nst,MAXNST,c0,it,cc,aa,&
-                      1,MAXROT,rotmat,cmax,covtab(ic,jc,kc))
-            hsqd = sqdist(0.d0,0.d0,0.d0,xx,yy,zz,isrot,MAXROT,rotmat)
-            
-            if(hsqd.le.radsqd) then
-                  nlooku         = nlooku + 1
-!
-! We want to search by closest variogram distance (and use the
-! anisotropic Euclidean distance to break ties:
-!
-                  tmp(nlooku)   = - covtab(ic,jc,kc)-TINY*hsqd
-                  order_tmp(nlooku)=((kc-1)*MAXCXY+(jc-1)*MAXCTX+ic)
-            endif
-      end do
-      end do
-      end do
-!
-! Finished setting up the look-up table, now order the nodes such
-! that the closest ones, according to variogram distance, are searched
-! first. Note: the "loc" array is used because I didn't want to make
-! special allowance for 2 byte integers in the sorting subroutine:
-!
-      call sortem(1,nlooku,tmp,1,order_tmp)
-      do il=1,nlooku
-            loc = order_tmp(il)
-            iz  = int((loc-1)/MAXCXY) + 1
-            iy  = int((loc-(iz-1)*MAXCXY-1)/MAXCTX) + 1
-            ix  = loc-(iz-1)*MAXCXY - (iy-1)*MAXCTX
-            iznode(il) = iz
-            iynode(il) = iy
-            ixnode(il) = ix
-      end do
-      if(nodmax.gt.MAXNOD) then
-            write(ldbg,*)
-            write(ldbg,*) 'The maximum number of close nodes = ',nodmax
-            write(ldbg,*) 'this was reset from your specification due '
-            write(ldbg,*) 'to storage limitations.'
-            nodmax = MAXNOD
-      endif
-!
-! Debugging output if requested:
-!
-      if(idbg.lt.2) return
-      write(ldbg,*)
-      write(ldbg,*) 'There are ',nlooku,' nearby nodes that will be '
-      write(ldbg,*) 'checked until enough close data are found.'
-      write(ldbg,*)
-      if(idbg.lt.14) return
-      do i=1,nlooku
-            xx = dble(ixnode(i) - nctx - 1) * xsiz
-            yy = dble(iynode(i) - ncty - 1) * ysiz
-            zz = dble(iznode(i) - nctz - 1) * zsiz
-            write(ldbg,100) i,xx,yy,zz
-      end do
- 100  format('Point ',i3,' at ',3f12.4)
-!
-! All finished:
-!
-      return
-      end
-
-      subroutine srchnd2(icnode,cnodex,cnodey,cnodez,cnodev,&
-                        sim,ix,iy,iz)
-!-----------------------------------------------------------------------
-!
-!               Search for nearby Simulated Grid nodes
-!               **************************************
-!
-! The idea is to spiral away from the node being simulated and note all
-! the nearby nodes that have been simulated.
-!
-!
-!
-! INPUT VARIABLES:
-!
-!   ix,iy,iz        index of the point currently being simulated
-!   sim             the realization so far
-!   nodmax          the maximum number of nodes that we want
-!   nlooku          the number of nodes in the look up table
-!   i[x,y,z]node    the relative indices of those nodes.
-!   [x,y,z]mn       the origin of the global grid netwrok
-!   [x,y,z]siz      the spacing of the grid nodes.
-!
-!
-!
-! OUTPUT VARIABLES:
-!
-!   ncnode          the number of close nodes
-!   icnode()        the number in the look up table
-!   cnode[x,y,z]()  the location of the nodes
-!   cnodev()        the values at the nodes
-!
-!
-!
-!-----------------------------------------------------------------------
-
-      use geostat2
-      include 'sgsim2.inc'
-
-      integer ix,iy,iz
-      integer icnode(MAXNOD)
-      real*8  cnodex(MAXNOD),cnodey(MAXNOD),cnodez(MAXNOD)
-      real*8  cnodev(MAXNOD)
-      real*8  sim(nxyz)
-
-      integer i,j,k,il,ind,idx,idy,idz,iq
-      integer ninoct(8)
-      
-
-!
-! Consider all the nearby nodes until enough have been found:
-!
-      ncnode = 0
-      if(noct.gt.0) then
-         do il=1,8
-            ninoct(il) = 0
-         end do
-      end if
-      do 2 il=2,nlooku
-            if(ncnode.eq.nodmax) return
-            i = ix + (ixnode(il)-nctx-1)
-            j = iy + (iynode(il)-ncty-1)
-            k = iz + (iznode(il)-nctz-1)
-            if(i.lt. 1.or.j.lt. 1.or.k.lt. 1) go to 2
-            if(i.gt.nx.or.j.gt.ny.or.k.gt.nz) go to 2
-            ind = i + (j-1)*nx + (k-1)*nxy
-            if(sim(ind).gt.UNEST) then
-!
-! Check the number of data already taken from this octant:
-!
-                  if(noct.gt.0) then
-                        idx = ix - i
-                        idy = iy - j
-                        idz = iz - k
-                        if(idz.gt.0) then
-                           iq = 4
-                           if(idx.le.0 .and. idy.gt.0) iq = 1
-                           if(idx.gt.0 .and. idy.ge.0) iq = 2
-                           if(idx.lt.0 .and. idy.le.0) iq = 3
-                        else
-                           iq = 8
-                           if(idx.le.0 .and. idy.gt.0) iq = 5
-                           if(idx.gt.0 .and. idy.ge.0) iq = 6
-                           if(idx.lt.0 .and. idy.le.0) iq = 7
-                        end if
-                        ninoct(iq) = ninoct(iq) + 1
-                        if(ninoct(iq).gt.noct) go to 2
-                  end if
-                  ncnode = ncnode + 1
-                  icnode(ncnode) = il
-                  cnodex(ncnode) = xmn + dble(i-1)*xsiz
-                  cnodey(ncnode) = ymn + dble(j-1)*ysiz
-                  cnodez(ncnode) = zmn + dble(k-1)*zsiz
-                  cnodev(ncnode) = sim(ind)
-            endif
- 2    continue
-!
-! Return to calling program:
-!
-      return
-      end
-
-
-
-      subroutine krige2(icnode,cnodex,cnodey,cnodez,cnodev,&
-                       ix,iy,iz,xx,yy,zz,&
-                       lktype,gmean,cmean,cstdev)
-!-----------------------------------------------------------------------
-!
-!            Builds and Solves the SK or OK Kriging System
-!            *********************************************
-!
-! INPUT VARIABLES:
-!
-!   ix,iy,iz        index of the point currently being simulated
-!   xx,yy,zz        location of the point currently being simulated
-!
-!
-!
-! OUTPUT VARIABLES:
-!
-!   cmean           kriged estimate
-!   cstdev          kriged standard deviation
-!
-!
-!
-! EXTERNAL REFERENCES: ksol   Gaussian elimination system solution
-!
-!
-!
-!-----------------------------------------------------------------------
-
-      use      geostat2
-      include 'sgsim2.inc'
-
-      integer ix,iy,iz
-      integer lktype
-      integer icnode(MAXNOD)
-      real*8  xx,yy,zz
-      real*8  gmean, cmean, cstdev
-      real*8  cnodex(MAXNOD),cnodey(MAXNOD),cnodez(MAXNOD)
-      real*8  cnodev(MAXNOD)     
- 
-      integer na,neq,ind,in,i,j,ii,jj,kk,ising,ie,is
-      integer ix1,ix2,iy1,iy2,iz1,iz2,index
-      real*8  x1,y1,z1,x2,y2,z2
-      real*8  edmax,edmin,sfmin,sfmax
-      real*8  cov,sumwts
-      real*8  vra(MAXKR1),vrea(MAXKR1)
-      real*8  r(MAXKR1),rr(MAXKR1),s(MAXKR1),a(MAXKR1*MAXKR1)
-
-      logical first
-
-!
-! Size of the kriging system:
-!
-      first = .false.
-      na    = nclose + ncnode
- 33   continue      
-      if(lktype.eq.0) neq = na
-      if(lktype.eq.1) neq = na + 1
-      if(lktype.eq.2) neq = na
-      if(lktype.eq.3) neq = na + 2
-      if(lktype.eq.4) neq = na + 1
-      if(lktype.eq.5) neq = na + 1
-      if(lktype.ge.3) then
-         ind = ix + (iy-1)*nx + (iz-1)*nxy
-         if(lvm(ind).le.-6.0.or.lvm(ind).ge.6.0) then
-            lktype = 0
-            go to 33
-         end if      
-      end if
-!
-! Set up kriging matrices:
-!
-      in=0
-      do j=1,na
-!
-! Sort out the actual location of point "j"
-!
-         if(j.le.nclose) then
-            index  = int(close(j))
-            x1     = x(index)
-            y1     = y(index)
-            z1     = z(index)
-            vra(j) = vr(index)
-            vrea(j)= sec(index)
-            if(lktype.eq.2) vra(j) = vra(j) - vrea(j)
-         else
-!
-! It is a previously simulated node (keep index for table look-up):
-!
-            index  = j-nclose
-            x1     = cnodex(index)
-            y1     = cnodey(index)
-            z1     = cnodez(index)
-            vra(j) = cnodev(index)
-            ind    = icnode(index)
-            ix1    = ix + (int(ixnode(ind))-nctx-1)
-            iy1    = iy + (int(iynode(ind))-ncty-1)
-            iz1    = iz + (int(iznode(ind))-nctz-1)
-            index  = ix1 + (iy1-1)*nx + (iz1-1)*nxy
-            vrea(j)= lvm(index)
-            if(lktype.eq.2) vra(j) = vra(j) - vrea(j)
-         endif
-         do i=1,j
-!
-! Sort out the actual location of point "i"
-!
-            if(i.le.nclose) then
-               index  = int(close(i))
-               x2     = x(index)
-               y2     = y(index)
-               z2     = z(index)
-            else
-!
-! It is a previously simulated node (keep index for table look-up):
-!
-               index  = i-nclose
-               x2     = cnodex(index)
-               y2     = cnodey(index)
-               z2     = cnodez(index)
-               ind    = icnode(index)
-               ix2    = ix + (int(ixnode(ind))-nctx-1)
-               iy2    = iy + (int(iynode(ind))-ncty-1)
-               iz2    = iz + (int(iznode(ind))-nctz-1)
-            endif
-!
-! Now, get the covariance value:
-!
-             in = in + 1
-!
-! Decide whether or not to use the covariance look-up table:
-!
-             if(j.le.nclose.or.i.le.nclose) then
-                call cova3(x1,y1,z1,x2,y2,z2,1,nst,MAXNST,c0,it,&
-                          cc,aa,1,MAXROT,rotmat,cmax,cov)
-                a(in) = dble(cov)
-             else
-!
-! Try to use the covariance look-up (if the distance is in range):
-!
-                ii = nctx + 1 + (ix1 - ix2)
-                jj = ncty + 1 + (iy1 - iy2)
-                kk = nctz + 1 + (iz1 - iz2)
-                if(ii.lt.1.or.ii.gt.MAXCTX.or.&
-                  jj.lt.1.or.jj.gt.MAXCTY.or.&
-                  kk.lt.1.or.kk.gt.MAXCTZ) then
-                   call cova3(x1,y1,z1,x2,y2,z2,1,nst,MAXNST,&
-                             c0,it,cc,aa,1,MAXROT,rotmat,cmax,cov)
-                else
-                   cov = covtab(ii,jj,kk)
-                endif
-                a(in) = dble(cov)
-             endif
-          end do
-!
-! Get the RHS value (possibly with covariance look-up table):
-!
-          if(j.le.nclose) then
-             call cova3(xx,yy,zz,x1,y1,z1,1,nst,MAXNST,c0,it,cc,aa,&
-                       1,MAXROT,rotmat,cmax,cov)
-             r(j) = dble(cov)
-          else
-!
-! Try to use the covariance look-up (if the distance is in range):
-!
-             ii = nctx + 1 + (ix - ix1)
-             jj = ncty + 1 + (iy - iy1)
-             kk = nctz + 1 + (iz - iz1)
-             if(ii.lt.1.or.ii.gt.MAXCTX.or.&
-               jj.lt.1.or.jj.gt.MAXCTY.or.&
-               kk.lt.1.or.kk.gt.MAXCTZ) then
-                call cova3(xx,yy,zz,x1,y1,z1,1,nst,MAXNST,c0,it,&
-                          cc,aa,1,MAXROT,rotmat,cmax,cov)
-             else
-                cov = covtab(ii,jj,kk)
-             endif
-             r(j) = cov
-          endif
-          rr(j) = r(j)
-       end do
-!
-! Addition of OK constraint:
-!
-      if(lktype.eq.1.or.lktype.eq.3) then
-         do i=1,na
-            in    = in + 1
-            a(in) = 1.d0
-         end do
-         in       = in + 1
-         a(in)    = 0.d0
-         r(na+1)  = 1.d0
-         rr(na+1) = 1.d0
-      endif
-!
-! Addition of mean constraint:
-!
-      if (lktype.eq.5) then
-        
-         do i = 1,na
-            in = in + 1
-            a(in) = - vra(i)/dble(na+1)
-
-         end do
-         in = in + 1
-         a(in) = -2*dble(na)
-         r(na+1) = -gmean
-         do i = 1,na
-            r(na+1) = r(na+1) + vra(i)/dble(na+1) 
-         end do
-!         r(na+1) = 10.d0/na
-         rr(na+1) = r(na+1)
-!          write(*,*) "na = ", na, r(na+1) 
-      end if
-!
-! Addition of the External Drift Constraint:
-!
-      if(lktype.eq.3) then
-         edmin =  999999.
-         edmax = -999999.
-         do i=1,na
-            in    = in + 1
-            a(in) = vrea(i)
-            if(a(in).lt.edmin) edmin = a(in)
-            if(a(in).gt.edmax) edmax = a(in)
-         end do
-         in       = in + 1
-         a(in)    = 0.d0
-         in       = in + 1
-         a(in)    = 0.d0
-         ind      = ix + (iy-1)*nx + (iz-1)*nxy
-         r(na+2)  = lvm(ind)
-         rr(na+2) = r(na+2)
-         if((edmax-edmin).lt.EPSLON) neq = neq - 1
-      endif
-!
-! Addition of Collocated Cosimulation Constraint:
-!
-      if(lktype.eq.4) then
-         sfmin =  1.0d21
-         sfmax = -1.0d21
-         do i=1,na
-            in    = in + 1
-            a(in) = dble(colocorr)*r(i)
-            if(a(in).lt.sfmin) sfmin = a(in)
-            if(a(in).gt.sfmax) sfmax = a(in)
-         end do
-         in    = in + 1
-         a(in) = 1.d0
-         ii    = na + 1
-         r(ii) = dble(colocorr)
-         rr(ii)= r(ii)
-!        if((sfmax-sfmin).lt.EPSLON) neq = neq - 1
-      end if
-!
-! Write out the kriging Matrix if Seriously Debugging:
-!
-      if(idbg.ge.3) then
-         write(ldbg,100) ix,iy,iz
-         is = 1
-         do i=1,neq
-            ie = is + i - 1
-            write(ldbg,101) i,r(i),(a(j),j=is,ie)
-            is = is + i
-         end do
- 100     format(/,'Kriging Matrices for Node: ',3i4,' RHS first')
- 101     format('    r(',i2,') =',f7.4,'  a= ',99f7.4)
-      endif
-!
-! Solve the Kriging System:
-!
-      if(neq.eq.1.and.lktype.ne.3) then
-         s(1)  = r(1) / a(1)
-         ising = 0
-      else
-         call ksol(1,neq,1,a,r,s,ising)
-      endif
-!
-! Write a warning if the matrix is singular:
-!
-      if(ising.ne.0) then
-         if(idbg.ge.1) then
-            write(ldbg,*) 'WARNING SGSIM: singular matrix'
-            write(ldbg,*) '               for node',ix,iy,iz
-         endif
-         cmean  = gmean
-         cstdev = 1.d0
-         return
-      endif
-!
-! Compute the estimate and kriging variance.  Recall that kriging type
-!     0 = Simple Kriging:
-!     1 = Ordinary Kriging:
-!     2 = Locally Varying Mean:
-!     3 = External Drift:
-!     4 = Collocated Cosimulation:
-!
-      cmean  = 0.d0
-      cstdev = cbb
-      sumwts = 0.d0
-      do i=1,na
-         cmean  = cmean  + dble(s(i))*vra(i)
-         cstdev = cstdev - dble(s(i)*rr(i))
-         sumwts = sumwts + dble(s(i))
-      end do
-      if(lktype.eq.1) cstdev = cstdev - dble(s(na+1))
-
-      if(lktype.eq.2) cmean  = cmean + gmean
-
-      if(lktype.eq.4) then
-            ind    = ix + (iy-1)*nx + (iz-1)*nxy
-            cmean  = cmean  + dble(s(na+1))*lvm(ind)
-            cstdev = cstdev - dble(s(na+1) *rr(na+1))
-      end if
-
-!      write(*,*) cmean, cstdev
-!
-! Error message if negative variance:
-!
-      if(cstdev.lt.0.d0) then
-         write(ldbg,*) 'ERROR: Negative Variance: ',cstdev
-         cstdev = 0.d0
-      endif
-      cstdev = dsqrt(max(cstdev,0.d0))
-
-!
-! Write out the kriging Weights if Seriously Debugging:
-!
-      if(idbg.ge.3) then
-         do i=1,na
-            write(ldbg,140) i,vra(i),s(i)
-         end do
- 140     format(' Data ',i4,' value ',f8.4,' weight ',f8.4)
-         if(lktype.eq.4) write(ldbg,141) lvm(ind),s(na+1)
- 141     format(' Sec Data  value ',f8.4,' weight ',f8.4)
-         write(ldbg,142) gmean,cmean,cstdev
- 142     format(' Global mean ',f8.4,' conditional ',f8.4,&
-                ' std dev ',f8.4)
-      end if
-
-
-!
-! Finished Here:
-!
-      return
-      end
-
-=======
-!%%%%%%%%%%%%%%%%%%%%%%%%%%%%%%%%%%%%%%%%%%%%%%%%%%%%%%%%%%%%%%%%%%%%%%%
-!                                                                      %
-! Copyright (C) 2003, Statios Software and Services Incorporated.  All %
-! rights reserved.                                                     %
-!                                                                      %
-! This program has been modified from the one distributed in 1996 (see %
-! below).  This version is also distributed in the hope that it will   %
-! be useful, but WITHOUT ANY WARRANTY. Compiled programs based on this %
-! code may be redistributed without restriction; however, this code is %
-! for one developer only. Each developer or user of this source code   %
-! must purchase a separate copy from Statios.                          %
-!                                                                      %
-!%%%%%%%%%%%%%%%%%%%%%%%%%%%%%%%%%%%%%%%%%%%%%%%%%%%%%%%%%%%%%%%%%%%%%%%
-!%%%%%%%%%%%%%%%%%%%%%%%%%%%%%%%%%%%%%%%%%%%%%%%%%%%%%%%%%%%%%%%%%%%%%%%
-!                                                                      %
-! Copyright (C) 1996, The Board of Trustees of the Leland Stanford     %
-! Junior University.  All rights reserved.                             %
-!                                                                      %
-! The programs in GSLIB are distributed in the hope that they will be  %
-! useful, but WITHOUT ANY WARRANTY.  No author or distributor accepts  %
-! responsibility to anyone for the consequences of using them or for   %
-! whether they serve any particular purpose or work at all, unless he  %
-! says so in writing.  Everyone is granted permission to copy, modify  %
-! and redistribute the programs in GSLIB, but only under the condition %
-! that this notice and the above copyright notice remain intact.       %
-!                                                                      %
-!%%%%%%%%%%%%%%%%%%%%%%%%%%%%%%%%%%%%%%%%%%%%%%%%%%%%%%%%%%%%%%%%%%%%%%%
-
-      subroutine readparm(paramfl,nx_in,xsiz_in,xmn_in,rseed)
-! -----------------------------------------------------------------------
-!
-!                  Initialization and Read Parameters
-!                  **********************************
-!
-! The input parameters and data are read in from their files. Some quick
-! error checking is performed and the statistics of all the variables
-! being considered are written to standard output.
-!
-!
-!
-! -----------------------------------------------------------------------
-
-      use       geostat
-      include  'sgsim.inc'
-
-      integer   rseed
-      integer   MAXSB
-      real*8    var(50)
-      real*8    p,acorni,cp,oldcp,w
-      character transfl*512,smthfl*512,tmpfl*512
-      character datafl*512,outfl*512
-      character dbgfl*512,lvmfl*512,str*512
-!      character paramfl*paramsz
-      character paramfl*512
-      logical   testfl,trans
-      
-      integer nx_in(3)
-      real*8  xsiz_in(3), xmn_in(3)
-
-      integer do_cond
-      integer ierr,iend,istart,nt,icolwt,icolvr,j,nvari,idum,i
-      integer MAXX,MAXY,MAXZ,MXYZ,MAXTMP,MAXDAT,MAXKR2,MAXSAM,MAXXYZ
-      integer iswt,isvr,ismooth,isecvr
-      integer iwt,ixl,iyl,izl,ivrl
-      real*8  powint,vrr,vrg,twt,av,ss
-      real*8  aa1,aa2,xx,radius1,radius2
-      real*8  tmin,tmax,sill
-      
-!
-! Input/Output units used:
-!
-      lin  = 1
-      lout = 2
-      ldbg = 3
-      llvm = 4
-
-      open(lin,file=paramfl,status='OLD')
-!
-! Find Start of Parameters:
-!
- 1    read(lin,'(a4)',end=98) str(1:4)
-      if(str(1:4).ne.'STAR') go to 1
-!
-! Read Input Parameters:
-!
-!      read(lin,*,err=98) do_cond
-!      write(*,*) ' do_cond = ',do_cond
-      do_cond = 1
-
-      read(lin,'(a512)',err=98) datafl
-      call chknam(datafl,512)
-      write(*,*) ' data file = ',datafl(1:40)
-
-      read(lin,*,err=98) ixl,iyl,izl,ivrl,iwt,isecvr
-      write(*,*) ' input columns = ',ixl,iyl,izl,ivrl,iwt,isecvr
-
-      read(lin,*,err=98) tmin,tmax
-      write(*,*) ' trimming limits = ',tmin,tmax
-
-      read(lin,*,err=98) itrans
-      write(*,*) ' transformation flag = ',itrans
-
-      read(lin,'(a512)',err=98) transfl
-      call chknam(transfl,512)
-      write(*,*) ' transformation file = ',transfl(1:40)
-
-      read(lin,*,err=98) ismooth
-      write(*,*) ' consider smoothed distribution (1=yes) = ',ismooth
-
-      read(lin,'(a512)',err=98) smthfl
-      call chknam(smthfl,512)
-      write(*,*) ' file with smoothed distribution = ',smthfl(1:40)
-
-      read(lin,*,err=98) isvr,iswt
-      write(*,*) ' columns = ',isvr,iswt
-
-      read(lin,*,err=98) zmin,zmax
-      write(*,*) ' data limits (tails) = ',zmin,zmax
-
-      read(lin,*,err=98) ltail,ltpar
-      write(*,*) ' lower tail = ',ltail,ltpar
-
-      read(lin,*,err=98) utail,utpar
-      write(*,*) ' upper tail = ',utail,utpar
-
-      read(lin,*,err=98) idbg
-      write(*,*) ' debugging level = ',idbg
-
-      read(lin,'(a512)',err=98) dbgfl
-      call chknam(dbgfl,512)
-      write(*,*) ' debugging file = ',dbgfl(1:40)
-      open(ldbg,file=dbgfl,status='UNKNOWN')
-
-      read(lin,'(a512)',err=98) outfl
-      call chknam(outfl,512)
-      write(*,*) ' output file ',outfl(1:40)
-
-      read(lin,*,err=98) nsim
-      write(*,*) ' number of realizations = ',nsim
-
-      read(lin,*,err=98) nx,xmn,xsiz
-      write(*,*) ' X grid specification = ',nx,xmn,xsiz
-
-      read(lin,*,err=98) ny,ymn,ysiz
-      write(*,*) ' Y grid specification = ',ny,ymn,ysiz
-
-      read(lin,*,err=98) nz,zmn,zsiz
-      write(*,*) ' Z grid specification = ',nz,zmn,zsiz
- 
-      nx   = nx_in(1)
-      ny   = nx_in(2)
-      nz   = nx_in(3)
-      xmn  = xmn_in(1)
-      ymn  = xmn_in(2)
-      zmn  = xmn_in(3)
-      xsiz = xsiz_in(1)
-      ysiz = xsiz_in(2)
-      zsiz = xsiz_in(3)
-
-      nxy  = nx*ny
-      nxyz = nx*ny*nz
-
-      read(lin,*,err=98) ixv(1)
-      rseed = ixv(1)
-      write(*,*) ' random number seed = ',ixv(1)
-
-      call bl_pd_myproc(myprocid)
-      call blutilinitrand(rseed + myprocid)
-
-!      do i=1,1000
-!         p = acorni(idum)
-!      end do
-
-      read(lin,*,err=98) ndmin,ndmax
-      write(*,*) ' min and max data = ',ndmin,ndmax
-
-      read(lin,*,err=98) nodmax
-      write(*,*) ' maximum previous nodes = ',nodmax
-
-      read(lin,*,err=98) sstrat
-      write(*,*) ' two-part search flag = ',sstrat
-      if(sstrat.eq.1) ndmax = 0
-
-      read(lin,*,err=98) mults,nmult
-      write(*,*) ' multiple grid search flag = ',mults,nmult
-
-      read(lin,*,err=98) noct
-      write(*,*) ' number of octants = ',noct
-
-      read(lin,*,err=98) radius,radius1,radius2
-      write(*,*) ' search radii = ',radius,radius1,radius2
-      if(radius.lt.EPSLON) stop 'radius must be greater than zero'
-      radsqd = radius  * radius
-      sanis1 = radius1 / radius
-      sanis2 = radius2 / radius
-
-      read(lin,*,err=98) sang1,sang2,sang3
-      write(*,*) ' search anisotropy angles = ',sang1,sang2,sang3
-
-      read(lin,*,err=98) mxctx,mxcty,mxctz
-      write(*,*) ' size of covariance lookup = ',mxctx,mxcty,mxctz
-      
-      read(lin,*,err=98) ktype
-      write(*,*) ' kriging type = ',ktype
-      
-      trans = .true.
-      if(ktype.lt.0) then
-            trans = .false.
-            ktype = abs(ktype)
-      end if
-
-      colocorr = 0.d0
-      if(ktype.eq.4) then
-            backspace lin
-            read(lin,*,err=98) i,colocorr
-            varred = 1.d0
-            backspace lin
-            read(lin,*,err=9990) i,xx,varred
- 9990       continue
-            write(*,*) ' correlation coefficient = ',colocorr
-            write(*,*) ' secondary variable varred = ',varred
-      end if
-
-      read(lin,'(a512)',err=98) lvmfl
-      call chknam(lvmfl,512)
-      write(*,*) ' secondary model file = ',lvmfl(1:40)
-
-      read(lin,*,err=98) icollvm
-      write(*,*) ' column in secondary model file = ',icollvm
-
-      read(lin,*,err=98) nst(1),c0(1)
-      sill = c0(1)
-      write(*,*) ' nst, c0 = ',nst(1),c0(1)
-
-      if(nst(1).le.0) then
-            write(*,9997) nst(1)
- 9997       format(' nst must be at least 1, it has been set to ',i4,/, &
-                   ' The c or a values can be set to zero')
-            stop
-      endif
-
-      do i=1,nst(1)
-            read(lin,*,err=98) it(i),cc(i),ang1(i),ang2(i),ang3(i)
-            read(lin,*,err=98) aa(i),aa1,aa2
-            anis1(i) = aa1 / max(aa(i),EPSLON)
-            anis2(i) = aa2 / max(aa(i),EPSLON)
-            sill     = sill + cc(i)
-            if(it(i).eq.4) then
-                  write(*,*) ' A power model is NOT allowed '
-                  write(*,*) ' Choose a different model and re start '
-                  stop
-            endif
-            write(*,*) ' it,cc,ang[1,2,3]; ',it(i),cc(i),&
-                         ang1(i),ang2(i),ang3(i)
-            write(*,*) ' a1 a2 a3: ',aa(i),aa1,aa2
-      end do
-      write(*,*)
-      close(lin)
-!
-! Find the needed parameters:
-!
-      MAXCTX = mxctx
-      MAXCTY = mxcty
-      MAXCTZ = mxctz
-      MAXCXY = MAXCTX * MAXCTY
-      MAXXYZ = MAXCTX * MAXCTY * MAXCTZ
-      MAXX   = nx
-      MAXY   = ny
-      MAXZ   = nz
-      MXYZ   = MAXX * MAXY * MAXZ
-      if(MXYZ.lt.100) MXYZ = 100
-      MAXNOD = nodmax
-      MAXSAM = ndmax
-      MAXKR1 = MAXNOD + MAXSAM + 1
-      MAXKR2 = MAXKR1 * MAXKR1
-      MAXSBX = 1
-      if(nx.gt.1)then
-            MAXSBX = int(nx/2)
-            if(MAXSBX.gt.50)MAXSBX=50
-      end if
-
-      MAXSBY = 1
-      if(ny.gt.1)then
-            MAXSBY = int(ny/2)
-            if(MAXSBY.gt.50)MAXSBY=50
-      end if
-
-      MAXSBZ = 1
-      if(nz.gt.1)then
-            MAXSBZ = int(nz/2)
-            if(MAXSBZ.gt.50)MAXSBZ=50
-      end if
-      MAXSB = MAXSBX*MAXSBY*MAXSBZ
-
-!
-! Find MAXDAT:
-!
-      MAXDAT = 100
-      inquire(file=datafl,exist=testfl)
-      if(testfl)then
-            open(lin,file=datafl,status='UNKNOWN')
-            read(lin,*,err=98)
-            read(lin,*,err=99) nvari
-            do i=1,nvari
-                  read(lin,*)
-            end do
-            MAXDAT = 0
- 33         read(lin,*,end=66,err=98)(var(j),j=1,nvari)
-            MAXDAT = MAXDAT + 1
-            go to 33
- 66         continue
-            rewind(lin)
-            close(lin)
-      end if
-
-      MAXTMP = 1
-      inquire(file=smthfl,exist=testfl)
-      if(testfl)then
-            open(lin,file=smthfl,status='UNKNOWN')
-            read(lin,*,err=98)
-            read(lin,*,err=97) nvari
-            do i=1,nvari
-                  read(lin,*)
-            end do
-            MAXTMP = 0
- 22         read(lin,*,end=55,err=97)(var(j),j=1,nvari)
-            MAXTMP = MAXTMP + 1
-            go to 22
- 55         continue
-            rewind(lin)
-            close(lin)
-      end if
-      if(MAXTMP.gt.MAXDAT)MAXDAT = MAXTMP
-
-!
-! Allocate the needed memory:
-!
-      allocate(x(MAXDAT),stat = test)
-            if(test.ne.0)then
-                  write(*,*)'ERROR 1: Allocation failed',&
-                       ' due to insufficient memory.'
-                  stop
-            end if
-
-      allocate(y(MAXDAT),stat = test)
-            if(test.ne.0)then
-                  write(*,*)'ERROR 2: Allocation failed',&
-                       ' due to insufficient memory.'
-                  stop
-            end if
-
-      allocate(z(MAXDAT),stat = test)
-            if(test.ne.0)then
-                  write(*,*)'ERROR 3: Allocation failed',&
-                       ' due to insufficient memory.'
-                  stop
-            end if
-
-      allocate(vr(MAXDAT),stat = test)
-            if(test.ne.0)then
-                  write(*,*)'ERROR 4: Allocation failed',&
-                       ' due to insufficient memory.'
-                  stop
-            end if
-
-      allocate(wt(MAXDAT),stat = test)
-            if(test.ne.0)then
-                  write(*,*)'ERROR 5: Allocation failed',&
-                       ' due to insufficient memory.'
-                  stop
-            end if
-
-      allocate(vrtr(MAXDAT),stat = test)
-            if(test.ne.0)then
-                  write(*,*)'ERROR 6: Allocation failed',&
-                       ' due to insufficient memory.'
-                  stop
-            end if
-
-      allocate(vrgtr(MAXDAT),stat = test)
-            if(test.ne.0)then
-                  write(*,*)'ERROR 7: Allocation failed',&
-                       ' due to insufficient memory.'
-                  stop
-            end if
-
-      allocate(close(MAXDAT),stat = test)
-            if(test.ne.0)then
-                  write(*,*)'ERROR 8: Allocation failed',&
-                       ' due to insufficient memory.'
-                  stop
-            end if
-
-      allocate(sec(MAXDAT),stat = test)
-            if(test.ne.0)then
-                  write(*,*)'ERROR 9: Allocation failed',&
-                       ' due to insufficient memory.'
-                  stop
-            end if
-
-      allocate(covtab(MAXCTX,MAXCTY,MAXCTZ),stat = test)
-            if(test.ne.0)then
-                  write(*,*)'ERROR 14: Allocation failed',&
-                       ' due to insufficient memory.'
-                  stop
-            end if
-
-      allocate(cnodex(MAXNOD),stat = test)
-            if(test.ne.0)then
-                  write(*,*)'ERROR 15: Allocation failed',&
-                       ' due to insufficient memory.'
-                        stop
-            end if
-
-      allocate(cnodey(MAXNOD),stat = test)
-            if(test.ne.0)then
-                  write(*,*)'ERROR 16: Allocation failed',&
-                       ' due to insufficient memory.'
-                  stop
-            end if
-
-      allocate(cnodez(MAXNOD),stat = test)
-            if(test.ne.0)then
-                  write(*,*)'ERROR 17: Allocation failed',&
-                       ' due to insufficient memory.'
-                  stop
-            end if
-
-      allocate(cnodev(MAXNOD),stat = test)
-            if(test.ne.0)then
-                  write(*,*)'ERROR 18: Allocation failed',&
-                       ' due to insufficient memory.'
-                        stop
-            end if
-
-      allocate(r(MAXKR1),stat = test)
-
-            if(test.ne.0)then
-                  write(*,*)'ERROR 21: Allocation failed',&
-                       ' due to insufficient memory.'
-                  stop
-            end if
-
-      allocate(rr(MAXKR1),stat = test)
-            if(test.ne.0)then
-                  write(*,*)'ERROR 22: Allocation failed',&
-                       ' due to insufficient memory.'
-                  stop
-            end if
-
-      allocate(s(MAXKR1),stat = test)
-            if(test.ne.0)then
-                  write(*,*)'ERROR 23: Allocation failed',&
-                       ' due to insufficient memory.'
-                  stop
-            end if
-
-      allocate(a(MAXKR2),stat = test)
-            if(test.ne.0)then
-                  write(*,*)'ERROR 24: Allocation failed',&
-                       ' due to insufficient memory.'
-                  stop
-            end if
-
-      allocate(nisb(MAXSB),stat = test)
-            if(test.ne.0)then
-                  write(*,*)'ERROR 25: Allocation failed',&
-                       ' due to insufficient memory.'
-                  stop
-            end if
-
-      allocate(icnode(MAXNOD),stat = test)
-            if(test.ne.0)then
-                  write(*,*)'ERROR 26: Allocation failed',&
-                       ' due to insufficient memory.'
-                  stop
-            end if
-
-      allocate(ixnode(MAXXYZ),stat = test)
-            if(test.ne.0)then
-                  write(*,*)'ERROR 27: Allocation failed',&
-                       ' due to insufficient memory.'
-                  stop
-            end if
-
-      allocate(iynode(MAXXYZ),stat = test)
-            if(test.ne.0)then
-                  write(*,*)'ERROR 28: Allocation failed',&
-                       ' due to insufficient memory.'
-                  stop
-            end if
-
-      allocate(iznode(MAXXYZ),stat = test)
-            if(test.ne.0)then
-                  write(*,*)'ERROR 29: Allocation failed',&
-                       ' due to insufficient memory.'
-                  stop
-            end if
-
-      allocate(ixsbtosr(8*MAXSB),stat = test)
-            if(test.ne.0)then
-                  write(*,*)'ERROR 30: Allocation failed',&
-                       ' due to insufficient memory.'
-                  stop
-            end if
-
-      allocate(iysbtosr(8*MAXSB),stat = test)
-            if(test.ne.0)then
-                  write(*,*)'ERROR 31: Allocation failed',&
-                       ' due to insufficient memory.'
-                  stop
-            end if
-
-      allocate(izsbtosr(8*MAXSB),stat = test)
-            if(test.ne.0)then
-                  write(*,*)'ERROR 32: Allocation failed',&
-                       ' due to insufficient memory.'
-                  stop
-            end if
-
-!
-! Warn the user if the sill is different than 1.0:
-!
-      if(sill.gt.(1.d0+EPSLON).or.sill.lt.(1.d0-EPSLON)) then
-            write(*,*) 'WARNING the sill of your variogram is not 1.0!'
-            write(*,*) '        the sill = ',sill
-            write(*,*)
-      end if
-!
-! Perform some quick error checking:
-!
-      testfl = .false.
-      if(nx.gt.MAXX.or.ny.gt.MAXY.or.nz.gt.MAXZ) then
-            write(*,*) 'ERROR: available grid size: ',MAXX,MAXY,MAXZ
-            write(*,*) '       you have asked for : ',nx,ny,nz
-            testfl = .true.
-      end if
-      if(ltail.ne.1.and.ltail.ne.2) then
-            write(*,*) 'ERROR invalid lower tail option ',ltail
-            write(*,*) '      only allow 1 or 2 - see manual '
-            testfl = .true.
-      endif
-      if(utail.ne.1.and.utail.ne.2.and.utail.ne.4) then
-            write(*,*) 'ERROR invalid upper tail option ',ltail
-            write(*,*) '      only allow 1,2 or 4 - see manual '
-            testfl = .true.
-      endif
-      if(utail.eq.4.and.utpar.lt.1.d0) then
-            write(*,*) 'ERROR invalid power for hyperbolic tail',utpar
-            write(*,*) '      must be greater than 1.0!'
-            testfl = .true.
-      endif
-      if(ltail.eq.2.and.ltpar.lt.0.d0) then
-            write(*,*) 'ERROR invalid power for power model',ltpar
-            write(*,*) '      must be greater than 0.0!'
-            testfl = .true.
-      endif
-      if(utail.eq.2.and.utpar.lt.0.d0) then
-            write(*,*) 'ERROR invalid power for power model',utpar
-            write(*,*) '      must be greater than 0.0!'
-            testfl = .true.
-      endif
-      if(testfl) stop
-!
-! Check to make sure the data file exists:
-!
-      nd = 0
-      av = 0.d0
-      ss = 0.d0
-      inquire(file=datafl,exist=testfl)
-      if(.not.testfl) then
-            write(*,*) 'WARNING data file ',datafl,' does not exist!'
-            write(*,*) '   - Hope your intention was to create an ',&
-                            'unconditional simulation'
-            write(*,*) '   - Resetting ndmin, ndmax, and itrans  to 0 '
-            write(*,*) '   - Resetting sstrat to 1 '
-            ndmin  = 0
-            ndmax  = 0
-            sstrat = 1
-      end if
-!
-! Establish the reference histogram for the simulation (provided that
-! we have data, and we are transforming the data):
-!
-      if(itrans.eq.1) then
-            write(*,*) 'Setting up transformation table'
-!
-! Decide which file to use for establishing the transformation table:
-!
-            if(ismooth.eq.1) then
-                  tmpfl  = smthfl
-                  icolvr = isvr
-                  icolwt = iswt
-            else
-                  tmpfl  = datafl
-                  icolvr = ivrl
-                  icolwt = iwt
-            end if
-            inquire(file=tmpfl,exist=testfl)
-            if(.not.testfl) then
-                  write(*,*) 'ERROR: ',tmpfl,' does not exist'
-                  write(*,*) '       this file is needed! '
-                  stop
-            endif
-!
-! Open up the file with reference distribution:
-!
-            open(lin,file=tmpfl,status='UNKNOWN')
-            read(lin,'(a40)',err=98) str(1:40)
-            read(lin,*,err=99) nvari
-            do i=1,nvari
-                  read(lin,*,err=98)
-            end do
-!
-! Now, read in the actual data:
-!
-            nt     = 0
-            ntr    = 0
-            twt    = 0.d0
- 3          read(lin,*,end=4,err=99) (var(j),j=1,nvari)
-!
-! Trim this data?
-!
-            if(var(icolvr).lt.tmin.or.var(icolvr).ge.tmax) then
-                  nt = nt + 1
-                  go to 3
-            endif
-            ntr = ntr + 1
-!
-! Exceeded available storage?
-!
-            if(icolvr.gt.nvari.or.icolwt.gt.nvari) then
-                  write(*,*) ' ERROR: too few columns in ref data '
-                  stop
-            endif
-!
-! Keep this data: Assign the data value and coordinate location:
-!
-            vrtr(ntr) = var(icolvr)
-            if(icolwt.le.0) then
-                  vrgtr(ntr) = 1.d0
-            else
-                  vrgtr(ntr) = var(icolwt)
-            endif
-            if(vrgtr(ntr).le.0.d0) then
-                  ntr = ntr - 1
-                  nt  = nt  + 1
-                  go to 3
-            end if
-            twt = twt + vrgtr(ntr)
-!
-! Go back for another datum:
-!
-            go to 3
- 4          close(lin)
-            if(ntr.le.1) then
-                  write(*,*) 'ERROR: too few data for transformation'
-                  stop
-            endif
-!
-! Write transformation table:
-!
-            open(lout,file=transfl,status='UNKNOWN')
-!
-! Sort data by value:
-!
-            istart = 1
-            iend   = ntr
-!            call sortem(istart,iend,vrtr,1,vrgtr,c,d,e,f,g,h)
-            call dsortem(istart,iend,vrtr,1,vrgtr)
-!
-! Compute the cumulative probabilities and write transformation table
-!
-            twt   = max(twt,EPSLON)
-            oldcp = 0.d0
-            cp    = 0.d0
-            do j=istart,iend
-                  cp =  cp + dble(vrgtr(j)/twt)
-                  w  = (cp + oldcp)*0.5
-!                  call gauinv(w,vrg,ierr)
-!                  if(ierr.eq.1) vrg = UNEST
-                  call blinvnormdist(vrg)
-                  write(lout,201) vrtr(j),vrg
- 201              format(f12.5,1x,f12.5)
-                  oldcp =  cp
-!
-! Now, reset the weight to the normal scores value:
-!
-                  vrgtr(j) = vrg
-            end do
-            close(lout)
-      end if
-!
-! Now, read the data if the file exists:
-!
-      inquire(file=datafl,exist=testfl)
-      if(testfl) then
-            write(*,*) 'Reading input data'
-            open(lin,file=datafl,status='OLD')
-            read(lin,*,err=99)
-            read(lin,*,err=99) nvari
-            do i=1,nvari
-                  read(lin,*,err=99)
-            end do
-            if(ixl.gt.nvari.or.iyl.gt.nvari.or.izl.gt.nvari.or.&
-               ivrl.gt.nvari.or.isecvr.gt.nvari.or.iwt.gt.nvari) then
-                  write(*,*) 'ERROR: you have asked for a column number'
-                  write(*,*) '       greater than available in file'
-                  stop
-            end if
-!
-! Read all the data until the end of the file:
-!
-            twt = 0.d0
-            nd  = 0
-            nt  = 0
- 5          read(lin,*,end=6,err=99) (var(j),j=1,nvari)
-            if(var(ivrl).lt.tmin.or.var(ivrl).ge.tmax) then
-                  nt = nt + 1
-                  go to 5
-            end if
-            nd = nd + 1
-!
-! Acceptable data, assign the value, X, Y, Z coordinates, and weight:
-!
-            vr(nd) = var(ivrl)
-            if(ixl.le.0) then
-                  x(nd) = xmn
-            else
-                  x(nd) = var(ixl)
-            endif
-            if(iyl.le.0) then
-                  y(nd) = ymn
-            else
-                  y(nd) = var(iyl)
-            endif
-            if(izl.le.0) then
-                  z(nd) = zmn
-            else
-                  z(nd) = var(izl)
-            endif
-            if(iwt.le.0) then
-                  wt(nd) = 1.d0
-            else
-                  wt(nd) = var(iwt)
-            endif
-            if(isecvr.le.0) then
-                  sec(nd) = UNEST
-            else
-                  sec(nd) = var(isecvr)
-            endif
-!
-! Normal scores transform?
-!
-            if(itrans.eq.1) then
-                  vrr = vr(nd)
-                  call locate(vrtr,ntr,1,ntr,vrr,j)
-                  j   = min(max(1,j),(ntr-1))
-                  vrg = powint(vrtr(j),vrtr(j+1),vrgtr(j),vrgtr(j+1),&
-                               vrr,1.d0)
-                  if(vrg.lt.vrgtr(1)  ) vrg = vrgtr(1)
-                  if(vrg.gt.vrgtr(ntr)) vrg = vrgtr(ntr)
-                  vr(nd) = vrg
-            end if
-            twt = twt + wt(nd)
-            av  = av  + var(ivrl)*wt(nd)
-            ss  = ss  + var(ivrl)*var(ivrl)*wt(nd)
-            go to 5
- 6          close(lin)
-!
-! Compute the averages and variances as an error check for the user:
-!
-            av = av / max(twt,EPSLON)
-            ss =(ss / max(twt,EPSLON)) - av * av
-            write(ldbg,111) nd,nt,av,ss
-            write(*,   111) nd,nt,av,ss
- 111  format(/,' Data for SGSIM: Number of acceptable data  = ',i8,/,&
-               '                 Number trimmed             = ',i8,/,&
-               '                 Weighted Average           = ',f12.4,/,&
-               '                 Weighted Variance          = ',f12.4,/)
-      endif
-!
-! Read secondary attribute model if necessary:
-!
-!!$      if(ktype.ge.2) then
-!!$            write(*,*) 'Reading secondary attribute file'
-!!$            inquire(file=lvmfl,exist=testfl)
-!!$            if(.not.testfl) then
-!!$                  write(*,104) lvmfl
-!!$ 104              format('WARNING secondary attribute file ',a40,
-!!$     +             ' does not exist!')
-!!$                  stop
-!!$            end if
-!!$            open(llvm,file=lvmfl,status='OLD')
-!!$            read(llvm,*,err=97)
-!!$            read(llvm,*,err=97) nvaril
-!!$            do i=1,nvaril
-!!$                  read(llvm,*,err=97)
-!!$            end do
-!!$            index = 0
-!!$             
-!!$            av = 0.d0
-!!$            ss = 0.d0
-!!$            ns = 0
-!!$            do iz=1,nz
-!!$                  do iy=1,ny
-!!$                        do ix=1,nx
-!!$                           index = index + 1
-!!$                           read(llvm,*,err=97) (var(j),j=1,nvaril)
-!!$                           vrr = var(icollvm)
-!!$                           lvm(index) = vrr
-!!$                           sim(index) = dble(index)
-!
-! Do we to transform the secondary variable for a local mean?
-!
-!!$                           if(trans.and.ktype.eq.2.and.itrans.eq.1) then
-!!$                                 if(vrr.le.tmin.or.vrr.ge.tmax) then
-!!$                                       lvm(index) = -1.0e21
-!!$                                 else   
-!!$                                 call locate(vrtr,ntr,1,ntr,vrr,j)
-!!$                                 j   =min(max(1,j),(ntr-1))
-!!$                                 vrg =powint(vrtr(j),vrtr(j+1),vrgtr(j),
-!!$     +                                       vrgtr(j+1),vrr,1.0)
-!!$                                 if(vrg.lt.vrgtr(1)  ) vrg = vrgtr(1)
-!!$                                 if(vrg.gt.vrgtr(ntr)) vrg = vrgtr(nd)
-!!$                                 lvm(index) = vrg
-!!$                                 end if
-!!$                           end if
-!!$                           if(vrr.ge.tmin.or.vrr.le.tmax) then
-!!$                                 av = av + vrr
-!!$                                 ss = ss + vrr*vrr
-!!$                                 ns = ns + 1
-!!$                           end if   
-!!$                        end do
-!!$                  end do
-!!$            end do
-!!$            ns = max(ns,1)
-!!$            av = av / dble(ns)
-!!$            ss =(ss / dble(ns)) - av * av
-!!$            write(ldbg,112) ns,av,ss
-!!$            write(*,   112) ns,av,ss
-!!$ 112  format(/,' Secondary Data: Number of data             = ',i8,/,
-!!$     +         '                 Equal Weighted Average     = ',f12.4,/,
-!!$     +         '                 Equal Weighted Variance    = ',f12.4,/)
-!
-! Do we need to work with data residuals? (Locally Varying Mean)
-!
-!!$            if(ktype.eq.2) then
-!!$                  do i=1,nd
-!!$                        call getindx(nx,xmn,xsiz,x(i),ix,testind)
-!!$                        call getindx(ny,ymn,ysiz,y(i),iy,testind)
-!!$                        call getindx(nz,zmn,zsiz,z(i),iz,testind)
-!!$                        index = ix + (iy-1)*nx + (iz-1)*nxy
-!!$                        sec(i) = lvm(index)
-!
-! Calculation of residual moved to krige subroutine: vr(i)=vr(i)-sec(i)
-!
-!!$                  end do
-!!$            end if
-!
-! Do we need to get an external drift attribute for the data?
-!
-!!$            if(ktype.eq.3) then
-!!$                  do i=1,nd
-!!$                        if(sec(i).eq.UNEST) then
-!!$                              call getindx(nx,xmn,xsiz,x(i),ix,testind)
-!!$                              call getindx(ny,ymn,ysiz,y(i),iy,testind)
-!!$                              call getindx(nz,zmn,zsiz,z(i),iz,testind)
-!!$                              index = ix + (iy-1)*nx + (iz-1)*nxy
-!!$                              sec(i) = lvm(index)
-!!$                        end if
-!!$                  end do
-!!$            end if
-!
-! Transform the secondary attribute to normal scores?
-!
-!!$            if(trans.and.ktype.eq.4) then
-!!$                  write(ldbg,113) varred
-!!$ 113              format(/,' Transforming Secondary Data with',
-!!$     +                     ' variance reduction of ',f12.4,/)
-!!$                  write(*,*) 'Transforming secondary variable'
-!!$                  write(*,*)
-!!$                  call sortem(1,nxyz,lvm,1,sim,c,d,e,f,g,h)
-!!$                  oldcp = 0.d0
-!!$                  cp    = 0.d0
-!!$                  do i=1,nxyz
-!!$                        if(lvm(i).gt.tmin.and.lvm(i).le.tmax) then
-!!$                              cp =  cp + dble(1.0/dble(ns))
-!!$                              w  = (cp + oldcp)/2.0
-!!$                              call gauinv(w,lvm(i),ierr)
-!!$                              lvm(i) = lvm(i) * varred
-!!$                              oldcp  =  cp
-!!$                        end if      
-!!$                  end do
-!!$                  call sortem(1,nxyz,sim,1,lvm,c,d,e,f,g,h)
-!!$            end if
-!!$      end if
-!
-! Open the output file:
-!
-
-         open(lout,file=outfl,status='UNKNOWN')
-         write(lout,210)
- 210     format('SGSIM Realizations')
-         write(lout,211) 1,nx,ny,nz,xmn,ymn,zmn,xsiz,ysiz,zsiz,nsim
- 211     format(i2,3(1x,i4),3(1x,g14.8),3(1x,g12.6),i4) 
-         write(lout,212)
- 212     format('value')
-      return
-!
-! Error in an Input File Somewhere:
-!
- 97   stop 'ERROR in secondary data file!'
- 98   stop 'ERROR in parameter file!'
- 99   stop 'ERROR in data file!'
-
-      end
-
-
-      subroutine readparm2(paramfl,cdata_sz,cdata_idx,&
-                           real_sz,real_idx,int_sz,int_idx,cond_option,rseed)
-!-----------------------------------------------------------------------
-!
-!                  Initialization and Read Parameters
-!                  **********************************
-!
-! The input parameters and data are read in from their files. Some quick
-! error checking is performed and the statistics of all the variables
-! being considered are written to standard output.
-!
-!
-!
-!-----------------------------------------------------------------------
-
-      use geostat2
-      include  'sgsim2.inc'
-
-      integer   rseed
-      integer   MAXSB,cond_option
-      real*8    p,acorni
-      character paramfl*512
-      logical   testfl,trans
-
-      integer cdata_sz,int_sz, real_sz
-      integer cdata_idx(10),int_idx(20), real_idx(20)
-
-      integer lin,lout
-      integer idum,i
-      integer MAXDAT,MAXXYZ
-      integer nxt,nyt,nzt
-      real*8  aa1,aa2,xx,radius1,radius2
-      real*8  xmnt,ymnt,zmnt,xsizt,ysizt,zsizt,sill
-      character outfl*64,dbgfl*64,str*64
-      integer myprocid
-!
-! Input/Output units used:
-!
-      lin  = 1
-      lout = 2
-      ldbg = 3
-      llvm = 4
-      is_ang2_changed = .false.
-
-      open(lin,file=paramfl,status='OLD')
-!
-! Find Start of Parameters:
-!
- 1    read(lin,'(a4)',end=98) str(1:4)
-      if(str(1:4).ne.'STAR') go to 1
-!
-! Read Input Parameters:
-!
-!      read(lin,*,err=98) do_cond
-      do_cond = 1
-      read(lin,'(a64)',err=98) datafl
-      call chknam(datafl,64)
-
-      read(lin,*,err=98) ixl,iyl,izl,ivrl,iwt,isecvr
-      read(lin,*,err=98) tmin,tmax
-      read(lin,*,err=98) itrans
-      read(lin,'(a64)',err=98) transfl
-      call chknam(transfl,64)
-
-      read(lin,*,err=98) ismooth
-      read(lin,'(a64)',err=98) smthfl
-      call chknam(smthfl,64)
-
-      read(lin,*,err=98) isvr,iswt
-      read(lin,*,err=98) zmin,zmax
-      read(lin,*,err=98) ltail,ltpar
-      read(lin,*,err=98) utail,utpar
-      read(lin,*,err=98) idbg
-      read(lin,'(a64)',err=98) dbgfl
-      call chknam(dbgfl,64)
-      open(ldbg,file=dbgfl,status='UNKNOWN')
-
-      read(lin,'(a64)',err=98) outfl
-      call chknam(outfl,64)
-
-      read(lin,*,err=98) nsim
-      read(lin,*,err=98) nxt,xmnt,xsizt
-      read(lin,*,err=98) nyt,ymnt,ysizt
-      read(lin,*,err=98) nzt,zmnt,zsizt
-      read(lin,*,err=98) ixv(1)
-      rseed = ixv(1)
-      call bl_pd_myproc(myprocid)
-      call blutilinitrand(rseed + myprocid)
-!      do i=1,1000
-!         p = acorni(idum)
-!      end do
-
-      read(lin,*,err=98) ndmin,ndmax
-      read(lin,*,err=98) nodmax
-      read(lin,*,err=98) sstrat
-      if(sstrat.eq.1) ndmax = 0
-      read(lin,*,err=98) mults,nmult
-      read(lin,*,err=98) noct
-      read(lin,*,err=98) radius,radius1,radius2
-      if(radius.lt.EPSLON) stop 'radius must be greater than zero'
-      radsqd = radius  * radius
-      sanis1 = radius1 / radius
-      sanis2 = radius2 / radius
-
-      read(lin,*,err=98) sang1,sang2,sang3
-      read(lin,*,err=98) mxctx,mxcty,mxctz
-      read(lin,*,err=98) ktype
-      
-      trans = .true.
-      if(ktype.lt.0) then
-         trans = .false.
-         ktype = abs(ktype)
-      end if
-      colocorr = 0.d0
-      if(ktype.eq.4) then
-         backspace lin
-         read(lin,*,err=98) i,colocorr
-         varred = 1.d0
-         backspace lin
-         read(lin,*,err=9990) i,xx,varred
- 9990    continue
-      end if
-      read(lin,'(a64)',err=98) lvmfl
-      call chknam(lvmfl,64)
-      read(lin,*,err=98) icollvm
-      read(lin,*,err=98) nst(1),c0(1)
-      sill = c0(1)
-
-      if(nst(1).le.0) then
-            write(*,9997) nst(1)
- 9997       format(' nst must be at least 1, it has been set to ',i4,/,&
-                   ' The c or a values can be set to zero')
-            stop
-      endif
-
-      do i=1,nst(1)
-            read(lin,*,err=98) it(i),cc(i),ang1(i),ang2(i),ang3(i)
-            read(lin,*,err=98) aa(i),aa1,aa2
-            anis1(i) = aa1 / max(aa(i),EPSLON)
-            anis2(i) = aa2 / max(aa(i),EPSLON)
-            sill     = sill + cc(i)
-            if(it(i).eq.4) then
-               write(*,*) ' A power model is NOT allowed '
-               write(*,*) ' Choose a different model and re start '
-               stop
-            endif
-      end do
-
-      if (idbg.gt.1) then
-!         write(*,*) ' do_cond = ',do_cond
-         write(*,*) ' data file = ',datafl(1:40)
-         write(*,*) ' input columns = ',ixl,iyl,izl,ivrl,iwt,isecvr
-         write(*,*) ' trimming limits = ',tmin,tmax
-         write(*,*) ' transformation flag = ',itrans
-         write(*,*) ' transformation file = ',transfl(1:40)
-         write(*,*) ' consider smoothed distribution (1=yes) = ',ismooth
-         write(*,*) ' file with smoothed distribution = ',smthfl(1:40)
-         write(*,*) ' columns = ',isvr,iswt
-         write(*,*) ' data limits (tails) = ',zmin,zmax
-         write(*,*) ' lower tail = ',ltail,ltpar
-         write(*,*) ' upper tail = ',utail,utpar
-         write(*,*) ' debugging level = ',idbg
-         write(*,*) ' debugging file = ',dbgfl(1:40)
-         write(*,*) ' output file ',outfl(1:40)
-         write(*,*) ' number of realizations = ',nsim
-         write(*,*) ' X grid specification = ',nxt,xmnt,xsizt
-         write(*,*) ' Y grid specification = ',nyt,ymnt,ysizt
-         write(*,*) ' Z grid specification = ',nzt,zmnt,zsizt
-         write(*,*) ' random number seed = ',ixv(1)
-         write(*,*) ' min and max data = ',ndmin,ndmax
-         write(*,*) ' maximum previous nodes = ',nodmax
-         write(*,*) ' two-part search flag = ',sstrat
-         write(*,*) ' multiple grid search flag = ',mults,nmult
-         write(*,*) ' number of octants = ',noct
-         write(*,*) ' search radii = ',radius,radius1,radius2
-         write(*,*) ' search anisotropy angles = ',sang1,sang2,sang3
-         write(*,*) ' size of covariance lookup = ',mxctx,mxcty,mxctz
-         write(*,*) ' kriging type = ',ktype
-         if (ktype .eq. 4) then
-            write(*,*) ' correlation coefficient = ',colocorr
-            write(*,*) ' secondary variable varred = ',varred
-         end if
-         write(*,*) ' secondary model file = ',lvmfl(1:40)
-         write(*,*) ' column in secondary model file = ',icollvm
-         write(*,*) ' nst, c0 = ',nst(1),c0(1)
-         do i=1,nst(1)
-            write(*,*) ' it,cc,ang[1,2,3]; ',it(i),cc(i),&
-                 ang1(i),ang2(i),ang3(i)
-            write(*,*) ' a1 a2 a3: ',aa(i),aa1,aa2
-         end do
-!
-! Warn the user if the sill is different than 1.0:
-!
-         if(sill.gt.(1.d0+EPSLON).or.sill.lt.(1.d0-EPSLON)) then
-            write(*,*) 'WARNING the sill of your variogram is not 1.0!'
-            write(*,*) '        the sill = ',sill
-            write(*,*)
-         end if
-      end if
-
-      close(lin)
-
-!
-! Perform some quick error checking:
-!
-      testfl = .false.
-      if(ltail.ne.1.and.ltail.ne.2) then
-            write(*,*) 'ERROR invalid lower tail option ',ltail
-            write(*,*) '      only allow 1 or 2 - see manual '
-            testfl = .true.
-      endif
-      if(utail.ne.1.and.utail.ne.2.and.utail.ne.4) then
-            write(*,*) 'ERROR invalid upper tail option ',ltail
-            write(*,*) '      only allow 1,2 or 4 - see manual '
-            testfl = .true.
-      endif
-      if(utail.eq.4.and.utpar.lt.1.d0) then
-            write(*,*) 'ERROR invalid power for hyperbolic tail',utpar
-            write(*,*) '      must be greater than 1.0!'
-            testfl = .true.
-      endif
-      if(ltail.eq.2.and.ltpar.lt.0.d0) then
-            write(*,*) 'ERROR invalid power for power model',ltpar
-            write(*,*) '      must be greater than 0.0!'
-            testfl = .true.
-      endif
-      if(utail.eq.2.and.utpar.lt.0.d0) then
-            write(*,*) 'ERROR invalid power for power model',utpar
-            write(*,*) '      must be greater than 0.0!'
-            testfl = .true.
-      endif
-      if(testfl) stop
-
-      if (do_cond .eq. 0) then
-         ndmin  = 0
-         ndmax  = 0
-         sstrat = 1
-      endif
-
-!
-! Find the needed parameters:
-!
-      MAXCTX = mxctx
-      MAXCTY = mxcty
-      MAXCTZ = mxctz
-      MAXCXY = MAXCTX * MAXCTY
-      MAXXYZ = MAXCTX * MAXCTY * MAXCTZ
-      MAXNOD = nodmax
-      MAXKR1 = MAXNOD + ndmax + 1
-      MAXSBX = 50
-      MAXSBY = 50
-      MAXSBZ = 50
-      MAXSB  = MAXSBX*MAXSBY*MAXSBZ
-
-      allocate(covtab(MAXCTX,MAXCTY,MAXCTZ),stat = test)
-      if(test.ne.0)then
-         write(*,*) MAXCTX, MAXCTY,MAXCTZ
-         write(*,*)'ERROR 14: Allocation failed',&
-                   ' due to insufficient memory.'
-         stop
-      end if
-!
-! Determine length of scratch space for nisb,ixsbtosr,ysbtosr,izsbtosr,
-! ixnode,iynode,iznode
-!
-      real_sz = 13 
-      do i = 1,real_sz
-         real_idx(i) = i
-      end do
-
-      int_sz = 6 + MAXSB + 3*8*MAXSB + 3*MAXXYZ
-      int_idx(1)  = 1
-      int_idx(2)  = 2
-      int_idx(3)  = 3
-      int_idx(4)  = 4
-      int_idx(5)  = 5
-      int_idx(6)  = 6
-      int_idx(7)  = 7
-      int_idx(8)  = int_idx(7)  + MAXSB
-      int_idx(9)  = int_idx(8)  + 8*MAXSB
-      int_idx(10) = int_idx(9)  + 8*MAXSB
-      int_idx(11) = int_idx(10) + 8*MAXSB
-      int_idx(12) = int_idx(11) + MAXXYZ
-      int_idx(13) = int_idx(12) + MAXXYZ
-      int_idx(14) = int_idx(13) + MAXXYZ
-
-      cdata_sz = 0
-      cdata_idx = 0
-      cond_option = do_cond
-      if (do_cond .eq. 1) then
-
-!        Find MAXDAT
-         call get_maxdat(MAXDAT,datafl,smthfl)
-
-!        Allocate the needed memory
-         cdata_sz = MAXDAT*9 + MAXXYZ
-         cdata_idx(1)  = 1
-         cdata_idx(2)  = cdata_idx(1) + MAXDAT
-         cdata_idx(3)  = cdata_idx(2) + MAXDAT
-         cdata_idx(4)  = cdata_idx(3) + MAXDAT
-         cdata_idx(5)  = cdata_idx(4) + MAXDAT
-         cdata_idx(6)  = cdata_idx(5) + MAXDAT
-         cdata_idx(7)  = cdata_idx(6) + MAXDAT
-         cdata_idx(8)  = cdata_idx(7) + MAXDAT
-         cdata_idx(9)  = cdata_idx(8) + MAXDAT
-         cdata_idx(10) = cdata_idx(9) + MAXDAT
-
-         nd  = MAXDAT
-         ntr = MAXDAT
-
-      end if
-      return
-!
-! Error in an Input File Somewhere:
-!
- 97   stop 'ERROR in secondary data file!'
- 98   stop 'ERROR in parameter file!'
- 99   stop 'ERROR in data file!'
-
-      end
-
-      subroutine read_cond_data(scratch_c,c_sz,c_idx)
-!-----------------------------------------------------
-! Read conditioning data from GSLIB-style files
-!-----------------------------------------------------
-
-      use geostat2
-      include 'sgsim2.inc'
-       
-      integer   c_sz,c_idx(10)
-      character tmpfl*64
-      
-      real*8, target ::  scratch_c(c_sz)
-      integer :: ndt
-      
-      x     => scratch_c(c_idx(1):c_idx(2)-1)
-      y     => scratch_c(c_idx(2):c_idx(3)-1)
-      z     => scratch_c(c_idx(3):c_idx(4)-1)
-      vr    => scratch_c(c_idx(4):c_idx(5)-1)
-      wt    => scratch_c(c_idx(5):c_idx(6)-1)
-      vrtr  => scratch_c(c_idx(6):c_idx(7)-1)
-      vrgtr => scratch_c(c_idx(7):c_idx(8)-1)
-      close => scratch_c(c_idx(8):c_idx(9)-1)
-      sec   => scratch_c(c_idx(9):c_idx(10)-1)
-
-      if (do_cond .eq. 1) then      
-!        Read the data if the file exists
-         ndt = nd
-         call read_datafl(x,y,z,vr,wt,sec,ndt)
-!
-! Build transformation table and perform normal score transform
-!
-         if (itrans .eq. 1) then
-
-            if(ismooth.eq.1) then
-               tmpfl  = smthfl
-               icolvr = isvr
-               icolwt = iswt
-            else
-               tmpfl  = datafl
-               icolvr = ivrl
-               icolwt = iwt
-            end if
-            call setup_trans_table(vrtr,vrgtr,nd,ntr,transfl,&
-                 tmpfl,icolvr,icolwt,tmin,tmax)
-            call norm_score_trans(vr,vrtr,vrgtr,nd,ntr)
-
-         end if
-         
-      end if
-
-      end
-
-
-      subroutine get_maxdat(ndat,datafl,smthfl)
-
-      integer   ndat
-      character datafl*64, smthfl*64
-
-      integer i,j,lin,nvari,ntmp
-      logical testfl
-
-      real*8, allocatable :: var(:)
-
-      lin = 1
-
-      ndat = 100
-      inquire(file=datafl,exist=testfl)
-      if(testfl)then
-         open(lin,file=datafl,status='UNKNOWN')
-         read(lin,*,err=98)
-         read(lin,*,err=99) nvari
-         do i=1,nvari
-            read(lin,*)
-         end do
-
-         ndat = 0
-         allocate(var(nvari))
- 33      read(lin,*,end=66,err=98)(var(j),j=1,nvari)
-         ndat = ndat + 1
-         go to 33
- 66      continue
-         deallocate(var)
-         rewind(lin)
-         close(lin)
-      end if
-
-      ntmp = 1
-      inquire(file=smthfl,exist=testfl)
-      if(testfl)then
-         open(lin,file=smthfl,status='UNKNOWN')
-         read(lin,*,err=98)
-         read(lin,*,err=99) nvari
-         do i=1,nvari
-            read(lin,*)
-         end do
-         ntmp = 0
-         allocate(var(nvari))
- 22      read(lin,*,end=55,err=99)(var(j),j=1,nvari)
-         ntmp = ntmp + 1
-         go to 22
- 55      continue
-         deallocate(var)
-         rewind(lin)
-         close(lin)
-      end if
-      if(ntmp.gt.ndat) ndat = ntmp
-      return
- 98   stop 'ERROR in parameter file!'
- 99   stop 'ERROR in data file!'
-      
-      end 
-
-      subroutine read_datafl(x,y,z,vr,wt,sec,nvr)
-
-      include 'sgsim2.inc'
-
-      integer nvr
-      real*8  x(nvr),y(nvr),z(nvr),vr(nvr),wt(nvr),sec(nvr)
-
-      logical testfl      
-      integer i,j,nvari,nt,lin
-      real*8  twt,av,ss
-      real*8,allocatable :: var(:)
-
-      lin = 1
-
-      inquire(file=datafl,exist=testfl)
-      if(.not.testfl)then
-         write(*,*) "datafl is wrong: ",datafl
-         stop
-      end if
-      write(*,*) 'Reading input data'
-      open(lin,file=datafl,status='OLD')
-      read(lin,*,err=99)
-      read(lin,*,err=99) nvari
-      do i=1,nvari
-         read(lin,*,err=99)
-      end do
-      if(ixl.gt.nvari.or.iyl.gt.nvari.or.izl.gt.nvari.or.&
-         ivrl.gt.nvari.or.isecvr.gt.nvari.or.iwt.gt.nvari) then
-         write(*,*) 'ERROR: you have asked for a column number'
-         write(*,*) '       greater than available in file'
-         stop
-      end if
-
-      av  = 0.d0
-      ss  = 0.d0
-      twt = 0.d0
-      nd  = 0
-      nt  = 0
-      allocate(var(nvari))
-      do i = 1,nvr
-         read(lin,*,err=99) (var(j),j=1,nvari)
-         if(var(ivrl).lt.tmin.or.var(ivrl).ge.tmax) then
-            nt = nt + 1
-         else
-            nd = nd + 1
-            vr(nd) = var(ivrl)
-            if(ixl.le.0) then
-               x(nd) = 0.0
-            else
-               x(nd) = var(ixl)
-            endif
-            if(iyl.le.0) then
-               y(nd) = 0.0
-            else
-               y(nd) = var(iyl)
-            endif
-            if(izl.le.0) then
-               z(nd) = 0.0
-            else
-               z(nd) = var(izl)
-            endif
-            if(iwt.le.0) then
-               wt(nd) = 1.d0
-            else
-               wt(nd) = var(iwt)
-            endif
-            if(isecvr.le.0) then
-               sec(nd) = UNEST
-            else
-               sec(nd) = var(isecvr)
-            endif
-            twt = twt + wt(nd)
-            av  = av  + var(ivrl)*wt(nd)
-            ss  = ss  + var(ivrl)*var(ivrl)*wt(nd)
-         end if
-      end do
-
-      deallocate(var)
-!
-! Compute the averages and variances as an error check for the user:
-!
-      av = av / max(twt,EPSLON)
-      ss =(ss / max(twt,EPSLON)) - av * av
-      write(*,   111) nd,nt,av,ss
-111   format(/,' Data for SGSIM: Number of acceptable data  = ',i8,/,&
-            '                 Number trimmed             = ',i8,/,&
-            '                 Weighted Average           = ',f12.4,/,&
-            '                 Weighted Variance          = ',f12.4,/)
-
-      close(lin)
-      return
- 99   stop 'ERROR in data file!'
-
-      end
-
-
-      subroutine setup_trans_table(vrtr,vrgtr,nvr,ntr,transfl,&
-                                   tmpfl,icolvr,icolwt,tmin,tmax)
-
-      character tmpfl*64,transfl*64,str*64
-      integer   icolvr,icolwt,nvr,ntr
-      real*8    vrtr(nvr),vrgtr(nvr)
-      real*8    tmin,tmax
-
-      integer   i,j,lin,lout,nt,nvari,ierr
-      real*8    twt,oldcp,cp,w,vrg
-      logical   testfl
-
-      real*8,allocatable :: var(:)
-      real*8,parameter   :: UNEST=-1.0d20
-      real*8,parameter   :: EPSLON=1.0d-20
-
-      lin  = 1
-      lout = 2
-      
-      write(*,*) 'Setting up transformation table'
-
-      inquire(file=tmpfl,exist=testfl)
-      if(.not.testfl) then
-         write(*,*) 'ERROR: ',tmpfl,' does not exist'
-         write(*,*) '       this file is needed! '
-         stop
-      end if
-!
-! Open up the file with reference distribution:
-!
-      open(lin,file=tmpfl,status='UNKNOWN')
-      read(lin,'(a40)',err=98) str(1:40)
-      read(lin,*,err=99) nvari
-      do i=1,nvari
-         read(lin,*,err=98)
-      end do
-      if(icolvr.gt.nvari.or.icolwt.gt.nvari) then
-         write(*,*) ' ERROR: too few columns in ref data '
-         stop
-      endif
-!
-! Now, read in the actual data:
-!
-      nt     = 0
-      ntr    = 0
-      twt    = 0.d0
-      allocate(var(nvari))
-      do i = 1,nvr
-         read(lin,*,err=99) (var(j),j=1,nvari)
-         if(var(icolvr).lt.tmin.or.var(icolvr).ge.tmax) then
-            nt = nt + 1
-         else
-            ntr = ntr + 1   
-!
-! Assign the data value and coordinate location:
-!
-            vrtr(ntr) = var(icolvr)
-            if(icolwt.le.0) then
-               vrgtr(ntr) = 1.d0
-            else
-               vrgtr(ntr) = var(icolwt)
-            endif
-            if(vrgtr(ntr).le.0.d0) then
-               ntr = ntr - 1
-               nt  = nt  + 1
-            else
-               twt = twt + vrgtr(ntr)
-            end if
-         end if
-      end do
-
-      deallocate(var)
-      close(lin)
-      if(ntr.le.1) then
-         write(*,*) 'ERROR: too few data for transformation'
-         stop
-      end if
-!
-! Write transformation table:
-!
-      open(lout,file=transfl,status='UNKNOWN')
-!
-! Sort data by value:
-!
-      call dsortem(1,ntr,vrtr,1,vrgtr)
-!
-! Compute the cumulative probabilities and write transformation table
-!
-      twt   = max(twt,EPSLON)
-      oldcp = 0.d0
-      cp    = 0.d0
-      do j=1,ntr
-         cp =  cp + dble(vrgtr(j)/twt)
-         w  = (cp + oldcp)*0.5
-!         call gauinv(w,vrg,ierr)
-!         if(ierr.eq.1) vrg = UNEST
-         call blinvnormdist(vrg)
-         write(lout,201) vrtr(j),vrg
-201      format(f12.5,1x,f12.5)
-         oldcp =  cp
-!
-! Now, reset the weight to the normal scores value:
-!
-         vrgtr(j) = vrg
-      end do
-      close(lout)
-      return
- 98   stop 'ERROR in parameter file!'
- 99   stop 'ERROR in data file!'
-      
-      end
-
-      subroutine norm_score_trans(vr,vrtr,vrgtr,nvr,ntr)
-!-----------------------------------------------------------------------
-! Normal scores transform
-!-----------------------------------------------------------------------
-
-      integer nvr,ntr
-      real*8  vr(nvr),vrtr(ntr),vrgtr(ntr)      
-
-      integer i,idx
-      real*8  powint,vrr,vrg
-
-      do i = 1,nvr
-         vrr = vr(i)
-         call locate(vrtr,ntr,1,ntr,vrr,idx)
-         idx = min(max(1,idx),(ntr-1))
-         vrg = powint(vrtr(idx),vrtr(idx+1),vrgtr(idx),&
-                      vrgtr(idx+1),vrr,1.d0)
-         if(vrg.lt.vrgtr(1)) vrg = vrgtr(1)
-         if(vrg.gt.vrgtr(ntr)) vrg = vrgtr(ntr)
-         vr(i) = vrg
-      end do
-
-      end 
-
-      subroutine read_sec()
-!-----------------------------------------------------------------------
-! Read secondary attribute model if necessary:
-!-----------------------------------------------------------------------
-
-      use geostat2
-      include "sgsim2.inc"
-
-      logical testfl,testind,trans
-      integer i,j,index,ns
-      integer iz,iy,ix,ierr
-      real*8  av,ss,vrr,vrg,powint,oldcp,cp,w
-      real*8  tmp(nxyz)
-
-      real*8, allocatable :: var(:)
-
-      trans = .true.
-
-      write(*,*) 'Reading secondary attribute file'
-      inquire(file=lvmfl,exist=testfl)
-      if(.not.testfl) then
-         write(*,104) lvmfl
- 104     format('WARNING secondary attribute file ',a40,&
-                ' does not exist!')
-         stop
-      end if
-      open(llvm,file=lvmfl,status='OLD')
-      read(llvm,*,err=97)
-      read(llvm,*,err=97) nvaril
-      do i=1,nvaril
-         read(llvm,*,err=97)
-      end do
-         
-      allocate(var(nvaril))
-      index = 0
-      av = 0.d0
-      ss = 0.d0
-      ns = 0
-      do iz=1,nz
-         do iy=1,ny
-            do ix=1,nx
-               index = index + 1
-               read(llvm,*,err=97) (var(j),j=1,nvaril)
-               vrr = var(icollvm)
-               lvm(index) = vrr
-               tmp(index) = dble(index)
-!
-! Do we to transform the secondary variable for a local mean?
-!
-               if(trans.and.ktype.eq.2.and.itrans.eq.1) then
-                  if(vrr.le.tmin.or.vrr.ge.tmax) then
-                     lvm(index) = -1.0e21
-                  else   
-                     call locate(vrtr,ntr,1,ntr,vrr,j)
-                     j=min(max(1,j),(ntr-1))
-                     vrg =powint(vrtr(j),vrtr(j+1),vrgtr(j),&
-                                 vrgtr(j+1),vrr,1.0)
-                     if(vrg.lt.vrgtr(1)  ) vrg = vrgtr(1)
-                     if(vrg.gt.vrgtr(ntr)) vrg = vrgtr(nd)
-                     lvm(index) = vrg
-                  end if
-               end if
-               if(vrr.ge.tmin.or.vrr.le.tmax) then
-                  av = av + vrr
-                  ss = ss + vrr*vrr
-                  ns = ns + 1
-               end if
-            end do
-         end do
-      end do
-      ns = max(ns,1)
-      av = av / dble(ns)
-      ss =(ss / dble(ns)) - av * av
-      write(*,   112) ns,av,ss
- 112  format(/,' Secondary Data: Number of data             = ',i8,/,&
-               '                 Equal Weighted Average     = ',f12.4,/,&
-               '                 Equal Weighted Variance    = ',f12.4,/)
-!
-! Do we need to work with data residuals? (Locally Varying Mean)
-!
-      if(ktype.eq.2) then
-         do i=1,nd
-            call getindx(nx,xmn,xsiz,x(i),ix,testind)
-            call getindx(ny,ymn,ysiz,y(i),iy,testind)
-            call getindx(nz,zmn,zsiz,z(i),iz,testind)
-            index = ix + (iy-1)*nx + (iz-1)*nxy
-            sec(i) = lvm(index)
-!
-! Calculation of residual moved to krige subroutine: vr(i)=vr(i)-sec(i)
-!
-         end do
-      end if
-!
-! Do we need to get an external drift attribute for the data?
-!
-      if(ktype.eq.3) then
-         do i=1,nd
-            if(sec(i).eq.UNEST) then
-               call getindx(nx,xmn,xsiz,x(i),ix,testind)
-               call getindx(ny,ymn,ysiz,y(i),iy,testind)
-               call getindx(nz,zmn,zsiz,z(i),iz,testind)
-               index = ix + (iy-1)*nx + (iz-1)*nxy
-               sec(i) = lvm(index)
-            end if
-         end do
-      end if
-!
-! Transform the secondary attribute to normal scores?
-!
-      if(trans.and.ktype.eq.4) then
-         write(ldbg,113) varred
- 113      format(/,' Transforming Secondary Data with',&
-                   ' variance reduction of ',f12.4,/)
-         write(*,*) 'Transforming secondary variable'
-         write(*,*)
-         call dsortem(1,nxyz,lvm,1,tmp)
-         oldcp = 0.d0
-         cp    = 0.d0
-         do i=1,nxyz
-            if(lvm(i).gt.tmin.and.lvm(i).le.tmax) then
-               cp =  cp + dble(1.0/dble(ns))
-               w  = (cp + oldcp)/2.0
-!               call gauinv(w,lvm(i),ierr)
-               call blinvnormdist(lvm(i))
-               lvm(i) = lvm(i) * varred
-               oldcp  =  cp
-            end if
-         end do
-         call dsortem(1,nxyz,tmp,1,lvm)
-      end if
-
-!
-! Read in the secondary data distribution for this realization:
-! There was a condition where isim > 1.  Not sure why.
-!
-      if(ktype.eq.4) then
-         write(*,*)
-         write(*,*) ' Reading next secondary model'
-         index = 0
-         do iz=1,nz
-            do iy=1,ny
-               do ix=1,nx
-                  index = index + 1
-                  read(llvm,*,end=977)(var(j),j=1,nvaril)
-                  lvm(index) = var(icollvm)
-                  tmp(index) = dble(index)
-               end do
-            end do
-         end do
-         write(*,*) ' Building CDF from  secondary model'
-         call dsortem(1,nxyz,lvm,1,tmp)
-         oldcp = 0.d0
-         cp    = 0.d0
-         do i=1,nxyz
-            cp =  cp + 1.d0/dble(nxyz)
-            w  = (cp + oldcp)/2.0
-!            call gauinv(w,lvm(i),ierr)
-            call blinvnormdist(lvm(i))
-            lvm(i) = lvm(i) * varred
-            oldcp  =  cp
-         end do
-         write(*,*) ' Restoring order of secondary model'
-         call dsortem(1,nxyz,tmp,1,lvm)
- 977     continue
-         write(*,*)
-      end if
-      
-      deallocate(var)
-      return
- 97   stop 'ERROR in secondary data file!'
-
-      end
-
-
-      subroutine sgsim(sim)
-!-----------------------------------------------------------------------
-!
-!           Conditional Simulation of a 3-D Rectangular Grid
-!           ************************************************
-!
-! This subroutine generates 3-D realizations of a Gaussian process with
-! a given autocovariance model, and conditional to input Gaussian data.
-! The conditional simulation is achieved by sequential simulation of all
-! the nodes visited by a random path.
-!
-!
-!
-! PROGRAM NOTES:
-!
-!  1. The three dimensional anisotropy parameters, i.e., of the search
-!     ellipse and variogram ranges are described in section 2.3 of the
-!     manual.   The variogram parameters are described in the same place
-!
-!  2. The original data and previously simulated grid nodes can be
-!     searched separately.  There can be a different maximum number of
-!     each and a minimum number of original data can be specified
-!     to restrict simulation beyond the limits of the data.  The
-!     closeness of previously simulated grid nodes is measured according
-!     to the variogram structural distance.
-!
-!
-!
-! INPUT VARIABLES:
-!
-!   nd               Number of data (no missing values)
-!   x,y,z(nd)        coordinates of the data
-!   vr(nd)           gaussian data (normal scores)
-!
-!   nx,ny,nz         Number of blocks in X,Y, and Z
-!   xmn,ymn,zmn      Coordinate at the center of the first Block
-!   xsiz,ysiz,zsiz   spacing of the grid nodes (block size)
-!
-!   nsim             number of simulations
-!   ktype            =1, ordinary kriging; =0, simple kriging
-!   sim              the current realization
-!   idbg             integer debugging level (0=none,2=normal,4=serious)
-!   ldbg             unit number for the debugging output
-!   lout             unit number for the output
-!
-!   radius           Maximum search radius
-!   sang1            Azimuth angle of the principal search direction
-!   sang2            Dip angle of the principal search direction
-!   sang3            Third rotation angle of the search ellipse
-!   sanis1           Anisotropy for the dip angle
-!   sanis2           Anisotropy for the plunge angle
-!   ndmin            Minimum number of data required before sim
-!   ndmax            Maximum number of samples for simulation
-!   noct             Maximum number per octant if an octant search is
-!                      desired (if <= 0, then no octant search)
-!
-!   nodmax           Maximum number of previously simulated grid nodes
-!                      to consider in the simulation.  The structural
-!                      variogram distance is used to identify close ones
-!
-!   c0               Nugget constant (isotropic).
-!   cc(nst)          Multiplicative factor of each nested structure.
-!   aa(nst)          Parameter "a" of each nested structure.
-!   it(nst)          Type of nested structures (1=sph,2=exp,3=gau,4=pow)
-!   ang1(nst)        Azimuth angle for the principal direction
-!   ang2(nst)        Dip angle for the principal direction
-!   ang3(nst)        Third rotation angle to rotate the two minor
-!                      directions around the principal direction
-!   anis1(nst)       Anisotropy (radius in minor direction at 90
-!                      degrees from "ang1" divided by the principal
-!                      radius in direction "ang1")
-!   anis2(nst)       Anisotropy (radius in minor direction at 90 degrees
-!                      vertical from "ang1" divided by the principal
-!                      radius in direction "ang1")
-!
-!
-! OUTPUT VARIABLES:  Simulated Values are written to "lout"
-!
-!
-!
-! EXTERNAL REFERENCES:
-!
-!   super            Sets up the super block search of original data
-!   search           Search for nearby data values
-!   ctable           Builds a covariance table and "spiral" search
-!   srchnd           Search for nearby simulated grid nodes
-!   sqdist           computes anisotropi! squared distance
-!   sortem           sorts multiple arrays in ascending order (separate)
-!   cova3            Calculates the covariance given a variogram model
-!   krige            Sets up and solves either the SK or OK system
-!   ksol             Linear system solver using Gaussian elimination
-!
-!
-!
-! Concepts taken from F. Alabert and E. Isaaks
-!
-!-----------------------------------------------------------------------
-
-      use       geostat
-      include  'sgsim.inc'
-
-      real*8  sim(nxyz)
-
-      integer ix,iy,iz,id2,id,ind,i,j,nsbtosr,nsec,is,ierr,index,ne,isim
-      integer lktype,infoct,idum,in,irepo,jx,jy,jz,nnx,nny,nnz,imult
-      integer nxsup,nysup,nzsup
-      real*8  ss,av,xx,yy,zz
-      real*8  var(10),sec2,sec3
-      real*8  p,acorni,cp,oldcp,w,test2,xp,cstdev,cmean,gmean
-      real*8  backtr,simval,TINY
-      real*8  xmnsup,ymnsup,zmnsup,xsizsup,ysizsup,zsizsup
-      logical testind
-      allocate(order(nxyz))
-      allocate(lvm(nxyz))
-
-!
-! Set up the rotation/anisotropy matrices that are needed for the
-! variogram and search.
-!
-      write(*,*) 'Setting up rotation matrices for variogram and search'
-      do is=1,nst(1)
-            call setrot(ang1(is),ang2(is),ang3(is),anis1(is),anis2(is),&
-                        is,MAXROT,rotmat)
-      end do
-      isrot = MAXNST + 1
-      call setrot(sang1,sang2,sang3,sanis1,sanis2,isrot,MAXROT,rotmat)
-!
-! Set up the super block search:
-!
-      if(sstrat.eq.0) then
-            write(*,*) 'Setting up super block search strategy'
-            nsec = 1
-            call setsupr(nx,xmn,xsiz,ny,ymn,ysiz,nz,zmn,zsiz,nd,x,y,z,&
-                         vr,wt,nsec,sec,sec2,sec3,MAXSBX,MAXSBY,MAXSBZ,&
-                         nisb,nxsup,xmnsup,xsizsup,nysup,ymnsup,ysizsup,&
-                         nzsup,zmnsup,zsizsup)
-            call picksup(nxsup,xsizsup,nysup,ysizsup,nzsup,zsizsup,&
-                         isrot,MAXROT,rotmat,radsqd,nsbtosr,ixsbtosr,&
-                         iysbtosr,izsbtosr)
-      end if
-!
-! Set up the covariance table and the spiral search:
-!
-      call ctable()
-!
-! MAIN LOOP OVER ALL THE SIMULATIONS:
-!
-      do isim=1,nsim
-!
-! Read in the secondary data distribution for this realization:
-!
-            if(isim.gt.1.and.ktype.eq.4) then
-                  write(*,*)
-                  write(*,*) ' Reading next secondary model'
-                  index = 0
-                  do iz=1,nz
-                        do iy=1,ny
-                              do ix=1,nx
-                                 index = index + 1
-                                 read(llvm,*,end=977)(var(j),j=1,nvaril)
-                                 lvm(index) = var(icollvm)
-                                 sim(index) = dble(index)
-                              end do
-                        end do
-                  end do
-                  write(*,*) ' Building CDF from  secondary model'
-!                  call sortem(1,nxyz,lvm,1,sim,c,d,e,f,g,h)
-                  call sortem(1,nxyz,lvm,1,sim)
-                  oldcp = 0.d0
-                  cp    = 0.d0
-                  do i=1,nxyz
-                        cp =  cp + dble(1.d0/dble(nxyz))
-                        w  = (cp + oldcp)/2.0
-!                        call gauinv(w,lvm(i),ierr)
-                        call blinvnormdist(lvm(i))
-                        lvm(i) = lvm(i) * varred
-                        oldcp  =  cp
-                  end do
-                  write(*,*) ' Restoring order of secondary model'
-!                  call sortem(1,nxyz,sim,1,lvm,c,d,e,f,g,h)
-                  call sortem(1,nxyz,sim,1,lvm)
- 977              continue
-                  write(*,*)
-            end if
-!
-! Work out a random path for this realization:
-!
-            do ind=1,nxyz
-!                  sim(ind)   = acorni(idum)
-                  call blutilrand(sim(ind))
-
-                  order(ind) = ind
-            end do
-
-!
-! The multiple grid search works with multiples of 4 (yes, that is
-! somewhat arbitrary):
-!
-            if(mults.eq.1) then
-               do imult=1,nmult
-                  nnz = max(1,nz/(imult*4))
-                  nny = max(1,ny/(imult*4))
-                  nnx = max(1,nx/(imult*4))
-                  jz  = 1
-                  jy  = 1
-                  jx  = 1
-                  do iz=1,nnz
-                     if(nnz.gt.1) jz = iz*imult*4
-                     do iy=1,nny
-                        if(nny.gt.1) jy = iy*imult*4
-                        do ix=1,nnx
-                           if(nnx.gt.1) jx = ix*imult*4
-                           index = jx + (jy-1)*nx + (jz-1)*nxy
-                           sim(index) = sim(index) - imult
-                        end do
-                     end do
-                  end do
-               end do
-            end if
-!            call sortem(1,nxyz,sim,1,order,c,d,e,f,g,h)
-            call sortem(1,nxyz,sim,1,order)
-!
-! Initialize the simulation:
-!
-            do ind=1,nxyz
-               sim(ind) = UNEST
-            end do
-            write(*,*)
-            write(*,*) 'Working on realization number ',isim
-!
-! Assign the data to the closest grid node:
-!
-            TINY = 0.0001
-            do id=1,nd
-               call getindx(nx,xmn,xsiz,x(id),ix,testind)
-               call getindx(ny,ymn,ysiz,y(id),iy,testind)
-               call getindx(nz,zmn,zsiz,z(id),iz,testind)
-               ind = ix + (iy-1)*nx + (iz-1)*nxy
-               xx  = xmn + dble(ix-1)*xsiz
-               yy  = ymn + dble(iy-1)*ysiz
-               zz  = zmn + dble(iz-1)*zsiz
-               test = abs(xx-x(id)) + abs(yy-y(id)) + abs(zz-z(id))
-!
-! Assign this data to the node (unless there is a closer data):
-!
-               if(sstrat.eq.1) then
-                  if(sim(ind).ge.0.d0) then
-                     id2 = int(sim(ind)+0.5)
-                     test2 = abs(xx-x(id2)) + abs(yy-y(id2)) &
-                             + abs(zz-z(id2))
-                      if(test.le.test2) sim(ind) = dble(id)
-                      write(ldbg,102) id,id2
-                   else
-                      sim(ind) = dble(id)
-                   end if
-                end if
-!
-! Assign a flag so that this node does not get simulated:
-!
-                  if(sstrat.eq.0.and.test.le.TINY) sim(ind)=10.0*UNEST
-            end do
- 102        format(' WARNING data values ',2i5,' are both assigned to ',&
-                 /,'         the same node - taking the closest')
-!
-! Now, enter data values into the simulated grid:
-!
-            do ind=1,nxyz
-               id = int(sim(ind)+0.5)
-               if(id.gt.0) sim(ind) = vr(id)
-            end do
-            irepo = max(1,min((nxyz/10),10000))
-!
-! MAIN LOOP OVER ALL THE NODES:
-!
-            do in=1,nxyz
-                  if((int(in/irepo)*irepo).eq.in) write(*,103) in
- 103              format('   currently on node ',i9)
-!
-! Figure out the location of this point and make sure it has
-! not been assigned a value already:
-!
-                  index = order(in)
-                  if(sim(index).gt.(UNEST+EPSLON).or.&
-                     sim(index).lt.(UNEST*2.d0)) go to 5
-                  iz = ((index-1)/nxy) + 1
-                  iy = ((index-(iz-1)*nxy-1)/nx) + 1
-                  ix = (index) - (iz-1)*nxy - (iy-1)*nx
-                  xx = xmn + dble(ix-1)*xsiz
-                  yy = ymn + dble(iy-1)*ysiz
-                  zz = zmn + dble(iz-1)*zsiz
-!
-! Now, we'll simulate the point ix,iy,iz.  First, get the close data
-! and make sure that there are enough to actually simulate a value,
-! we'll only keep the closest "ndmax" data, and look for previously
-! simulated grid nodes:
-!
-                  if(sstrat.eq.0) then
-                        call srchsupr(xx,yy,zz,radsqd,isrot,MAXROT,&
-                               rotmat,nsbtosr,ixsbtosr,iysbtosr,&
-                               izsbtosr,noct,nd,x,y,z,wt,nisb,nxsup,&
-                               xmnsup,xsizsup,nysup,ymnsup,ysizsup,&
-                               nzsup,zmnsup,zsizsup,nclose,close,&
-                               infoct)
-                        if(nclose.lt.ndmin) go to 5
-                        if(nclose.gt.ndmax) nclose = ndmax
-                  endif
-                  call srchnd(sim,ix,iy,iz)
-!
-! Calculate the conditional mean and standard deviation.  This will be
-! done with kriging if there are data, otherwise, the global mean and
-! standard deviation will be used:
-!
-                  if(ktype.eq.2) then
-                        gmean = lvm(index)
-                  else
-                        gmean = 0.d0
-                  end if
-                  if((nclose+ncnode).lt.1) then
-                        cmean  = gmean
-                        cstdev = 1.d0
-                  else
-!
-! Perform the kriging.  Note that if there are fewer than four data
-! then simple kriging is prefered so that the variance of the
-! realization does not become artificially inflated:
-!
-                        lktype = ktype
-                        if(ktype.eq.1.and.(nclose+ncnode).lt.4)lktype=0
-                        call krige(ix,iy,iz,xx,yy,zz,lktype,gmean,&
-                                   cmean,cstdev)
-                  endif
-!
-! Draw a random number and assign a value to this node:
-!
-!                  p = acorni(idum)
-!                  call gauinv(p,xp,ierr)
-                  call blinvnormdist(xp)
-                  sim(index) = xp * cstdev + cmean
-!                  write(*,*), index, sim(index),xp, cstdev, cmean
-                  if(idbg.ge.3) write(ldbg,141) p,sim(index)
- 141              format(' random number ',f6.4,' realization ',f7.4)
-!
-! Quick check for far out results:
-!
-                  if(abs(cmean).gt.5.0.or.abs(cstdev).gt.5.0.or.&
-                     abs(sim(index)).gt.6.0) then
-                  write(ldbg,104) ix,iy,iz,cmean,cstdev,sim(index)
-  104             format('WARNING: grid node location: ',3i5,/,&
-                        '         conditional mean:   ',f12.5,/,&
-                        '         conditional stdev:  ',f12.5,/,&
-                        '         simulated value:    ',f12.5)
-                  endif
-!
-! END MAIN LOOP OVER NODES:
-!
- 5                continue
-            end do
-!
-! Do we need to reassign the data to the grid nodes?
-!
-            if(sstrat.eq.0) then
-                  do id=1,nd
-                        call getindx(nx,xmn,xsiz,x(id),ix,testind)
-                        call getindx(ny,ymn,ysiz,y(id),iy,testind)
-                        call getindx(nz,zmn,zsiz,z(id),iz,testind)
-                        xx  = xmn + dble(ix-1)*xsiz
-                        yy  = ymn + dble(iy-1)*ysiz
-                        zz  = zmn + dble(iz-1)*zsiz
-                        ind = ix + (iy-1)*nx + (iz-1)*nxy
-                        test=abs(xx-x(id))+abs(yy-y(id))+abs(zz-z(id))
-                        if(test.le.TINY) sim(ind) = vr(id)
-                  end do
-            end if
-!
-! Back transform each value and write results:
-!
-            ne = 0
-            av = 0.d0
-            ss = 0.d0
-            do ind=1,nxyz
-                  simval = sim(ind)
-                  if(simval.gt.-9.0.and.simval.lt.9.0) then
-                        ne = ne + 1
-                        av = av + simval
-                        ss = ss + simval*simval
-                  end if
-                  if(itrans.eq.1.and.simval.gt.(UNEST+EPSLON)) then
-                        simval = backtr(simval,ntr,vrtr,vrgtr,zmin,&
-                                        zmax,ltail,ltpar,utail,utpar)
-                        if(simval.lt.zmin) simval = zmin
-                        if(simval.gt.zmax) simval = zmax
-                  end if
-                  sim(ind) = simval
-                  write(lout,'(g14.8)') simval
-            end do
-            av = av / max(dble(ne),1.d0)
-            ss =(ss / max(dble(ne),1.d0)) - av * av
-            write(ldbg,111) isim,ne,av,ss
-!            write(*,   111) isim,ne,av,ss
- 111        format(/,' Realization ',i3,': number   = ',i8,/,&
-                     '                  mean     = ',f12.4,&
-                     ' (close to 0.0?)',/,&
-                     '                  variance = ',f12.4,&
-                     ' (close to gammabar(V,V)? approx. 1.0)',/)
-!
-! END MAIN LOOP OVER SIMULATIONS:
-!
-      end do
-!
-! Return to the main program:
-!
-      return
-      end
-
-
-      subroutine sgsim_setup(sim,sim_sz,scratch_c,c_sz,c_idx,&
-        scratch_r,real_sz,real_idx,&
-        scratch_i,int_sz,int_idx)
-!-----------------------------------------------------------------------
-!
-!    SGSIM setup: Only for a single instance. 
-!
-!-----------------------------------------------------------------------
-
-      use       geostat2
-      include  'sgsim2.inc'
-
-      integer   sim_sz,c_sz,real_sz,int_sz
-      integer   c_idx(10),real_idx(20),int_idx(20)
-      real*8    sim(sim_sz)
-
-      integer, target :: scratch_i(int_sz)
-      real*8 , target :: scratch_c(c_sz)
-      real*8 , target :: scratch_r(real_sz)
-      
-      logical   testind
-      integer   ix,iy,iz,id2,id,ind,nsbtosr,nsec,is
-      real*8    xx,yy,zz
-      real*8    sec2,sec3
-      real*8    test2,TINY
-
-
-      nx       => scratch_i(int_idx(1))
-      ny       => scratch_i(int_idx(2))
-      nz       => scratch_i(int_idx(3))
-      nxsup    => scratch_i(int_idx(4))
-      nysup    => scratch_i(int_idx(5))
-      nzsup    => scratch_i(int_idx(6))
-      nisb     => scratch_i(int_idx(7):int_idx(8)-1)
-      ixsbtosr => scratch_i(int_idx(8):int_idx(9)-1)
-      iysbtosr => scratch_i(int_idx(9):int_idx(10)-1)
-      izsbtosr => scratch_i(int_idx(10):int_idx(11)-1)
-      ixnode   => scratch_i(int_idx(11):int_idx(12)-1)
-      iynode   => scratch_i(int_idx(12):int_idx(13)-1)
-      iznode   => scratch_i(int_idx(13):int_idx(14)-1)
-
-      xmn      => scratch_r(real_idx(1))
-      ymn      => scratch_r(real_idx(2))
-      zmn      => scratch_r(real_idx(3))
-      xsiz     => scratch_r(real_idx(4))
-      ysiz     => scratch_r(real_idx(5))
-      zsiz     => scratch_r(real_idx(6))
-      xmnsup   => scratch_r(real_idx(7))
-      ymnsup   => scratch_r(real_idx(8))
-      zmnsup   => scratch_r(real_idx(9))
-      xsizsup  => scratch_r(real_idx(10))
-      ysizsup  => scratch_r(real_idx(11))
-      zsizsup  => scratch_r(real_idx(12))
-      lvm      => scratch_r(real_idx(13):real_idx(12)+nx*ny*nz) 
-
-      if (do_cond .gt. 0) then
-         x     => scratch_c(c_idx(1):c_idx(2)-1)
-         y     => scratch_c(c_idx(2):c_idx(3)-1)
-         z     => scratch_c(c_idx(3):c_idx(4)-1)
-         vr    => scratch_c(c_idx(4):c_idx(5)-1)
-         wt    => scratch_c(c_idx(5):c_idx(6)-1)
-         vrtr  => scratch_c(c_idx(6):c_idx(7)-1)
-         vrgtr => scratch_c(c_idx(7):c_idx(8)-1)
-         close => scratch_c(c_idx(8):c_idx(9)-1)
-         sec   => scratch_c(c_idx(9):c_idx(10)-1)
-      end if
-
-      nxy  = nx*ny
-      nxyz = nx*ny*nz
-! 
-! Set up the rotation/anisotropy matrices that are needed for the
-! variogram and search.
-!
-      do is=1,nst(1)
-         call setrot(ang1(is),ang2(is),ang3(is),anis1(is),anis2(is),&
-                     is,MAXROT,rotmat)
-      end do
-      isrot = MAXNST + 1
-      call setrot(sang1,sang2,sang3,sanis1,sanis2,isrot,MAXROT,rotmat)
-!
-! Set up the super block search:
-!
-      if(sstrat.eq.0) then
-         write(*,*) 'Setting up super block search strategy'
-         nsec = 1
-         call setsupr(nx,xmn,xsiz,ny,ymn,ysiz,nz,zmn,zsiz,nd,x,y,z,&
-                     vr,wt,nsec,sec,sec2,sec3,MAXSBX,MAXSBY,MAXSBZ,&
-                     nisb,nxsup,xmnsup,xsizsup,nysup,ymnsup,ysizsup,&
-                     nzsup,zmnsup,zsizsup)
-         call picksup(nxsup,xsizsup,nysup,ysizsup,nzsup,zsizsup,&
-                     isrot,MAXROT,rotmat,radsqd,nsbtosr,ixsbtosr,&
-                     iysbtosr,izsbtosr)
-      end if
-!
-! Set up the covariance table and the spiral search:
-!      
-!      write(*,*) 'Constructing covariance matrix'
-      call ctable2()
-
-!
-! Assign the data to the closest grid node:
-!
-      sim = UNEST
-      TINY = 0.0001
-      do id=1,nd
-         call getindx(nx,xmn,xsiz,x(id),ix,testind)
-         call getindx(ny,ymn,ysiz,y(id),iy,testind)
-         call getindx(nz,zmn,zsiz,z(id),iz,testind)
-
-         ind = ix + (iy-1)*nx + (iz-1)*nxy
-         xx  = xmn + dble(ix-1)*xsiz
-         yy  = ymn + dble(iy-1)*ysiz
-         zz  = zmn + dble(iz-1)*zsiz
-
-! FIXME: Is this more correct?
-         xx  = xmn + dble(ix-0.5d0)*xsiz
-         yy  = ymn + dble(iy-0.5d0)*ysiz
-         zz  = zmn + dble(iz-0.5d0)*zsiz
-
-         test = abs(xx-x(id)) + abs(yy-y(id)) + abs(zz-z(id))
-!
-! Assign this data to the node (unless there is a closer data):
-!
-         if(sstrat.eq.1) then
-            if(sim(ind).ge.0.d0) then
-               id2 = int(sim(ind)+0.5)
-               test2 = abs(xx-x(id2)) + abs(yy-y(id2))&
-                       + abs(zz-z(id2))
-               if(test.le.test2) sim(ind) = dble(id)
-               write(ldbg,102) id,id2
-            else
-               sim(ind) = dble(id)
-            end if
-         end if
-!
-! Assign a flag so that this node does not get simulated:
-!
-         if(sstrat.eq.0.and.test.le.TINY) sim(ind)=10.0*UNEST
-      end do
- 102  format(' WARNING data values ',2i5,' are both assigned to ',&
-             /,'         the same node - taking the closest')
-!
-! Now, enter data values into the simulated grid:
-!
-      do ind=1,nxyz
-         if(sim(ind).gt.0) then
-            id = int(sim(ind)+0.5)
-            if(id.gt.0) sim(ind) = vr(id)
-         endif
-      end do
-      end
-
-      subroutine sgsim_single_iter(index,sim,sim_sz,&
-        scratch_c,c_sz,c_idx,&
-        scratch_r,real_sz,real_idx,scratch_i,int_sz,int_idx)
-!-----------------------------------------------------------------------
-!
-!    SGSIM iteration: Only for a single iteration. 
-!
-!-----------------------------------------------------------------------      
-
-      use       geostat2
-      include  'sgsim2.inc'
-
-      integer index
-      integer sim_sz,c_sz,real_sz,int_sz
-      integer c_idx(10),real_idx(20),int_idx(20)
-      real*8  sim(sim_sz)
-
-      integer, target :: scratch_i(int_sz) 
-      real*8 , target :: scratch_c(c_sz)
-      real*8 , target :: scratch_r(real_sz)
-
-      integer ix,iy,iz,ierr,lktype,infoct,nsbtosr,idum
-      integer icnode(MAXNOD)
-      real*8  xx,yy,zz
-      real*8  p,acorni,xp,cstdev,cmean,gmean
-      real*8  cnodex(MAXNOD),cnodey(MAXNOD),cnodez(MAXNOD)
-      real*8  cnodev(MAXNOD)
-
-      nx       => scratch_i(int_idx(1))
-      ny       => scratch_i(int_idx(2))
-      nz       => scratch_i(int_idx(3))
-      nxsup    => scratch_i(int_idx(4))
-      nysup    => scratch_i(int_idx(5))
-      nzsup    => scratch_i(int_idx(6))
-      nisb     => scratch_i(int_idx(7):int_idx(8)-1)
-      ixsbtosr => scratch_i(int_idx(8):int_idx(9)-1)
-      iysbtosr => scratch_i(int_idx(9):int_idx(10)-1)
-      izsbtosr => scratch_i(int_idx(10):int_idx(11)-1)
-      ixnode   => scratch_i(int_idx(11):int_idx(12)-1)
-      iynode   => scratch_i(int_idx(12):int_idx(13)-1)
-      iznode   => scratch_i(int_idx(13):int_idx(14)-1)
-
-      xmn      => scratch_r(real_idx(1))
-      ymn      => scratch_r(real_idx(2))
-      zmn      => scratch_r(real_idx(3))
-      xsiz     => scratch_r(real_idx(4))
-      ysiz     => scratch_r(real_idx(5))
-      zsiz     => scratch_r(real_idx(6))
-      xmnsup   => scratch_r(real_idx(7))
-      ymnsup   => scratch_r(real_idx(8))
-      zmnsup   => scratch_r(real_idx(9))
-      xsizsup  => scratch_r(real_idx(10))
-      ysizsup  => scratch_r(real_idx(11))
-      zsizsup  => scratch_r(real_idx(12))
-      lvm      => scratch_r(real_idx(12)+1:real_idx(12)+nx*ny*nz)
-
-      x        => scratch_c(c_idx(1):c_idx(2)-1)
-      y        => scratch_c(c_idx(2):c_idx(3)-1)
-      z        => scratch_c(c_idx(3):c_idx(4)-1)
-      vr       => scratch_c(c_idx(4):c_idx(5)-1)
-      wt       => scratch_c(c_idx(5):c_idx(6)-1)
-      vrtr     => scratch_c(c_idx(6):c_idx(7)-1)
-      vrgtr    => scratch_c(c_idx(7):c_idx(8)-1)
-      close    => scratch_c(c_idx(8):c_idx(9)-1)
-      sec      => scratch_c(c_idx(9):c_idx(10)-1)
-
-      nxy  = nx*ny
-      nxyz = nx*ny*nz
-
-!
-! Figure out the location of this point and make sure it has
-! not been assigned a value already:
-!
-      
-      if(sim(index).gt.(UNEST+EPSLON).or.&
-         sim(index).lt.(UNEST*2.0)) return
-      iz = int((index-1)/nxy) + 1
-      iy = int((index-(iz-1)*nxy-1)/nx) + 1
-      ix = index - (iz-1)*nxy - (iy-1)*nx
-      xx = xmn + dble(ix-1)*xsiz
-      yy = ymn + dble(iy-1)*ysiz
-      zz = zmn + dble(iz-1)*zsiz
-
-      xx = xmn + dble(ix-0.5d0)*xsiz
-      yy = ymn + dble(iy-0.5d0)*ysiz
-      zz = zmn + dble(iz-0.5d0)*zsiz
-!
-! Now, we'll simulate the point ix,iy,iz.  First, get the close data
-! and make sure that there are enough to actually simulate a value,
-! we'll only keep the closest "ndmax" data, and look for previously
-! simulated grid nodes:
-!
-      if(sstrat.eq.0) then
-         call srchsupr(xx,yy,zz,radsqd,isrot,MAXROT,&
-                      rotmat,nsbtosr,ixsbtosr,iysbtosr,&
-                      izsbtosr,noct,nd,x,y,z,wt,nisb,nxsup,&
-                      xmnsup,xsizsup,nysup,ymnsup,ysizsup,&
-                      nzsup,zmnsup,zsizsup,nclose,close,&
-                      infoct)
-         if(nclose.lt.ndmin) return
-         if(nclose.gt.ndmax) nclose = ndmax
-      endif
-      call srchnd2(icnode,cnodex,cnodey,cnodez,cnodev,sim,ix,iy,iz)
-!
-! Calculate the conditional mean and standard deviation.  This will be
-! done with kriging if there are data, otherwise, the global mean and
-! standard deviation will be used:
-!
-      if(ktype.eq.2) then
-         gmean = lvm(index)
-      else
-         gmean = 0.d0
-      end if
-
-      if((nclose+ncnode).lt.1) then
-         cmean  = gmean
-         cstdev = 1.d0
-      else
-!
-! Perform the kriging.  Note that if there are fewer than four data
-! then simple kriging is prefered so that the variance of the
-! realization does not become artificially inflated:
-!
-
-         lktype = ktype
-         if(ktype.eq.1.and.(nclose+ncnode).lt.4)lktype=0
-         call krige2(icnode,cnodex,cnodey,cnodez,cnodev,&
-                   ix,iy,iz,xx,yy,zz,lktype,gmean,&
-                   cmean,cstdev)
-      endif
-!
-! Draw a random number and assign a value to this node:
-!
-!      p = acorni(idum)
-!      call gauinv(p,xp,ierr)
-      call blinvnormdist(xp)
-      sim(index) = xp * cstdev + cmean
-!      write(*,*) index,sim(index),xp,cstdev,cmean
-      if(idbg.ge.3) write(ldbg,141) p,sim(index)
- 141  format(' random number ',f6.4,' realization ',f7.4)
-!
-! Quick check for far out results:
-!
-      if(abs(cmean).gt.5.0.or.abs(cstdev).gt.5.0.or.&
-        abs(sim(index)).gt.6.0) then
-         write(ldbg,104) ix,iy,iz,cmean,cstdev,sim(index)
-  104    format('WARNING: grid node location: ',3i5,/,&
-               '         conditional mean:   ',f12.5,/,&
-               '         conditional stdev:  ',f12.5,/,&
-               '         simulated value:    ',f12.5)
-      endif
-
-      end
- 
-      subroutine sgsim_post(sim,sim_sz, scratch_c,c_sz,c_idx,&
-        scratch_r,real_sz,real_idx,scratch_i,int_sz,int_idx)
-!-----------------------------------------------------------------------
-!
-!    SGSIM postprocessing: for a single instance. 
-!
-!-----------------------------------------------------------------------
-
-
-      use       geostat2
-      include  'sgsim2.inc'
-
-      integer   sim_sz,c_sz,real_sz,int_sz
-      integer   c_idx(10),real_idx(20),int_idx(20)
-      real*8    sim(sim_sz)
-
-      integer,  target :: scratch_i(int_sz) 
-      real*8,   target :: scratch_c(c_sz)
-      real*8,   target :: scratch_r(real_sz)
-
-      integer   ne,ind,id,ix,iy,iz
-      real*8    ss,av,xx,yy,zz
-      real*8    backtr,simval,TINY
-      logical   testind
-
-      nx       => scratch_i(int_idx(1))
-      ny       => scratch_i(int_idx(2))
-      nz       => scratch_i(int_idx(3))
-
-      xmn      => scratch_r(real_idx(1))
-      ymn      => scratch_r(real_idx(2))
-      zmn      => scratch_r(real_idx(3))
-      xsiz     => scratch_r(real_idx(4))
-      ysiz     => scratch_r(real_idx(5))
-      zsiz     => scratch_r(real_idx(6))
-      lvm      => scratch_r(real_idx(13):real_idx(12)+nx*ny*nz)
-
-      x        => scratch_c(c_idx(1):c_idx(2)-1)
-      y        => scratch_c(c_idx(2):c_idx(3)-1)
-      z        => scratch_c(c_idx(3):c_idx(4)-1)
-      vr       => scratch_c(c_idx(4):c_idx(5)-1)
-      wt       => scratch_c(c_idx(5):c_idx(6)-1)
-      vrtr     => scratch_c(c_idx(6):c_idx(7)-1)
-      vrgtr    => scratch_c(c_idx(7):c_idx(8)-1)
-
-      nxy = nx*ny
-      nxyz = nx*ny*nz
-!
-! Do we need to reassign the data to the grid nodes?
-!
-      TINY = 0.0001
-      if(sstrat.eq.0) then
-         do id=1,nd
-            call getindx(nx,xmn,xsiz,x(id),ix,testind)
-            call getindx(ny,ymn,ysiz,y(id),iy,testind)
-            call getindx(nz,zmn,zsiz,z(id),iz,testind)
-            xx  = xmn + dble(ix-1)*xsiz
-            yy  = ymn + dble(iy-1)*ysiz
-            zz  = zmn + dble(iz-1)*zsiz
-            ind = ix + (iy-1)*nx + (iz-1)*nxy
-            test=abs(xx-x(id))+abs(yy-y(id))+abs(zz-z(id))
-            if(test.le.TINY) sim(ind) = vr(id)
-         end do
-      end if
-!
-! Back transform each value and write results:
-!
-      ne = 0
-      av = 0.d0
-      ss = 0.d0
-      do ind=1,nxyz
-         simval = sim(ind)
-         if(simval.gt.-9.0.and.simval.lt.9.0) then
-            ne = ne + 1
-            av = av + simval
-            ss = ss + simval*simval
-         end if
-         if(itrans.eq.1.and.simval.gt.(UNEST+EPSLON)) then
-            simval = backtr(simval,ntr,vrtr,vrgtr,zmin,&
-                            zmax,ltail,ltpar,utail,utpar)
-            if(simval.lt.zmin) simval = zmin
-            if(simval.gt.zmax) simval = zmax
-         end if
-         sim(ind) = simval
-      end do
-      av = av / max(dble(ne),1.d0)
-      ss =(ss / max(dble(ne),1.d0)) - av * av
-      write(ldbg,111) ne,av,ss
-!      write(*,   111) ne,av,ss
- 111  format(/,' Realization : number   = ',i8,/,&
-              '               mean     = ',f12.4,&
-              ' (close to 0.0?)',/,&
-              '               variance = ',f12.4,&
-              ' (close to gammabar(V,V)? approx. 1.0)',/)
-
-      end
-
-      subroutine sgsim_deallocate()
-
-      use geostat2
-      
-      deallocate(covtab)
-
-      end
-        
-
-      subroutine ctable()
-!-----------------------------------------------------------------------
-!
-!               Establish the Covariance Look up Table
-!               **************************************
-!
-! The idea is to establish a 3-D network that contains the covariance
-! value for a range of grid node offsets that should be at as large
-! as twice the search radius in each direction.  The reason it has to
-! be twice as large as the search radius is because we want to use it
-! to compute the data covariance matrix as well as the data-point
-! covariance matrix.
-!
-! Secondly, we want to establish a search for nearby nodes that
-! in order of closeness as defined by the variogram.
-!
-!
-!
-! INPUT VARIABLES:
-!
-!   xsiz,ysiz,zsiz  Definition of the grid being considered
-!   MAXCTX,Y,Z      Number of blocks in covariance table
-!
-!   covariance table parameters
-!
-!
-!
-! OUTPUT VARIABLES:  covtab()         Covariance table
-!
-! EXTERNAL REFERENCES:
-!
-!   sqdist          Computes 3-D anisotropic squared distance
-!   sortem          Sorts multiple arrays in ascending order
-!   cova3           Computes the covariance according to a 3-D model
-!
-!
-!
-!-----------------------------------------------------------------------
-
-
-      use       geostat
-      include  'sgsim.inc'
-
-      integer ix,iy,iz,loc
-      integer il,i,j,k,ic,jc,kc
-      integer order_tmp(MAXCTX*MAXCTY*MAXCTZ)
-      real*8  hsqd,sqdist,TINY
-      real*8  xx,yy,zz
-      real*8  tmp(MAXCTX*MAXCTY*MAXCTZ)
-
-      parameter(TINY=1.0d-10)
-
-!
-! Size of the look-up table:
-!
-      nctx = min(((MAXCTX-1)/2),(nx-1))
-      ncty = min(((MAXCTY-1)/2),(ny-1))
-      nctz = min(((MAXCTZ-1)/2),(nz-1))
-!
-! Debugging output:
-!
-      write(ldbg,*)
-      write(ldbg,*) 'Covariance Look up table and search for previously'
-      write(ldbg,*) 'simulated grid nodes.  The maximum range in each '
-      write(ldbg,*) 'coordinate direction for covariance look up is:'
-      write(ldbg,*) '          X direction: ',nctx*xsiz
-      write(ldbg,*) '          Y direction: ',ncty*ysiz
-      write(ldbg,*) '          Z direction: ',nctz*zsiz
-      write(ldbg,*) 'Node Values are not searched beyond this distance!'
-      write(ldbg,*)
-!
-! NOTE: If dynamically allocating memory, and if there is no shortage
-!       it would a good idea to go at least as far as the radius and
-!       twice that far if you wanted to be sure that all covariances
-!       in the left hand covariance matrix are within the table look-up.
-!
-! Initialize the covariance subroutine and cbb at the same time:
-!
-      call cova3(0.d0,0.d0,0.d0,0.d0,0.d0,0.d0,1,nst,MAXNST,c0,it,cc,aa,&
-                1,MAXROT,rotmat,cmax,cbb)
-!
-! Now, set up the table and keep track of the node offsets that are
-! within the search radius:
-!
-      nlooku = 0
-      do i=-nctx,nctx
-      xx = i * xsiz
-      ic = nctx + 1 + i
-      do j=-ncty,ncty
-      yy = j * ysiz
-      jc = ncty + 1 + j
-      do k=-nctz,nctz
-      zz = k * zsiz
-      kc = nctz + 1 + k
-            call cova3(0.d0,0.d0,0.d0,xx,yy,zz,1,nst,MAXNST,c0,it,cc,aa,&
-                      1,MAXROT,rotmat,cmax,covtab(ic,jc,kc))
-            hsqd = sqdist(0.d0,0.d0,0.d0,xx,yy,zz,isrot,MAXROT,rotmat)
-            
-            if(hsqd.le.radsqd) then
-                  nlooku         = nlooku + 1
-!
-! We want to search by closest variogram distance (and use the
-! anisotropic Euclidean distance to break ties:
-!
-                  tmp(nlooku)   = - covtab(ic,jc,kc)-TINY*hsqd
-                  order_tmp(nlooku)=((kc-1)*MAXCXY+(jc-1)*MAXCTX+ic)
-            endif
-      end do
-      end do
-      end do
-!
-! Finished setting up the look-up table, now order the nodes such
-! that the closest ones, according to variogram distance, are searched
-! first. Note: the "loc" array is used because I didn't want to make
-! special allowance for 2 byte integers in the sorting subroutine:
-!
-!      call sortem(1,nlooku,tmp,1,order_tmp,c,d,e,f,g,h)
-      call sortem(1,nlooku,tmp,1,order_tmp)
-      do il=1,nlooku
-            loc = order_tmp(il)
-            iz  = int((loc-1)/MAXCXY) + 1
-            iy  = int((loc-(iz-1)*MAXCXY-1)/MAXCTX) + 1
-            ix  = loc-(iz-1)*MAXCXY - (iy-1)*MAXCTX
-            iznode(il) = iz
-            iynode(il) = iy
-            ixnode(il) = ix
-      end do
-      if(nodmax.gt.MAXNOD) then
-            write(ldbg,*)
-            write(ldbg,*) 'The maximum number of close nodes = ',nodmax
-            write(ldbg,*) 'this was reset from your specification due '
-            write(ldbg,*) 'to storage limitations.'
-            nodmax = MAXNOD
-      endif
-!
-! Debugging output if requested:
-!
-      if(idbg.lt.2) return
-      write(ldbg,*)
-      write(ldbg,*) 'There are ',nlooku,' nearby nodes that will be '
-      write(ldbg,*) 'checked until enough close data are found.'
-      write(ldbg,*)
-      if(idbg.lt.14) return
-      do i=1,nlooku
-            xx = dble(ixnode(i) - nctx - 1) * xsiz
-            yy = dble(iynode(i) - ncty - 1) * ysiz
-            zz = dble(iznode(i) - nctz - 1) * zsiz
-            write(ldbg,100) i,xx,yy,zz
-      end do
- 100  format('Point ',i3,' at ',3f12.4)
-!
-! All finished:
-!
-      return
-      end
-
-
-
-      subroutine srchnd(sim,ix,iy,iz)
-!-----------------------------------------------------------------------
-!
-!               Search for nearby Simulated Grid nodes
-!               **************************************
-!
-! The idea is to spiral away from the node being simulated and note all
-! the nearby nodes that have been simulated.
-!
-!
-!
-! INPUT VARIABLES:
-!
-!   ix,iy,iz        index of the point currently being simulated
-!   sim             the realization so far
-!   nodmax          the maximum number of nodes that we want
-!   nlooku          the number of nodes in the look up table
-!   i[x,y,z]node    the relative indices of those nodes.
-!   [x,y,z]mn       the origin of the global grid netwrok
-!   [x,y,z]siz      the spacing of the grid nodes.
-!
-!
-!
-! OUTPUT VARIABLES:
-!
-!   ncnode          the number of close nodes
-!   icnode()        the number in the look up table
-!   cnode[x,y,z]()  the location of the nodes
-!   cnodev()        the values at the nodes
-!
-!
-!
-!-----------------------------------------------------------------------
-
-
-      use geostat
-      include  'sgsim.inc'
-      integer   ninoct(8)
-
-      integer ix,iy,iz
-      real*8  sim(nxyz)
-
-      integer i,j,k,il,ind,idx,idy,idz,iq
-!
-! Consider all the nearby nodes until enough have been found:
-!
-      ncnode = 0
-      if(noct.gt.0) then
-         do i=1,8
-            ninoct(i) = 0
-         end do
-      end if
-      do 2 il=2,nlooku
-            if(ncnode.eq.nodmax) return
-            i = ix + (int(ixnode(il))-nctx-1)
-            j = iy + (int(iynode(il))-ncty-1)
-            k = iz + (int(iznode(il))-nctz-1)
-            if(i.lt. 1.or.j.lt. 1.or.k.lt. 1) go to 2
-            if(i.gt.nx.or.j.gt.ny.or.k.gt.nz) go to 2
-            ind = i + (j-1)*nx + (k-1)*nxy
-            if(sim(ind).gt.UNEST) then
-!
-! Check the number of data already taken from this octant:
-!
-                  if(noct.gt.0) then
-                        idx = ix - i
-                        idy = iy - j
-                        idz = iz - k
-                        if(idz.gt.0) then
-                              iq = 4
-                              if(idx.le.0 .and. idy.gt.0) iq = 1
-                              if(idx.gt.0 .and. idy.ge.0) iq = 2
-                              if(idx.lt.0 .and. idy.le.0) iq = 3
-                        else
-                              iq = 8
-                              if(idx.le.0 .and. idy.gt.0) iq = 5
-                              if(idx.gt.0 .and. idy.ge.0) iq = 6
-                              if(idx.lt.0 .and. idy.le.0) iq = 7
-                        end if
-                        ninoct(iq) = ninoct(iq) + 1
-                        if(ninoct(iq).gt.noct) go to 2
-                  end if
-                  ncnode = ncnode + 1
-                  icnode(ncnode) = il
-                  cnodex(ncnode) = xmn + dble(i-1)*xsiz
-                  cnodey(ncnode) = ymn + dble(j-1)*ysiz
-                  cnodez(ncnode) = zmn + dble(k-1)*zsiz
-                  cnodev(ncnode) = sim(ind)
-            endif
- 2    continue
-!
-! Return to !alling program:
-!
-      return
-      end
-
-
-
-      subroutine krige(ix,iy,iz,xx,yy,zz,lktype,gmean,cmean,cstdev)
-!-----------------------------------------------------------------------
-!
-!            Builds and Solves the SK or OK Kriging System
-!            *********************************************
-!
-! INPUT VARIABLES:
-!
-!   ix,iy,iz        index of the point currently being simulated
-!   xx,yy,zz        location of the point currently being simulated
-!
-!
-!
-! OUTPUT VARIABLES:
-!
-!   cmean           kriged estimate
-!   cstdev          kriged standard deviation
-!
-!
-!
-! EXTERNAL REFERENCES: ksol   Gaussian elimination system solution
-!
-!
-!
-!-----------------------------------------------------------------------
-
-      use      geostat
-      include 'sgsim.inc'
-
-      logical first
-      
-      integer ix,iy,iz
-      integer lktype
-      real*8  gmean, cmean, cstdev
-      real*8  xx,yy,zz
-
-      integer na,neq,ind,in,i,j,ii,jj,kk,ising,ie,is
-      integer ix1,ix2,iy1,iy2,iz1,iz2,index
-      real*8  x1,y1,z1,x2,y2,z2
-      real*8  edmax,edmin,sfmin,sfmax
-      real*8  cov,sumwts
-      real*8  vra(MAXKR1),vrea(MAXKR1)
-
-!
-! Size of the kriging system:
-!
-      first = .false.
-      na    = nclose + ncnode
- 33   continue      
-      if(lktype.eq.0) neq = na
-      if(lktype.eq.1) neq = na + 1
-      if(lktype.eq.2) neq = na
-      if(lktype.eq.3) neq = na + 2
-      if(lktype.eq.4) neq = na + 1
-      if(lktype.ge.3) then
-            ind = ix + (iy-1)*nx + (iz-1)*nxy
-            if(lvm(ind).le.-6.d0.or.lvm(ind).ge.6.d0) then
-                  lktype = 0
-                  go to 33
-            end if      
-      end if
-!
-! Set up kriging matri!es:
-!
-      in=0
-      do j=1,na
-!
-! Sort out the actual location of point "j"
-!
-            if(j.le.nclose) then
-                  index  = int(close(j))
-                  x1     = x(index)
-                  y1     = y(index)
-                  z1     = z(index)
-                  vra(j) = vr(index)
-                  vrea(j)= sec(index)
-                  if(lktype.eq.2) vra(j) = vra(j) - vrea(j)
-            else
-!
-! It is a previously simulated node (keep index for table look-up):
-!
-                  index  = j-nclose
-                  x1     = cnodex(index)
-                  y1     = cnodey(index)
-                  z1     = cnodez(index)
-                  vra(j) = cnodev(index)
-                  ind    = icnode(index)
-                  ix1    = ix + (int(ixnode(ind))-nctx-1)
-                  iy1    = iy + (int(iynode(ind))-ncty-1)
-                  iz1    = iz + (int(iznode(ind))-nctz-1)
-                  index  = ix1 + (iy1-1)*nx + (iz1-1)*nxy
-                  vrea(j)= lvm(index)
-                  if(lktype.eq.2) vra(j) = vra(j) - vrea(j)
-            endif
-            do i=1,j
-!
-! Sort out the actual lo cation of point "i"
-!
-                  if(i.le.nclose) then
-                        index  = int(close(i))
-                        x2     = x(index)
-                        y2     = y(index)
-                        z2     = z(index)
-                  else
-!
-! It is a previously simulated node (keep index for table look-up):
-!
-                        index  = i-nclose
-                        x2     = cnodex(index)
-                        y2     = cnodey(index)
-                        z2     = cnodez(index)
-                        ind    = icnode(index)
-                        ix2    = ix + (int(ixnode(ind))-nctx-1)
-                        iy2    = iy + (int(iynode(ind))-ncty-1)
-                        iz2    = iz + (int(iznode(ind))-nctz-1)
-                  endif
-!
-! Now, get the covariance value:
-!
-                  in = in + 1
-!
-! Decide whether or not to use the covariance look-up table:
-!
-                  if(j.le.nclose.or.i.le.nclose) then
-                        call cova3(x1,y1,z1,x2,y2,z2,1,nst,MAXNST,c0,it,&
-                                  cc,aa,1,MAXROT,rotmat,cmax,cov)
-                        a(in) = cov
-                  else
-!
-! Try to use the covariance look-up (if the distance is in range):
-!
-                        ii = nctx + 1 + (ix1 - ix2)
-                        jj = ncty + 1 + (iy1 - iy2)
-                        kk = nctz + 1 + (iz1 - iz2)
-                        if(ii.lt.1.or.ii.gt.MAXCTX.or.&
-                          jj.lt.1.or.jj.gt.MAXCTY.or.&
-                          kk.lt.1.or.kk.gt.MAXCTZ) then
-                              call cova3(x1,y1,z1,x2,y2,z2,1,nst,MAXNST,&
-                                  c0,it,cc,aa,1,MAXROT,rotmat,cmax,cov)
-                        else
-                              cov = covtab(ii,jj,kk)
-                        endif
-                        a(in) = cov
-                  endif
-            end do
-!
-! Get the RHS value (possibly with covariance look-up table):
-!
-            if(j.le.nclose) then
-                  call cova3(xx,yy,zz,x1,y1,z1,1,nst,MAXNST,c0,it,cc,aa,&
-                            1,MAXROT,rotmat,cmax,cov)
-                  r(j) = cov
-            else
-!
-! Try to use the covariance look-up (if the distance is in range):
-!
-                  ii = nctx + 1 + (ix - ix1)
-                  jj = ncty + 1 + (iy - iy1)
-                  kk = nctz + 1 + (iz - iz1)
-                  if(ii.lt.1.or.ii.gt.MAXCTX.or.&
-                    jj.lt.1.or.jj.gt.MAXCTY.or.&
-                    kk.lt.1.or.kk.gt.MAXCTZ) then
-                        call cova3(xx,yy,zz,x1,y1,z1,1,nst,MAXNST,c0,it,&
-                                  cc,aa,1,MAXROT,rotmat,cmax,cov)
-                  else
-                        cov = covtab(ii,jj,kk)
-                  endif
-                  r(j) = cov
-            endif
-            rr(j) = r(j)
-      end do
-!
-! Addition of OK constraint:
-!
-      if(lktype.eq.1.or.lktype.eq.3) then
-            do i=1,na
-                  in    = in + 1
-                  a(in) = 1.d0
-            end do
-            in       = in + 1
-            a(in)    = 0.d0
-            r(na+1)  = 1.d0
-            rr(na+1) = 1.d0
-      endif
-!
-! Addition of the External Drift Constraint:
-!
-      if(lktype.eq.3) then
-            edmin =  9.99999d5
-            edmax = -9.99999d5
-            do i=1,na
-                  in    = in + 1
-                  a(in) = vrea(i)
-                  if(a(in).lt.edmin) edmin = a(in)
-                  if(a(in).gt.edmax) edmax = a(in)
-            end do
-            in       = in + 1
-            a(in)    = 0.d0
-            in       = in + 1
-            a(in)    = 0.d0
-            ind      = ix + (iy-1)*nx + (iz-1)*nxy
-            r(na+2)  = lvm(ind)
-            rr(na+2) = r(na+2)
-            if((edmax-edmin).lt.EPSLON) neq = neq - 1
-      endif
-!
-! Addition of Collocated Cosimulation Constraint:
-!
-      if(lktype.eq.4) then
-            sfmin =  1.0d21
-            sfmax = -1.0d21
-            do i=1,na
-                  in    = in + 1
-                  a(in) = dble(colocorr)*r(i)
-                  if(a(in).lt.sfmin) sfmin = a(in)
-                  if(a(in).gt.sfmax) sfmax = a(in)
-            end do
-            in    = in + 1
-            a(in) = 1.d0
-            ii    = na + 1
-            r(ii) = dble(colocorr)
-            rr(ii)= r(ii)
-!           if((sfmax-sfmin).lt.EPSLON) neq = neq - 1
-      end if
-!
-! Write out the kriging Matrix if Seriously Debugging:
-!
-      if(idbg.ge.3) then
-            write(ldbg,100) ix,iy,iz
-            is = 1
-            do i=1,neq
-                  ie = is + i - 1
-                  write(ldbg,101) i,r(i),(a(j),j=is,ie)
-                  is = is + i
-            end do
- 100        format(/,'Kriging Matrices for Node: ',3i4,' RHS first')
- 101        format('    r(',i2,') =',f7.4,'  a= ',99f7.4)
-      endif
-!
-! Solve the Kriging System:
-!
-      if(neq.eq.1.and.lktype.ne.3) then
-            s(1)  = r(1) / a(1)
-            ising = 0
-      else
-            call ksol(1,neq,1,a,r,s,ising)
-      endif
-!
-! Write a warning if the matrix is singular:
-!
-      if(ising.ne.0) then
-            if(idbg.ge.1) then
-                  write(ldbg,*) 'WARNING SGSIM: singular matrix'
-                  write(ldbg,*) '               for node',ix,iy,iz
-            endif
-            cmean  = gmean
-            cstdev = 1.d0
-            return
-      endif
-!
-! Compute the estimate and kriging variance.  Recall that kriging type
-!     0 = Simple Kriging:
-!     1 = Ordinary Kriging:
-!     2 = Locally Varying Mean:
-!     3 = External Drift:
-!     4 = Collocated Cosimulation:
-!
-      cmean  = 0.d0
-      cstdev = cbb
-      sumwts = 0.d0
-      do i=1,na
-            cmean  = cmean  + dble(s(i))*vra(i)
-            cstdev = cstdev - dble(s(i)*rr(i))
-            sumwts = sumwts + dble(s(i))
-      end do
-
-      if(lktype.eq.1) cstdev = cstdev - dble(s(na+1))
-
-      if(lktype.eq.2) cmean  = cmean + gmean
-
-      if(lktype.eq.4) then
-            ind    = ix + (iy-1)*nx + (iz-1)*nxy
-            cmean  = cmean  + dble(s(na+1))*lvm(ind)
-            cstdev = cstdev - dble(s(na+1) *rr(na+1))
-      end if
-!
-! Error message if negative variance:
-!
-      if(cstdev.lt.0.d0) then
-            write(ldbg,*) 'ERROR: Negative Variance: ',cstdev
-            cstdev = 0.d0
-      endif
-      cstdev = dsqrt(max(cstdev,0.d0))
-!
-! Write out the kriging Weights if Seriously Debugging:
-!
-      if(idbg.ge.3) then
-            do i=1,na
-                  write(ldbg,140) i,vra(i),s(i)
-            end do
- 140        format(' Data ',i4,' value ',f8.4,' weight ',f8.4)
-            if(lktype.eq.4) write(ldbg,141) lvm(ind),s(na+1)
- 141        format(' Sec Data  value ',f8.4,' weight ',f8.4)
-            write(ldbg,142) gmean,cmean,cstdev
- 142        format(' Global mean ',f8.4,' conditional ',f8.4,&
-                   ' std dev ',f8.4)
-      end if
-
-
-!
-! Finished Here:
-!
-      return
-      end
-
-
-      subroutine ctable2()
-!-----------------------------------------------------------------------
-!
-!               Establish the covariance Look up Table
-!               **************************************
-!
-! The idea is to establish a 3-D network that contains the covariance
-! value for a range of grid node offsets that should be at as large
-! as twice the search radius in each direction.  The reason it has to
-! be twice as large as the search radius is because we want to use it
-! to compute the data covariance matrix as well as the data-point
-! covariance matrix.
-!
-! Secondly, we want to establish a search for nearby nodes that
-! in order of closeness as defined by the variogram.
-!
-!
-!
-! INPUT VARIABLES:
-!
-!   xsiz,ysiz,zsiz  Definition of the grid being considered
-!   MAXCTX,Y,Z      Number of blocks in covariance table
-!
-!   covariance table parameters
-!
-!
-!
-! OUTPUT VARIABLES:  covtab()         Covariance table
-!
-! EXTERNAL REFERENCES:
-!
-!   sqdist          Computes 3-D anisotropic squared distance
-!   sortem          Sorts multiple arrays in ascending order
-!   cova3           Computes the covariance according to a 3-D model
-!
-!
-!
-!-----------------------------------------------------------------------
-
-
-      use       geostat2
-      include  'sgsim2.inc'
-
-
-      integer ix,iy,iz,loc
-      integer il,i,j,k,ic,jc,kc
-      integer order_tmp(MAXCTX*MAXCTY*MAXCTZ)
-      real*8  hsqd,sqdist,TINY
-      real*8  xx,yy,zz
-      real*8  tmp(MAXCTX*MAXCTY*MAXCTZ)
-
-      parameter(TINY=1.0d-10)
-
-!
-! Size of the look-up table:
-!
-      nctx = min(((MAXCTX-1)/2),(nx-1))
-      ncty = min(((MAXCTY-1)/2),(ny-1))
-      nctz = min(((MAXCTZ-1)/2),(nz-1))
-
-!
-! Debugging output:
-!
-      write(ldbg,*)
-      write(ldbg,*) 'Covariance Look up table and search for previously'
-      write(ldbg,*) 'simulated grid nodes.  The maximum range in each '
-      write(ldbg,*) 'coordinate direction for covariance look up is:'
-      write(ldbg,*) '          X direction: ',nctx*xsiz
-      write(ldbg,*) '          Y direction: ',ncty*ysiz
-      write(ldbg,*) '          Z direction: ',nctz*zsiz
-      write(ldbg,*) 'Node Values are not searched beyond this distance!'
-      write(ldbg,*)
-!
-! NOTE: If dynamically allocating memory, and if there is no shortage
-!       it would a good idea to go at least as far as the radius and
-!       twice that far if you wanted to be sure that all covariances
-!       in the left hand covariance matrix are within the table look-up.
-!
-! Initialize the covariance subroutine and cbb at the same time:
-!
-      call cova3(0.d0,0.d0,0.d0,0.d0,0.d0,0.d0,1,nst,MAXNST,c0,it,cc,aa,&
-                 1,MAXROT,rotmat,cmax,cbb)
-!
-! Now, set up the table and keep track of the node offsets that are
-! within the search radius:
-!
-      nlooku = 0
-      do i=-nctx,nctx
-      xx = i * xsiz
-      ic = nctx + 1 + i
-      do j=-ncty,ncty
-      yy = j * ysiz
-      jc = ncty + 1 + j
-      do k=-nctz,nctz
-      zz = k * zsiz
-      kc = nctz + 1 + k
-            call cova3(0.d0,0.d0,0.d0,xx,yy,zz,1,nst,MAXNST,c0,it,cc,aa,&
-                      1,MAXROT,rotmat,cmax,covtab(ic,jc,kc))
-            hsqd = sqdist(0.d0,0.d0,0.d0,xx,yy,zz,isrot,MAXROT,rotmat)
-            
-            if(hsqd.le.radsqd) then
-                  nlooku         = nlooku + 1
-!
-! We want to search by closest variogram distance (and use the
-! anisotropic Euclidean distance to break ties:
-!
-                  tmp(nlooku)   = - covtab(ic,jc,kc)-TINY*hsqd
-                  order_tmp(nlooku)=((kc-1)*MAXCXY+(jc-1)*MAXCTX+ic)
-            endif
-      end do
-      end do
-      end do
-!
-! Finished setting up the look-up table, now order the nodes such
-! that the closest ones, according to variogram distance, are searched
-! first. Note: the "loc" array is used because I didn't want to make
-! special allowance for 2 byte integers in the sorting subroutine:
-!
-      call sortem(1,nlooku,tmp,1,order_tmp)
-      do il=1,nlooku
-            loc = order_tmp(il)
-            iz  = int((loc-1)/MAXCXY) + 1
-            iy  = int((loc-(iz-1)*MAXCXY-1)/MAXCTX) + 1
-            ix  = loc-(iz-1)*MAXCXY - (iy-1)*MAXCTX
-            iznode(il) = iz
-            iynode(il) = iy
-            ixnode(il) = ix
-      end do
-      if(nodmax.gt.MAXNOD) then
-            write(ldbg,*)
-            write(ldbg,*) 'The maximum number of close nodes = ',nodmax
-            write(ldbg,*) 'this was reset from your specification due '
-            write(ldbg,*) 'to storage limitations.'
-            nodmax = MAXNOD
-      endif
-!
-! Debugging output if requested:
-!
-      if(idbg.lt.2) return
-      write(ldbg,*)
-      write(ldbg,*) 'There are ',nlooku,' nearby nodes that will be '
-      write(ldbg,*) 'checked until enough close data are found.'
-      write(ldbg,*)
-      if(idbg.lt.14) return
-      do i=1,nlooku
-            xx = dble(ixnode(i) - nctx - 1) * xsiz
-            yy = dble(iynode(i) - ncty - 1) * ysiz
-            zz = dble(iznode(i) - nctz - 1) * zsiz
-            write(ldbg,100) i,xx,yy,zz
-      end do
- 100  format('Point ',i3,' at ',3f12.4)
-!
-! All finished:
-!
-      return
-      end
-
-      subroutine srchnd2(icnode,cnodex,cnodey,cnodez,cnodev,&
-                        sim,ix,iy,iz)
-!-----------------------------------------------------------------------
-!
-!               Search for nearby Simulated Grid nodes
-!               **************************************
-!
-! The idea is to spiral away from the node being simulated and note all
-! the nearby nodes that have been simulated.
-!
-!
-!
-! INPUT VARIABLES:
-!
-!   ix,iy,iz        index of the point currently being simulated
-!   sim             the realization so far
-!   nodmax          the maximum number of nodes that we want
-!   nlooku          the number of nodes in the look up table
-!   i[x,y,z]node    the relative indices of those nodes.
-!   [x,y,z]mn       the origin of the global grid netwrok
-!   [x,y,z]siz      the spacing of the grid nodes.
-!
-!
-!
-! OUTPUT VARIABLES:
-!
-!   ncnode          the number of close nodes
-!   icnode()        the number in the look up table
-!   cnode[x,y,z]()  the location of the nodes
-!   cnodev()        the values at the nodes
-!
-!
-!
-!-----------------------------------------------------------------------
-
-      use geostat2
-      include 'sgsim2.inc'
-
-      integer ix,iy,iz
-      integer icnode(MAXNOD)
-      real*8  cnodex(MAXNOD),cnodey(MAXNOD),cnodez(MAXNOD)
-      real*8  cnodev(MAXNOD)
-      real*8  sim(nxyz)
-
-      integer i,j,k,il,ind,idx,idy,idz,iq
-      integer ninoct(8)
-      
-
-!
-! Consider all the nearby nodes until enough have been found:
-!
-      ncnode = 0
-      if(noct.gt.0) then
-         do il=1,8
-            ninoct(il) = 0
-         end do
-      end if
-      do 2 il=2,nlooku
-            if(ncnode.eq.nodmax) return
-            i = ix + (ixnode(il)-nctx-1)
-            j = iy + (iynode(il)-ncty-1)
-            k = iz + (iznode(il)-nctz-1)
-            if(i.lt. 1.or.j.lt. 1.or.k.lt. 1) go to 2
-            if(i.gt.nx.or.j.gt.ny.or.k.gt.nz) go to 2
-            ind = i + (j-1)*nx + (k-1)*nxy
-            if(sim(ind).gt.UNEST) then
-!
-! Check the number of data already taken from this octant:
-!
-                  if(noct.gt.0) then
-                        idx = ix - i
-                        idy = iy - j
-                        idz = iz - k
-                        if(idz.gt.0) then
-                           iq = 4
-                           if(idx.le.0 .and. idy.gt.0) iq = 1
-                           if(idx.gt.0 .and. idy.ge.0) iq = 2
-                           if(idx.lt.0 .and. idy.le.0) iq = 3
-                        else
-                           iq = 8
-                           if(idx.le.0 .and. idy.gt.0) iq = 5
-                           if(idx.gt.0 .and. idy.ge.0) iq = 6
-                           if(idx.lt.0 .and. idy.le.0) iq = 7
-                        end if
-                        ninoct(iq) = ninoct(iq) + 1
-                        if(ninoct(iq).gt.noct) go to 2
-                  end if
-                  ncnode = ncnode + 1
-                  icnode(ncnode) = il
-                  cnodex(ncnode) = xmn + dble(i-1)*xsiz
-                  cnodey(ncnode) = ymn + dble(j-1)*ysiz
-                  cnodez(ncnode) = zmn + dble(k-1)*zsiz
-                  cnodev(ncnode) = sim(ind)
-            endif
- 2    continue
-!
-! Return to calling program:
-!
-      return
-      end
-
-
-
-      subroutine krige2(icnode,cnodex,cnodey,cnodez,cnodev,&
-                       ix,iy,iz,xx,yy,zz,&
-                       lktype,gmean,cmean,cstdev)
-!-----------------------------------------------------------------------
-!
-!            Builds and Solves the SK or OK Kriging System
-!            *********************************************
-!
-! INPUT VARIABLES:
-!
-!   ix,iy,iz        index of the point currently being simulated
-!   xx,yy,zz        location of the point currently being simulated
-!
-!
-!
-! OUTPUT VARIABLES:
-!
-!   cmean           kriged estimate
-!   cstdev          kriged standard deviation
-!
-!
-!
-! EXTERNAL REFERENCES: ksol   Gaussian elimination system solution
-!
-!
-!
-!-----------------------------------------------------------------------
-
-      use      geostat2
-      include 'sgsim2.inc'
-
-      integer ix,iy,iz
-      integer lktype
-      integer icnode(MAXNOD)
-      real*8  xx,yy,zz
-      real*8  gmean, cmean, cstdev
-      real*8  cnodex(MAXNOD),cnodey(MAXNOD),cnodez(MAXNOD)
-      real*8  cnodev(MAXNOD)     
- 
-      integer na,neq,ind,in,i,j,ii,jj,kk,ising,ie,is
-      integer ix1,ix2,iy1,iy2,iz1,iz2,index
-      real*8  x1,y1,z1,x2,y2,z2
-      real*8  edmax,edmin,sfmin,sfmax
-      real*8  cov,sumwts
-      real*8  vra(MAXKR1),vrea(MAXKR1)
-      real*8  r(MAXKR1),rr(MAXKR1),s(MAXKR1),a(MAXKR1*MAXKR1)
-
-      logical first
-
-!
-! Size of the kriging system:
-!
-      first = .false.
-      na    = nclose + ncnode
- 33   continue      
-      if(lktype.eq.0) neq = na
-      if(lktype.eq.1) neq = na + 1
-      if(lktype.eq.2) neq = na
-      if(lktype.eq.3) neq = na + 2
-      if(lktype.eq.4) neq = na + 1
-      if(lktype.eq.5) neq = na + 1
-      if(lktype.ge.3) then
-         ind = ix + (iy-1)*nx + (iz-1)*nxy
-         if(lvm(ind).le.-6.0.or.lvm(ind).ge.6.0) then
-            lktype = 0
-            go to 33
-         end if      
-      end if
-!
-! Set up kriging matrices:
-!
-      in=0
-      do j=1,na
-!
-! Sort out the actual location of point "j"
-!
-         if(j.le.nclose) then
-            index  = int(close(j))
-            x1     = x(index)
-            y1     = y(index)
-            z1     = z(index)
-            vra(j) = vr(index)
-            vrea(j)= sec(index)
-            if(lktype.eq.2) vra(j) = vra(j) - vrea(j)
-         else
-!
-! It is a previously simulated node (keep index for table look-up):
-!
-            index  = j-nclose
-            x1     = cnodex(index)
-            y1     = cnodey(index)
-            z1     = cnodez(index)
-            vra(j) = cnodev(index)
-            ind    = icnode(index)
-            ix1    = ix + (int(ixnode(ind))-nctx-1)
-            iy1    = iy + (int(iynode(ind))-ncty-1)
-            iz1    = iz + (int(iznode(ind))-nctz-1)
-            index  = ix1 + (iy1-1)*nx + (iz1-1)*nxy
-            vrea(j)= lvm(index)
-            if(lktype.eq.2) vra(j) = vra(j) - vrea(j)
-         endif
-         do i=1,j
-!
-! Sort out the actual location of point "i"
-!
-            if(i.le.nclose) then
-               index  = int(close(i))
-               x2     = x(index)
-               y2     = y(index)
-               z2     = z(index)
-            else
-!
-! It is a previously simulated node (keep index for table look-up):
-!
-               index  = i-nclose
-               x2     = cnodex(index)
-               y2     = cnodey(index)
-               z2     = cnodez(index)
-               ind    = icnode(index)
-               ix2    = ix + (int(ixnode(ind))-nctx-1)
-               iy2    = iy + (int(iynode(ind))-ncty-1)
-               iz2    = iz + (int(iznode(ind))-nctz-1)
-            endif
-!
-! Now, get the covariance value:
-!
-             in = in + 1
-!
-! Decide whether or not to use the covariance look-up table:
-!
-             if(j.le.nclose.or.i.le.nclose) then
-                call cova3(x1,y1,z1,x2,y2,z2,1,nst,MAXNST,c0,it,&
-                          cc,aa,1,MAXROT,rotmat,cmax,cov)
-                a(in) = dble(cov)
-             else
-!
-! Try to use the covariance look-up (if the distance is in range):
-!
-                ii = nctx + 1 + (ix1 - ix2)
-                jj = ncty + 1 + (iy1 - iy2)
-                kk = nctz + 1 + (iz1 - iz2)
-                if(ii.lt.1.or.ii.gt.MAXCTX.or.&
-                  jj.lt.1.or.jj.gt.MAXCTY.or.&
-                  kk.lt.1.or.kk.gt.MAXCTZ) then
-                   call cova3(x1,y1,z1,x2,y2,z2,1,nst,MAXNST,&
-                             c0,it,cc,aa,1,MAXROT,rotmat,cmax,cov)
-                else
-                   cov = covtab(ii,jj,kk)
-                endif
-                a(in) = dble(cov)
-             endif
-          end do
-!
-! Get the RHS value (possibly with covariance look-up table):
-!
-          if(j.le.nclose) then
-             call cova3(xx,yy,zz,x1,y1,z1,1,nst,MAXNST,c0,it,cc,aa,&
-                       1,MAXROT,rotmat,cmax,cov)
-             r(j) = dble(cov)
-          else
-!
-! Try to use the covariance look-up (if the distance is in range):
-!
-             ii = nctx + 1 + (ix - ix1)
-             jj = ncty + 1 + (iy - iy1)
-             kk = nctz + 1 + (iz - iz1)
-             if(ii.lt.1.or.ii.gt.MAXCTX.or.&
-               jj.lt.1.or.jj.gt.MAXCTY.or.&
-               kk.lt.1.or.kk.gt.MAXCTZ) then
-                call cova3(xx,yy,zz,x1,y1,z1,1,nst,MAXNST,c0,it,&
-                          cc,aa,1,MAXROT,rotmat,cmax,cov)
-             else
-                cov = covtab(ii,jj,kk)
-             endif
-             r(j) = cov
-          endif
-          rr(j) = r(j)
-       end do
-!
-! Addition of OK constraint:
-!
-      if(lktype.eq.1.or.lktype.eq.3) then
-         do i=1,na
-            in    = in + 1
-            a(in) = 1.d0
-         end do
-         in       = in + 1
-         a(in)    = 0.d0
-         r(na+1)  = 1.d0
-         rr(na+1) = 1.d0
-      endif
-!
-! Addition of mean constraint:
-!
-      if (lktype.eq.5) then
-        
-         do i = 1,na
-            in = in + 1
-            a(in) = - vra(i)/dble(na+1)
-
-         end do
-         in = in + 1
-         a(in) = -2*dble(na)
-         r(na+1) = -gmean
-         do i = 1,na
-            r(na+1) = r(na+1) + vra(i)/dble(na+1) 
-         end do
-!         r(na+1) = 10.d0/na
-         rr(na+1) = r(na+1)
-!          write(*,*) "na = ", na, r(na+1) 
-      end if
-!
-! Addition of the External Drift Constraint:
-!
-      if(lktype.eq.3) then
-         edmin =  999999.
-         edmax = -999999.
-         do i=1,na
-            in    = in + 1
-            a(in) = vrea(i)
-            if(a(in).lt.edmin) edmin = a(in)
-            if(a(in).gt.edmax) edmax = a(in)
-         end do
-         in       = in + 1
-         a(in)    = 0.d0
-         in       = in + 1
-         a(in)    = 0.d0
-         ind      = ix + (iy-1)*nx + (iz-1)*nxy
-         r(na+2)  = lvm(ind)
-         rr(na+2) = r(na+2)
-         if((edmax-edmin).lt.EPSLON) neq = neq - 1
-      endif
-!
-! Addition of Collocated Cosimulation Constraint:
-!
-      if(lktype.eq.4) then
-         sfmin =  1.0d21
-         sfmax = -1.0d21
-         do i=1,na
-            in    = in + 1
-            a(in) = dble(colocorr)*r(i)
-            if(a(in).lt.sfmin) sfmin = a(in)
-            if(a(in).gt.sfmax) sfmax = a(in)
-         end do
-         in    = in + 1
-         a(in) = 1.d0
-         ii    = na + 1
-         r(ii) = dble(colocorr)
-         rr(ii)= r(ii)
-!        if((sfmax-sfmin).lt.EPSLON) neq = neq - 1
-      end if
-!
-! Write out the kriging Matrix if Seriously Debugging:
-!
-      if(idbg.ge.3) then
-         write(ldbg,100) ix,iy,iz
-         is = 1
-         do i=1,neq
-            ie = is + i - 1
-            write(ldbg,101) i,r(i),(a(j),j=is,ie)
-            is = is + i
-         end do
- 100     format(/,'Kriging Matrices for Node: ',3i4,' RHS first')
- 101     format('    r(',i2,') =',f7.4,'  a= ',99f7.4)
-      endif
-!
-! Solve the Kriging System:
-!
-      if(neq.eq.1.and.lktype.ne.3) then
-         s(1)  = r(1) / a(1)
-         ising = 0
-      else
-         call ksol(1,neq,1,a,r,s,ising)
-      endif
-!
-! Write a warning if the matrix is singular:
-!
-      if(ising.ne.0) then
-         if(idbg.ge.1) then
-            write(ldbg,*) 'WARNING SGSIM: singular matrix'
-            write(ldbg,*) '               for node',ix,iy,iz
-         endif
-         cmean  = gmean
-         cstdev = 1.d0
-         return
-      endif
-!
-! Compute the estimate and kriging variance.  Recall that kriging type
-!     0 = Simple Kriging:
-!     1 = Ordinary Kriging:
-!     2 = Locally Varying Mean:
-!     3 = External Drift:
-!     4 = Collocated Cosimulation:
-!
-      cmean  = 0.d0
-      cstdev = cbb
-      sumwts = 0.d0
-      do i=1,na
-         cmean  = cmean  + dble(s(i))*vra(i)
-         cstdev = cstdev - dble(s(i)*rr(i))
-         sumwts = sumwts + dble(s(i))
-      end do
-      if(lktype.eq.1) cstdev = cstdev - dble(s(na+1))
-
-      if(lktype.eq.2) cmean  = cmean + gmean
-
-      if(lktype.eq.4) then
-            ind    = ix + (iy-1)*nx + (iz-1)*nxy
-            cmean  = cmean  + dble(s(na+1))*lvm(ind)
-            cstdev = cstdev - dble(s(na+1) *rr(na+1))
-      end if
-
-!      write(*,*) cmean, cstdev
-!
-! Error message if negative variance:
-!
-      if(cstdev.lt.0.d0) then
-         write(ldbg,*) 'ERROR: Negative Variance: ',cstdev
-         cstdev = 0.d0
-      endif
-      cstdev = dsqrt(max(cstdev,0.d0))
-
-!
-! Write out the kriging Weights if Seriously Debugging:
-!
-      if(idbg.ge.3) then
-         do i=1,na
-            write(ldbg,140) i,vra(i),s(i)
-         end do
- 140     format(' Data ',i4,' value ',f8.4,' weight ',f8.4)
-         if(lktype.eq.4) write(ldbg,141) lvm(ind),s(na+1)
- 141     format(' Sec Data  value ',f8.4,' weight ',f8.4)
-         write(ldbg,142) gmean,cmean,cstdev
- 142     format(' Global mean ',f8.4,' conditional ',f8.4,&
-                ' std dev ',f8.4)
-      end if
-
-
-!
-! Finished Here:
-!
-      return
-      end
->>>>>>> e1c3e0c1
+!%%%%%%%%%%%%%%%%%%%%%%%%%%%%%%%%%%%%%%%%%%%%%%%%%%%%%%%%%%%%%%%%%%%%%%%
+!                                                                      %
+! Copyright (C) 2003, Statios Software and Services Incorporated.  All %
+! rights reserved.                                                     %
+!                                                                      %
+! This program has been modified from the one distributed in 1996 (see %
+! below).  This version is also distributed in the hope that it will   %
+! be useful, but WITHOUT ANY WARRANTY. Compiled programs based on this %
+! code may be redistributed without restriction; however, this code is %
+! for one developer only. Each developer or user of this source code   %
+! must purchase a separate copy from Statios.                          %
+!                                                                      %
+!%%%%%%%%%%%%%%%%%%%%%%%%%%%%%%%%%%%%%%%%%%%%%%%%%%%%%%%%%%%%%%%%%%%%%%%
+!%%%%%%%%%%%%%%%%%%%%%%%%%%%%%%%%%%%%%%%%%%%%%%%%%%%%%%%%%%%%%%%%%%%%%%%
+!                                                                      %
+! Copyright (C) 1996, The Board of Trustees of the Leland Stanford     %
+! Junior University.  All rights reserved.                             %
+!                                                                      %
+! The programs in GSLIB are distributed in the hope that they will be  %
+! useful, but WITHOUT ANY WARRANTY.  No author or distributor accepts  %
+! responsibility to anyone for the consequences of using them or for   %
+! whether they serve any particular purpose or work at all, unless he  %
+! says so in writing.  Everyone is granted permission to copy, modify  %
+! and redistribute the programs in GSLIB, but only under the condition %
+! that this notice and the above copyright notice remain intact.       %
+!                                                                      %
+!%%%%%%%%%%%%%%%%%%%%%%%%%%%%%%%%%%%%%%%%%%%%%%%%%%%%%%%%%%%%%%%%%%%%%%%
+
+      subroutine readparm(paramfl,nx_in,xsiz_in,xmn_in,rseed)
+! -----------------------------------------------------------------------
+!
+!                  Initialization and Read Parameters
+!                  **********************************
+!
+! The input parameters and data are read in from their files. Some quick
+! error checking is performed and the statistics of all the variables
+! being considered are written to standard output.
+!
+!
+!
+! -----------------------------------------------------------------------
+
+      use       geostat
+      include  'sgsim.inc'
+
+      integer   rseed
+      integer   MAXSB
+      real*8    var(50)
+      real*8    p,acorni,cp,oldcp,w
+      character transfl*512,smthfl*512,tmpfl*512
+      character datafl*512,outfl*512
+      character dbgfl*512,lvmfl*512,str*512
+!      character paramfl*paramsz
+      character paramfl*512
+      logical   testfl,trans
+      
+      integer nx_in(3)
+      real*8  xsiz_in(3), xmn_in(3)
+
+      integer do_cond
+      integer ierr,iend,istart,nt,icolwt,icolvr,j,nvari,idum,i
+      integer MAXX,MAXY,MAXZ,MXYZ,MAXTMP,MAXDAT,MAXKR2,MAXSAM,MAXXYZ
+      integer iswt,isvr,ismooth,isecvr
+      integer iwt,ixl,iyl,izl,ivrl
+      real*8  powint,vrr,vrg,twt,av,ss
+      real*8  aa1,aa2,xx,radius1,radius2
+      real*8  tmin,tmax,sill
+      
+!
+! Input/Output units used:
+!
+      lin  = 1
+      lout = 2
+      ldbg = 3
+      llvm = 4
+
+      open(lin,file=paramfl,status='OLD')
+!
+! Find Start of Parameters:
+!
+ 1    read(lin,'(a4)',end=98) str(1:4)
+      if(str(1:4).ne.'STAR') go to 1
+!
+! Read Input Parameters:
+!
+!      read(lin,*,err=98) do_cond
+!      write(*,*) ' do_cond = ',do_cond
+      do_cond = 1
+
+      read(lin,'(a512)',err=98) datafl
+      call chknam(datafl,512)
+      write(*,*) ' data file = ',datafl(1:40)
+
+      read(lin,*,err=98) ixl,iyl,izl,ivrl,iwt,isecvr
+      write(*,*) ' input columns = ',ixl,iyl,izl,ivrl,iwt,isecvr
+
+      read(lin,*,err=98) tmin,tmax
+      write(*,*) ' trimming limits = ',tmin,tmax
+
+      read(lin,*,err=98) itrans
+      write(*,*) ' transformation flag = ',itrans
+
+      read(lin,'(a512)',err=98) transfl
+      call chknam(transfl,512)
+      write(*,*) ' transformation file = ',transfl(1:40)
+
+      read(lin,*,err=98) ismooth
+      write(*,*) ' consider smoothed distribution (1=yes) = ',ismooth
+
+      read(lin,'(a512)',err=98) smthfl
+      call chknam(smthfl,512)
+      write(*,*) ' file with smoothed distribution = ',smthfl(1:40)
+
+      read(lin,*,err=98) isvr,iswt
+      write(*,*) ' columns = ',isvr,iswt
+
+      read(lin,*,err=98) zmin,zmax
+      write(*,*) ' data limits (tails) = ',zmin,zmax
+
+      read(lin,*,err=98) ltail,ltpar
+      write(*,*) ' lower tail = ',ltail,ltpar
+
+      read(lin,*,err=98) utail,utpar
+      write(*,*) ' upper tail = ',utail,utpar
+
+      read(lin,*,err=98) idbg
+      write(*,*) ' debugging level = ',idbg
+
+      read(lin,'(a512)',err=98) dbgfl
+      call chknam(dbgfl,512)
+      write(*,*) ' debugging file = ',dbgfl(1:40)
+      open(ldbg,file=dbgfl,status='UNKNOWN')
+
+      read(lin,'(a512)',err=98) outfl
+      call chknam(outfl,512)
+      write(*,*) ' output file ',outfl(1:40)
+
+      read(lin,*,err=98) nsim
+      write(*,*) ' number of realizations = ',nsim
+
+      read(lin,*,err=98) nx,xmn,xsiz
+      write(*,*) ' X grid specification = ',nx,xmn,xsiz
+
+      read(lin,*,err=98) ny,ymn,ysiz
+      write(*,*) ' Y grid specification = ',ny,ymn,ysiz
+
+      read(lin,*,err=98) nz,zmn,zsiz
+      write(*,*) ' Z grid specification = ',nz,zmn,zsiz
+ 
+      nx   = nx_in(1)
+      ny   = nx_in(2)
+      nz   = nx_in(3)
+      xmn  = xmn_in(1)
+      ymn  = xmn_in(2)
+      zmn  = xmn_in(3)
+      xsiz = xsiz_in(1)
+      ysiz = xsiz_in(2)
+      zsiz = xsiz_in(3)
+
+      nxy  = nx*ny
+      nxyz = nx*ny*nz
+
+      read(lin,*,err=98) ixv(1)
+      rseed = ixv(1)
+      write(*,*) ' random number seed = ',ixv(1)
+
+      call bl_pd_myproc(myprocid)
+      call blutilinitrand(rseed + myprocid)
+
+!      do i=1,1000
+!         p = acorni(idum)
+!      end do
+
+      read(lin,*,err=98) ndmin,ndmax
+      write(*,*) ' min and max data = ',ndmin,ndmax
+
+      read(lin,*,err=98) nodmax
+      write(*,*) ' maximum previous nodes = ',nodmax
+
+      read(lin,*,err=98) sstrat
+      write(*,*) ' two-part search flag = ',sstrat
+      if(sstrat.eq.1) ndmax = 0
+
+      read(lin,*,err=98) mults,nmult
+      write(*,*) ' multiple grid search flag = ',mults,nmult
+
+      read(lin,*,err=98) noct
+      write(*,*) ' number of octants = ',noct
+
+      read(lin,*,err=98) radius,radius1,radius2
+      write(*,*) ' search radii = ',radius,radius1,radius2
+      if(radius.lt.EPSLON) stop 'radius must be greater than zero'
+      radsqd = radius  * radius
+      sanis1 = radius1 / radius
+      sanis2 = radius2 / radius
+
+      read(lin,*,err=98) sang1,sang2,sang3
+      write(*,*) ' search anisotropy angles = ',sang1,sang2,sang3
+
+      read(lin,*,err=98) mxctx,mxcty,mxctz
+      write(*,*) ' size of covariance lookup = ',mxctx,mxcty,mxctz
+      
+      read(lin,*,err=98) ktype
+      write(*,*) ' kriging type = ',ktype
+      
+      trans = .true.
+      if(ktype.lt.0) then
+            trans = .false.
+            ktype = abs(ktype)
+      end if
+
+      colocorr = 0.d0
+      if(ktype.eq.4) then
+            backspace lin
+            read(lin,*,err=98) i,colocorr
+            varred = 1.d0
+            backspace lin
+            read(lin,*,err=9990) i,xx,varred
+ 9990       continue
+            write(*,*) ' correlation coefficient = ',colocorr
+            write(*,*) ' secondary variable varred = ',varred
+      end if
+
+      read(lin,'(a512)',err=98) lvmfl
+      call chknam(lvmfl,512)
+      write(*,*) ' secondary model file = ',lvmfl(1:40)
+
+      read(lin,*,err=98) icollvm
+      write(*,*) ' column in secondary model file = ',icollvm
+
+      read(lin,*,err=98) nst(1),c0(1)
+      sill = c0(1)
+      write(*,*) ' nst, c0 = ',nst(1),c0(1)
+
+      if(nst(1).le.0) then
+            write(*,9997) nst(1)
+ 9997       format(' nst must be at least 1, it has been set to ',i4,/, &
+                   ' The c or a values can be set to zero')
+            stop
+      endif
+
+      do i=1,nst(1)
+            read(lin,*,err=98) it(i),cc(i),ang1(i),ang2(i),ang3(i)
+            read(lin,*,err=98) aa(i),aa1,aa2
+            anis1(i) = aa1 / max(aa(i),EPSLON)
+            anis2(i) = aa2 / max(aa(i),EPSLON)
+            sill     = sill + cc(i)
+            if(it(i).eq.4) then
+                  write(*,*) ' A power model is NOT allowed '
+                  write(*,*) ' Choose a different model and re start '
+                  stop
+            endif
+            write(*,*) ' it,cc,ang[1,2,3]; ',it(i),cc(i),&
+                         ang1(i),ang2(i),ang3(i)
+            write(*,*) ' a1 a2 a3: ',aa(i),aa1,aa2
+      end do
+      write(*,*)
+      close(lin)
+!
+! Find the needed parameters:
+!
+      MAXCTX = mxctx
+      MAXCTY = mxcty
+      MAXCTZ = mxctz
+      MAXCXY = MAXCTX * MAXCTY
+      MAXXYZ = MAXCTX * MAXCTY * MAXCTZ
+      MAXX   = nx
+      MAXY   = ny
+      MAXZ   = nz
+      MXYZ   = MAXX * MAXY * MAXZ
+      if(MXYZ.lt.100) MXYZ = 100
+      MAXNOD = nodmax
+      MAXSAM = ndmax
+      MAXKR1 = MAXNOD + MAXSAM + 1
+      MAXKR2 = MAXKR1 * MAXKR1
+      MAXSBX = 1
+      if(nx.gt.1)then
+            MAXSBX = int(nx/2)
+            if(MAXSBX.gt.50)MAXSBX=50
+      end if
+
+      MAXSBY = 1
+      if(ny.gt.1)then
+            MAXSBY = int(ny/2)
+            if(MAXSBY.gt.50)MAXSBY=50
+      end if
+
+      MAXSBZ = 1
+      if(nz.gt.1)then
+            MAXSBZ = int(nz/2)
+            if(MAXSBZ.gt.50)MAXSBZ=50
+      end if
+      MAXSB = MAXSBX*MAXSBY*MAXSBZ
+
+!
+! Find MAXDAT:
+!
+      MAXDAT = 100
+      inquire(file=datafl,exist=testfl)
+      if(testfl)then
+            open(lin,file=datafl,status='UNKNOWN')
+            read(lin,*,err=98)
+            read(lin,*,err=99) nvari
+            do i=1,nvari
+                  read(lin,*)
+            end do
+            MAXDAT = 0
+ 33         read(lin,*,end=66,err=98)(var(j),j=1,nvari)
+            MAXDAT = MAXDAT + 1
+            go to 33
+ 66         continue
+            rewind(lin)
+            close(lin)
+      end if
+
+      MAXTMP = 1
+      inquire(file=smthfl,exist=testfl)
+      if(testfl)then
+            open(lin,file=smthfl,status='UNKNOWN')
+            read(lin,*,err=98)
+            read(lin,*,err=97) nvari
+            do i=1,nvari
+                  read(lin,*)
+            end do
+            MAXTMP = 0
+ 22         read(lin,*,end=55,err=97)(var(j),j=1,nvari)
+            MAXTMP = MAXTMP + 1
+            go to 22
+ 55         continue
+            rewind(lin)
+            close(lin)
+      end if
+      if(MAXTMP.gt.MAXDAT)MAXDAT = MAXTMP
+
+!
+! Allocate the needed memory:
+!
+      allocate(x(MAXDAT),stat = test)
+            if(test.ne.0)then
+                  write(*,*)'ERROR 1: Allocation failed',&
+                       ' due to insufficient memory.'
+                  stop
+            end if
+
+      allocate(y(MAXDAT),stat = test)
+            if(test.ne.0)then
+                  write(*,*)'ERROR 2: Allocation failed',&
+                       ' due to insufficient memory.'
+                  stop
+            end if
+
+      allocate(z(MAXDAT),stat = test)
+            if(test.ne.0)then
+                  write(*,*)'ERROR 3: Allocation failed',&
+                       ' due to insufficient memory.'
+                  stop
+            end if
+
+      allocate(vr(MAXDAT),stat = test)
+            if(test.ne.0)then
+                  write(*,*)'ERROR 4: Allocation failed',&
+                       ' due to insufficient memory.'
+                  stop
+            end if
+
+      allocate(wt(MAXDAT),stat = test)
+            if(test.ne.0)then
+                  write(*,*)'ERROR 5: Allocation failed',&
+                       ' due to insufficient memory.'
+                  stop
+            end if
+
+      allocate(vrtr(MAXDAT),stat = test)
+            if(test.ne.0)then
+                  write(*,*)'ERROR 6: Allocation failed',&
+                       ' due to insufficient memory.'
+                  stop
+            end if
+
+      allocate(vrgtr(MAXDAT),stat = test)
+            if(test.ne.0)then
+                  write(*,*)'ERROR 7: Allocation failed',&
+                       ' due to insufficient memory.'
+                  stop
+            end if
+
+      allocate(close(MAXDAT),stat = test)
+            if(test.ne.0)then
+                  write(*,*)'ERROR 8: Allocation failed',&
+                       ' due to insufficient memory.'
+                  stop
+            end if
+
+      allocate(sec(MAXDAT),stat = test)
+            if(test.ne.0)then
+                  write(*,*)'ERROR 9: Allocation failed',&
+                       ' due to insufficient memory.'
+                  stop
+            end if
+
+      allocate(covtab(MAXCTX,MAXCTY,MAXCTZ),stat = test)
+            if(test.ne.0)then
+                  write(*,*)'ERROR 14: Allocation failed',&
+                       ' due to insufficient memory.'
+                  stop
+            end if
+
+      allocate(cnodex(MAXNOD),stat = test)
+            if(test.ne.0)then
+                  write(*,*)'ERROR 15: Allocation failed',&
+                       ' due to insufficient memory.'
+                        stop
+            end if
+
+      allocate(cnodey(MAXNOD),stat = test)
+            if(test.ne.0)then
+                  write(*,*)'ERROR 16: Allocation failed',&
+                       ' due to insufficient memory.'
+                  stop
+            end if
+
+      allocate(cnodez(MAXNOD),stat = test)
+            if(test.ne.0)then
+                  write(*,*)'ERROR 17: Allocation failed',&
+                       ' due to insufficient memory.'
+                  stop
+            end if
+
+      allocate(cnodev(MAXNOD),stat = test)
+            if(test.ne.0)then
+                  write(*,*)'ERROR 18: Allocation failed',&
+                       ' due to insufficient memory.'
+                        stop
+            end if
+
+      allocate(r(MAXKR1),stat = test)
+
+            if(test.ne.0)then
+                  write(*,*)'ERROR 21: Allocation failed',&
+                       ' due to insufficient memory.'
+                  stop
+            end if
+
+      allocate(rr(MAXKR1),stat = test)
+            if(test.ne.0)then
+                  write(*,*)'ERROR 22: Allocation failed',&
+                       ' due to insufficient memory.'
+                  stop
+            end if
+
+      allocate(s(MAXKR1),stat = test)
+            if(test.ne.0)then
+                  write(*,*)'ERROR 23: Allocation failed',&
+                       ' due to insufficient memory.'
+                  stop
+            end if
+
+      allocate(a(MAXKR2),stat = test)
+            if(test.ne.0)then
+                  write(*,*)'ERROR 24: Allocation failed',&
+                       ' due to insufficient memory.'
+                  stop
+            end if
+
+      allocate(nisb(MAXSB),stat = test)
+            if(test.ne.0)then
+                  write(*,*)'ERROR 25: Allocation failed',&
+                       ' due to insufficient memory.'
+                  stop
+            end if
+
+      allocate(icnode(MAXNOD),stat = test)
+            if(test.ne.0)then
+                  write(*,*)'ERROR 26: Allocation failed',&
+                       ' due to insufficient memory.'
+                  stop
+            end if
+
+      allocate(ixnode(MAXXYZ),stat = test)
+            if(test.ne.0)then
+                  write(*,*)'ERROR 27: Allocation failed',&
+                       ' due to insufficient memory.'
+                  stop
+            end if
+
+      allocate(iynode(MAXXYZ),stat = test)
+            if(test.ne.0)then
+                  write(*,*)'ERROR 28: Allocation failed',&
+                       ' due to insufficient memory.'
+                  stop
+            end if
+
+      allocate(iznode(MAXXYZ),stat = test)
+            if(test.ne.0)then
+                  write(*,*)'ERROR 29: Allocation failed',&
+                       ' due to insufficient memory.'
+                  stop
+            end if
+
+      allocate(ixsbtosr(8*MAXSB),stat = test)
+            if(test.ne.0)then
+                  write(*,*)'ERROR 30: Allocation failed',&
+                       ' due to insufficient memory.'
+                  stop
+            end if
+
+      allocate(iysbtosr(8*MAXSB),stat = test)
+            if(test.ne.0)then
+                  write(*,*)'ERROR 31: Allocation failed',&
+                       ' due to insufficient memory.'
+                  stop
+            end if
+
+      allocate(izsbtosr(8*MAXSB),stat = test)
+            if(test.ne.0)then
+                  write(*,*)'ERROR 32: Allocation failed',&
+                       ' due to insufficient memory.'
+                  stop
+            end if
+
+!
+! Warn the user if the sill is different than 1.0:
+!
+      if(sill.gt.(1.d0+EPSLON).or.sill.lt.(1.d0-EPSLON)) then
+            write(*,*) 'WARNING the sill of your variogram is not 1.0!'
+            write(*,*) '        the sill = ',sill
+            write(*,*)
+      end if
+!
+! Perform some quick error checking:
+!
+      testfl = .false.
+      if(nx.gt.MAXX.or.ny.gt.MAXY.or.nz.gt.MAXZ) then
+            write(*,*) 'ERROR: available grid size: ',MAXX,MAXY,MAXZ
+            write(*,*) '       you have asked for : ',nx,ny,nz
+            testfl = .true.
+      end if
+      if(ltail.ne.1.and.ltail.ne.2) then
+            write(*,*) 'ERROR invalid lower tail option ',ltail
+            write(*,*) '      only allow 1 or 2 - see manual '
+            testfl = .true.
+      endif
+      if(utail.ne.1.and.utail.ne.2.and.utail.ne.4) then
+            write(*,*) 'ERROR invalid upper tail option ',ltail
+            write(*,*) '      only allow 1,2 or 4 - see manual '
+            testfl = .true.
+      endif
+      if(utail.eq.4.and.utpar.lt.1.d0) then
+            write(*,*) 'ERROR invalid power for hyperbolic tail',utpar
+            write(*,*) '      must be greater than 1.0!'
+            testfl = .true.
+      endif
+      if(ltail.eq.2.and.ltpar.lt.0.d0) then
+            write(*,*) 'ERROR invalid power for power model',ltpar
+            write(*,*) '      must be greater than 0.0!'
+            testfl = .true.
+      endif
+      if(utail.eq.2.and.utpar.lt.0.d0) then
+            write(*,*) 'ERROR invalid power for power model',utpar
+            write(*,*) '      must be greater than 0.0!'
+            testfl = .true.
+      endif
+      if(testfl) stop
+!
+! Check to make sure the data file exists:
+!
+      nd = 0
+      av = 0.d0
+      ss = 0.d0
+      inquire(file=datafl,exist=testfl)
+      if(.not.testfl) then
+            write(*,*) 'WARNING data file ',datafl,' does not exist!'
+            write(*,*) '   - Hope your intention was to create an ',&
+                            'unconditional simulation'
+            write(*,*) '   - Resetting ndmin, ndmax, and itrans  to 0 '
+            write(*,*) '   - Resetting sstrat to 1 '
+            ndmin  = 0
+            ndmax  = 0
+            sstrat = 1
+      end if
+!
+! Establish the reference histogram for the simulation (provided that
+! we have data, and we are transforming the data):
+!
+      if(itrans.eq.1) then
+            write(*,*) 'Setting up transformation table'
+!
+! Decide which file to use for establishing the transformation table:
+!
+            if(ismooth.eq.1) then
+                  tmpfl  = smthfl
+                  icolvr = isvr
+                  icolwt = iswt
+            else
+                  tmpfl  = datafl
+                  icolvr = ivrl
+                  icolwt = iwt
+            end if
+            inquire(file=tmpfl,exist=testfl)
+            if(.not.testfl) then
+                  write(*,*) 'ERROR: ',tmpfl,' does not exist'
+                  write(*,*) '       this file is needed! '
+                  stop
+            endif
+!
+! Open up the file with reference distribution:
+!
+            open(lin,file=tmpfl,status='UNKNOWN')
+            read(lin,'(a40)',err=98) str(1:40)
+            read(lin,*,err=99) nvari
+            do i=1,nvari
+                  read(lin,*,err=98)
+            end do
+!
+! Now, read in the actual data:
+!
+            nt     = 0
+            ntr    = 0
+            twt    = 0.d0
+ 3          read(lin,*,end=4,err=99) (var(j),j=1,nvari)
+!
+! Trim this data?
+!
+            if(var(icolvr).lt.tmin.or.var(icolvr).ge.tmax) then
+                  nt = nt + 1
+                  go to 3
+            endif
+            ntr = ntr + 1
+!
+! Exceeded available storage?
+!
+            if(icolvr.gt.nvari.or.icolwt.gt.nvari) then
+                  write(*,*) ' ERROR: too few columns in ref data '
+                  stop
+            endif
+!
+! Keep this data: Assign the data value and coordinate location:
+!
+            vrtr(ntr) = var(icolvr)
+            if(icolwt.le.0) then
+                  vrgtr(ntr) = 1.d0
+            else
+                  vrgtr(ntr) = var(icolwt)
+            endif
+            if(vrgtr(ntr).le.0.d0) then
+                  ntr = ntr - 1
+                  nt  = nt  + 1
+                  go to 3
+            end if
+            twt = twt + vrgtr(ntr)
+!
+! Go back for another datum:
+!
+            go to 3
+ 4          close(lin)
+            if(ntr.le.1) then
+                  write(*,*) 'ERROR: too few data for transformation'
+                  stop
+            endif
+!
+! Write transformation table:
+!
+            open(lout,file=transfl,status='UNKNOWN')
+!
+! Sort data by value:
+!
+            istart = 1
+            iend   = ntr
+!            call sortem(istart,iend,vrtr,1,vrgtr,c,d,e,f,g,h)
+            call dsortem(istart,iend,vrtr,1,vrgtr)
+!
+! Compute the cumulative probabilities and write transformation table
+!
+            twt   = max(twt,EPSLON)
+            oldcp = 0.d0
+            cp    = 0.d0
+            do j=istart,iend
+                  cp =  cp + dble(vrgtr(j)/twt)
+                  w  = (cp + oldcp)*0.5
+!                  call gauinv(w,vrg,ierr)
+!                  if(ierr.eq.1) vrg = UNEST
+                  call blinvnormdist(vrg)
+                  write(lout,201) vrtr(j),vrg
+ 201              format(f12.5,1x,f12.5)
+                  oldcp =  cp
+!
+! Now, reset the weight to the normal scores value:
+!
+                  vrgtr(j) = vrg
+            end do
+            close(lout)
+      end if
+!
+! Now, read the data if the file exists:
+!
+      inquire(file=datafl,exist=testfl)
+      if(testfl) then
+            write(*,*) 'Reading input data'
+            open(lin,file=datafl,status='OLD')
+            read(lin,*,err=99)
+            read(lin,*,err=99) nvari
+            do i=1,nvari
+                  read(lin,*,err=99)
+            end do
+            if(ixl.gt.nvari.or.iyl.gt.nvari.or.izl.gt.nvari.or.&
+               ivrl.gt.nvari.or.isecvr.gt.nvari.or.iwt.gt.nvari) then
+                  write(*,*) 'ERROR: you have asked for a column number'
+                  write(*,*) '       greater than available in file'
+                  stop
+            end if
+!
+! Read all the data until the end of the file:
+!
+            twt = 0.d0
+            nd  = 0
+            nt  = 0
+ 5          read(lin,*,end=6,err=99) (var(j),j=1,nvari)
+            if(var(ivrl).lt.tmin.or.var(ivrl).ge.tmax) then
+                  nt = nt + 1
+                  go to 5
+            end if
+            nd = nd + 1
+!
+! Acceptable data, assign the value, X, Y, Z coordinates, and weight:
+!
+            vr(nd) = var(ivrl)
+            if(ixl.le.0) then
+                  x(nd) = xmn
+            else
+                  x(nd) = var(ixl)
+            endif
+            if(iyl.le.0) then
+                  y(nd) = ymn
+            else
+                  y(nd) = var(iyl)
+            endif
+            if(izl.le.0) then
+                  z(nd) = zmn
+            else
+                  z(nd) = var(izl)
+            endif
+            if(iwt.le.0) then
+                  wt(nd) = 1.d0
+            else
+                  wt(nd) = var(iwt)
+            endif
+            if(isecvr.le.0) then
+                  sec(nd) = UNEST
+            else
+                  sec(nd) = var(isecvr)
+            endif
+!
+! Normal scores transform?
+!
+            if(itrans.eq.1) then
+                  vrr = vr(nd)
+                  call locate(vrtr,ntr,1,ntr,vrr,j)
+                  j   = min(max(1,j),(ntr-1))
+                  vrg = powint(vrtr(j),vrtr(j+1),vrgtr(j),vrgtr(j+1),&
+                               vrr,1.d0)
+                  if(vrg.lt.vrgtr(1)  ) vrg = vrgtr(1)
+                  if(vrg.gt.vrgtr(ntr)) vrg = vrgtr(ntr)
+                  vr(nd) = vrg
+            end if
+            twt = twt + wt(nd)
+            av  = av  + var(ivrl)*wt(nd)
+            ss  = ss  + var(ivrl)*var(ivrl)*wt(nd)
+            go to 5
+ 6          close(lin)
+!
+! Compute the averages and variances as an error check for the user:
+!
+            av = av / max(twt,EPSLON)
+            ss =(ss / max(twt,EPSLON)) - av * av
+            write(ldbg,111) nd,nt,av,ss
+            write(*,   111) nd,nt,av,ss
+ 111  format(/,' Data for SGSIM: Number of acceptable data  = ',i8,/,&
+               '                 Number trimmed             = ',i8,/,&
+               '                 Weighted Average           = ',f12.4,/,&
+               '                 Weighted Variance          = ',f12.4,/)
+      endif
+!
+! Read secondary attribute model if necessary:
+!
+!!$      if(ktype.ge.2) then
+!!$            write(*,*) 'Reading secondary attribute file'
+!!$            inquire(file=lvmfl,exist=testfl)
+!!$            if(.not.testfl) then
+!!$                  write(*,104) lvmfl
+!!$ 104              format('WARNING secondary attribute file ',a40,
+!!$     +             ' does not exist!')
+!!$                  stop
+!!$            end if
+!!$            open(llvm,file=lvmfl,status='OLD')
+!!$            read(llvm,*,err=97)
+!!$            read(llvm,*,err=97) nvaril
+!!$            do i=1,nvaril
+!!$                  read(llvm,*,err=97)
+!!$            end do
+!!$            index = 0
+!!$             
+!!$            av = 0.d0
+!!$            ss = 0.d0
+!!$            ns = 0
+!!$            do iz=1,nz
+!!$                  do iy=1,ny
+!!$                        do ix=1,nx
+!!$                           index = index + 1
+!!$                           read(llvm,*,err=97) (var(j),j=1,nvaril)
+!!$                           vrr = var(icollvm)
+!!$                           lvm(index) = vrr
+!!$                           sim(index) = dble(index)
+!
+! Do we to transform the secondary variable for a local mean?
+!
+!!$                           if(trans.and.ktype.eq.2.and.itrans.eq.1) then
+!!$                                 if(vrr.le.tmin.or.vrr.ge.tmax) then
+!!$                                       lvm(index) = -1.0e21
+!!$                                 else   
+!!$                                 call locate(vrtr,ntr,1,ntr,vrr,j)
+!!$                                 j   =min(max(1,j),(ntr-1))
+!!$                                 vrg =powint(vrtr(j),vrtr(j+1),vrgtr(j),
+!!$     +                                       vrgtr(j+1),vrr,1.0)
+!!$                                 if(vrg.lt.vrgtr(1)  ) vrg = vrgtr(1)
+!!$                                 if(vrg.gt.vrgtr(ntr)) vrg = vrgtr(nd)
+!!$                                 lvm(index) = vrg
+!!$                                 end if
+!!$                           end if
+!!$                           if(vrr.ge.tmin.or.vrr.le.tmax) then
+!!$                                 av = av + vrr
+!!$                                 ss = ss + vrr*vrr
+!!$                                 ns = ns + 1
+!!$                           end if   
+!!$                        end do
+!!$                  end do
+!!$            end do
+!!$            ns = max(ns,1)
+!!$            av = av / dble(ns)
+!!$            ss =(ss / dble(ns)) - av * av
+!!$            write(ldbg,112) ns,av,ss
+!!$            write(*,   112) ns,av,ss
+!!$ 112  format(/,' Secondary Data: Number of data             = ',i8,/,
+!!$     +         '                 Equal Weighted Average     = ',f12.4,/,
+!!$     +         '                 Equal Weighted Variance    = ',f12.4,/)
+!
+! Do we need to work with data residuals? (Locally Varying Mean)
+!
+!!$            if(ktype.eq.2) then
+!!$                  do i=1,nd
+!!$                        call getindx(nx,xmn,xsiz,x(i),ix,testind)
+!!$                        call getindx(ny,ymn,ysiz,y(i),iy,testind)
+!!$                        call getindx(nz,zmn,zsiz,z(i),iz,testind)
+!!$                        index = ix + (iy-1)*nx + (iz-1)*nxy
+!!$                        sec(i) = lvm(index)
+!
+! Calculation of residual moved to krige subroutine: vr(i)=vr(i)-sec(i)
+!
+!!$                  end do
+!!$            end if
+!
+! Do we need to get an external drift attribute for the data?
+!
+!!$            if(ktype.eq.3) then
+!!$                  do i=1,nd
+!!$                        if(sec(i).eq.UNEST) then
+!!$                              call getindx(nx,xmn,xsiz,x(i),ix,testind)
+!!$                              call getindx(ny,ymn,ysiz,y(i),iy,testind)
+!!$                              call getindx(nz,zmn,zsiz,z(i),iz,testind)
+!!$                              index = ix + (iy-1)*nx + (iz-1)*nxy
+!!$                              sec(i) = lvm(index)
+!!$                        end if
+!!$                  end do
+!!$            end if
+!
+! Transform the secondary attribute to normal scores?
+!
+!!$            if(trans.and.ktype.eq.4) then
+!!$                  write(ldbg,113) varred
+!!$ 113              format(/,' Transforming Secondary Data with',
+!!$     +                     ' variance reduction of ',f12.4,/)
+!!$                  write(*,*) 'Transforming secondary variable'
+!!$                  write(*,*)
+!!$                  call sortem(1,nxyz,lvm,1,sim,c,d,e,f,g,h)
+!!$                  oldcp = 0.d0
+!!$                  cp    = 0.d0
+!!$                  do i=1,nxyz
+!!$                        if(lvm(i).gt.tmin.and.lvm(i).le.tmax) then
+!!$                              cp =  cp + dble(1.0/dble(ns))
+!!$                              w  = (cp + oldcp)/2.0
+!!$                              call gauinv(w,lvm(i),ierr)
+!!$                              lvm(i) = lvm(i) * varred
+!!$                              oldcp  =  cp
+!!$                        end if      
+!!$                  end do
+!!$                  call sortem(1,nxyz,sim,1,lvm,c,d,e,f,g,h)
+!!$            end if
+!!$      end if
+!
+! Open the output file:
+!
+
+         open(lout,file=outfl,status='UNKNOWN')
+         write(lout,210)
+ 210     format('SGSIM Realizations')
+         write(lout,211) 1,nx,ny,nz,xmn,ymn,zmn,xsiz,ysiz,zsiz,nsim
+ 211     format(i2,3(1x,i4),3(1x,g14.8),3(1x,g12.6),i4) 
+         write(lout,212)
+ 212     format('value')
+      return
+!
+! Error in an Input File Somewhere:
+!
+ 97   stop 'ERROR in secondary data file!'
+ 98   stop 'ERROR in parameter file!'
+ 99   stop 'ERROR in data file!'
+
+      end
+
+
+      subroutine readparm2(paramfl,cdata_sz,cdata_idx,&
+                           real_sz,real_idx,int_sz,int_idx,cond_option,rseed)
+!-----------------------------------------------------------------------
+!
+!                  Initialization and Read Parameters
+!                  **********************************
+!
+! The input parameters and data are read in from their files. Some quick
+! error checking is performed and the statistics of all the variables
+! being considered are written to standard output.
+!
+!
+!
+!-----------------------------------------------------------------------
+
+      use geostat2
+      include  'sgsim2.inc'
+
+      integer   rseed
+      integer   MAXSB,cond_option
+      real*8    p,acorni
+      character paramfl*512
+      logical   testfl,trans
+
+      integer cdata_sz,int_sz, real_sz
+      integer cdata_idx(10),int_idx(20), real_idx(20)
+
+      integer lin,lout
+      integer idum,i
+      integer MAXDAT,MAXXYZ
+      integer nxt,nyt,nzt
+      real*8  aa1,aa2,xx,radius1,radius2
+      real*8  xmnt,ymnt,zmnt,xsizt,ysizt,zsizt,sill
+      character outfl*64,dbgfl*64,str*64
+      integer myprocid
+!
+! Input/Output units used:
+!
+      lin  = 1
+      lout = 2
+      ldbg = 3
+      llvm = 4
+      is_ang2_changed = .false.
+
+      open(lin,file=paramfl,status='OLD')
+!
+! Find Start of Parameters:
+!
+ 1    read(lin,'(a4)',end=98) str(1:4)
+      if(str(1:4).ne.'STAR') go to 1
+!
+! Read Input Parameters:
+!
+!      read(lin,*,err=98) do_cond
+      do_cond = 1
+      read(lin,'(a64)',err=98) datafl
+      call chknam(datafl,64)
+
+      read(lin,*,err=98) ixl,iyl,izl,ivrl,iwt,isecvr
+      read(lin,*,err=98) tmin,tmax
+      read(lin,*,err=98) itrans
+      read(lin,'(a64)',err=98) transfl
+      call chknam(transfl,64)
+
+      read(lin,*,err=98) ismooth
+      read(lin,'(a64)',err=98) smthfl
+      call chknam(smthfl,64)
+
+      read(lin,*,err=98) isvr,iswt
+      read(lin,*,err=98) zmin,zmax
+      read(lin,*,err=98) ltail,ltpar
+      read(lin,*,err=98) utail,utpar
+      read(lin,*,err=98) idbg
+      read(lin,'(a64)',err=98) dbgfl
+      call chknam(dbgfl,64)
+      open(ldbg,file=dbgfl,status='UNKNOWN')
+
+      read(lin,'(a64)',err=98) outfl
+      call chknam(outfl,64)
+
+      read(lin,*,err=98) nsim
+      read(lin,*,err=98) nxt,xmnt,xsizt
+      read(lin,*,err=98) nyt,ymnt,ysizt
+      read(lin,*,err=98) nzt,zmnt,zsizt
+      read(lin,*,err=98) ixv(1)
+      rseed = ixv(1)
+      call bl_pd_myproc(myprocid)
+      call blutilinitrand(rseed + myprocid)
+!      do i=1,1000
+!         p = acorni(idum)
+!      end do
+
+      read(lin,*,err=98) ndmin,ndmax
+      read(lin,*,err=98) nodmax
+      read(lin,*,err=98) sstrat
+      if(sstrat.eq.1) ndmax = 0
+      read(lin,*,err=98) mults,nmult
+      read(lin,*,err=98) noct
+      read(lin,*,err=98) radius,radius1,radius2
+      if(radius.lt.EPSLON) stop 'radius must be greater than zero'
+      radsqd = radius  * radius
+      sanis1 = radius1 / radius
+      sanis2 = radius2 / radius
+
+      read(lin,*,err=98) sang1,sang2,sang3
+      read(lin,*,err=98) mxctx,mxcty,mxctz
+      read(lin,*,err=98) ktype
+      
+      trans = .true.
+      if(ktype.lt.0) then
+         trans = .false.
+         ktype = abs(ktype)
+      end if
+      colocorr = 0.d0
+      if(ktype.eq.4) then
+         backspace lin
+         read(lin,*,err=98) i,colocorr
+         varred = 1.d0
+         backspace lin
+         read(lin,*,err=9990) i,xx,varred
+ 9990    continue
+      end if
+      read(lin,'(a64)',err=98) lvmfl
+      call chknam(lvmfl,64)
+      read(lin,*,err=98) icollvm
+      read(lin,*,err=98) nst(1),c0(1)
+      sill = c0(1)
+
+      if(nst(1).le.0) then
+            write(*,9997) nst(1)
+ 9997       format(' nst must be at least 1, it has been set to ',i4,/,&
+                   ' The c or a values can be set to zero')
+            stop
+      endif
+
+      do i=1,nst(1)
+            read(lin,*,err=98) it(i),cc(i),ang1(i),ang2(i),ang3(i)
+            read(lin,*,err=98) aa(i),aa1,aa2
+            anis1(i) = aa1 / max(aa(i),EPSLON)
+            anis2(i) = aa2 / max(aa(i),EPSLON)
+            sill     = sill + cc(i)
+            if(it(i).eq.4) then
+               write(*,*) ' A power model is NOT allowed '
+               write(*,*) ' Choose a different model and re start '
+               stop
+            endif
+      end do
+
+      if (idbg.gt.1) then
+!         write(*,*) ' do_cond = ',do_cond
+         write(*,*) ' data file = ',datafl(1:40)
+         write(*,*) ' input columns = ',ixl,iyl,izl,ivrl,iwt,isecvr
+         write(*,*) ' trimming limits = ',tmin,tmax
+         write(*,*) ' transformation flag = ',itrans
+         write(*,*) ' transformation file = ',transfl(1:40)
+         write(*,*) ' consider smoothed distribution (1=yes) = ',ismooth
+         write(*,*) ' file with smoothed distribution = ',smthfl(1:40)
+         write(*,*) ' columns = ',isvr,iswt
+         write(*,*) ' data limits (tails) = ',zmin,zmax
+         write(*,*) ' lower tail = ',ltail,ltpar
+         write(*,*) ' upper tail = ',utail,utpar
+         write(*,*) ' debugging level = ',idbg
+         write(*,*) ' debugging file = ',dbgfl(1:40)
+         write(*,*) ' output file ',outfl(1:40)
+         write(*,*) ' number of realizations = ',nsim
+         write(*,*) ' X grid specification = ',nxt,xmnt,xsizt
+         write(*,*) ' Y grid specification = ',nyt,ymnt,ysizt
+         write(*,*) ' Z grid specification = ',nzt,zmnt,zsizt
+         write(*,*) ' random number seed = ',ixv(1)
+         write(*,*) ' min and max data = ',ndmin,ndmax
+         write(*,*) ' maximum previous nodes = ',nodmax
+         write(*,*) ' two-part search flag = ',sstrat
+         write(*,*) ' multiple grid search flag = ',mults,nmult
+         write(*,*) ' number of octants = ',noct
+         write(*,*) ' search radii = ',radius,radius1,radius2
+         write(*,*) ' search anisotropy angles = ',sang1,sang2,sang3
+         write(*,*) ' size of covariance lookup = ',mxctx,mxcty,mxctz
+         write(*,*) ' kriging type = ',ktype
+         if (ktype .eq. 4) then
+            write(*,*) ' correlation coefficient = ',colocorr
+            write(*,*) ' secondary variable varred = ',varred
+         end if
+         write(*,*) ' secondary model file = ',lvmfl(1:40)
+         write(*,*) ' column in secondary model file = ',icollvm
+         write(*,*) ' nst, c0 = ',nst(1),c0(1)
+         do i=1,nst(1)
+            write(*,*) ' it,cc,ang[1,2,3]; ',it(i),cc(i),&
+                 ang1(i),ang2(i),ang3(i)
+            write(*,*) ' a1 a2 a3: ',aa(i),aa1,aa2
+         end do
+!
+! Warn the user if the sill is different than 1.0:
+!
+         if(sill.gt.(1.d0+EPSLON).or.sill.lt.(1.d0-EPSLON)) then
+            write(*,*) 'WARNING the sill of your variogram is not 1.0!'
+            write(*,*) '        the sill = ',sill
+            write(*,*)
+         end if
+      end if
+
+      close(lin)
+
+!
+! Perform some quick error checking:
+!
+      testfl = .false.
+      if(ltail.ne.1.and.ltail.ne.2) then
+            write(*,*) 'ERROR invalid lower tail option ',ltail
+            write(*,*) '      only allow 1 or 2 - see manual '
+            testfl = .true.
+      endif
+      if(utail.ne.1.and.utail.ne.2.and.utail.ne.4) then
+            write(*,*) 'ERROR invalid upper tail option ',ltail
+            write(*,*) '      only allow 1,2 or 4 - see manual '
+            testfl = .true.
+      endif
+      if(utail.eq.4.and.utpar.lt.1.d0) then
+            write(*,*) 'ERROR invalid power for hyperbolic tail',utpar
+            write(*,*) '      must be greater than 1.0!'
+            testfl = .true.
+      endif
+      if(ltail.eq.2.and.ltpar.lt.0.d0) then
+            write(*,*) 'ERROR invalid power for power model',ltpar
+            write(*,*) '      must be greater than 0.0!'
+            testfl = .true.
+      endif
+      if(utail.eq.2.and.utpar.lt.0.d0) then
+            write(*,*) 'ERROR invalid power for power model',utpar
+            write(*,*) '      must be greater than 0.0!'
+            testfl = .true.
+      endif
+      if(testfl) stop
+
+      if (do_cond .eq. 0) then
+         ndmin  = 0
+         ndmax  = 0
+         sstrat = 1
+      endif
+
+!
+! Find the needed parameters:
+!
+      MAXCTX = mxctx
+      MAXCTY = mxcty
+      MAXCTZ = mxctz
+      MAXCXY = MAXCTX * MAXCTY
+      MAXXYZ = MAXCTX * MAXCTY * MAXCTZ
+      MAXNOD = nodmax
+      MAXKR1 = MAXNOD + ndmax + 1
+      MAXSBX = 50
+      MAXSBY = 50
+      MAXSBZ = 50
+      MAXSB  = MAXSBX*MAXSBY*MAXSBZ
+
+      allocate(covtab(MAXCTX,MAXCTY,MAXCTZ),stat = test)
+      if(test.ne.0)then
+         write(*,*) MAXCTX, MAXCTY,MAXCTZ
+         write(*,*)'ERROR 14: Allocation failed',&
+                   ' due to insufficient memory.'
+         stop
+      end if
+!
+! Determine length of scratch space for nisb,ixsbtosr,ysbtosr,izsbtosr,
+! ixnode,iynode,iznode
+!
+      real_sz = 13 
+      do i = 1,real_sz
+         real_idx(i) = i
+      end do
+
+      int_sz = 6 + MAXSB + 3*8*MAXSB + 3*MAXXYZ
+      int_idx(1)  = 1
+      int_idx(2)  = 2
+      int_idx(3)  = 3
+      int_idx(4)  = 4
+      int_idx(5)  = 5
+      int_idx(6)  = 6
+      int_idx(7)  = 7
+      int_idx(8)  = int_idx(7)  + MAXSB
+      int_idx(9)  = int_idx(8)  + 8*MAXSB
+      int_idx(10) = int_idx(9)  + 8*MAXSB
+      int_idx(11) = int_idx(10) + 8*MAXSB
+      int_idx(12) = int_idx(11) + MAXXYZ
+      int_idx(13) = int_idx(12) + MAXXYZ
+      int_idx(14) = int_idx(13) + MAXXYZ
+
+      cdata_sz = 0
+      cdata_idx = 0
+      cond_option = do_cond
+      if (do_cond .eq. 1) then
+
+!        Find MAXDAT
+         call get_maxdat(MAXDAT,datafl,smthfl)
+
+!        Allocate the needed memory
+         cdata_sz = MAXDAT*9 + MAXXYZ
+         cdata_idx(1)  = 1
+         cdata_idx(2)  = cdata_idx(1) + MAXDAT
+         cdata_idx(3)  = cdata_idx(2) + MAXDAT
+         cdata_idx(4)  = cdata_idx(3) + MAXDAT
+         cdata_idx(5)  = cdata_idx(4) + MAXDAT
+         cdata_idx(6)  = cdata_idx(5) + MAXDAT
+         cdata_idx(7)  = cdata_idx(6) + MAXDAT
+         cdata_idx(8)  = cdata_idx(7) + MAXDAT
+         cdata_idx(9)  = cdata_idx(8) + MAXDAT
+         cdata_idx(10) = cdata_idx(9) + MAXDAT
+
+         nd  = MAXDAT
+         ntr = MAXDAT
+
+      end if
+      return
+!
+! Error in an Input File Somewhere:
+!
+ 97   stop 'ERROR in secondary data file!'
+ 98   stop 'ERROR in parameter file!'
+ 99   stop 'ERROR in data file!'
+
+      end
+
+      subroutine read_cond_data(scratch_c,c_sz,c_idx)
+!-----------------------------------------------------
+! Read conditioning data from GSLIB-style files
+!-----------------------------------------------------
+
+      use geostat2
+      include 'sgsim2.inc'
+       
+      integer   c_sz,c_idx(10)
+      character tmpfl*64
+      
+      real*8, target ::  scratch_c(c_sz)
+      integer :: ndt
+      
+      x     => scratch_c(c_idx(1):c_idx(2)-1)
+      y     => scratch_c(c_idx(2):c_idx(3)-1)
+      z     => scratch_c(c_idx(3):c_idx(4)-1)
+      vr    => scratch_c(c_idx(4):c_idx(5)-1)
+      wt    => scratch_c(c_idx(5):c_idx(6)-1)
+      vrtr  => scratch_c(c_idx(6):c_idx(7)-1)
+      vrgtr => scratch_c(c_idx(7):c_idx(8)-1)
+      close => scratch_c(c_idx(8):c_idx(9)-1)
+      sec   => scratch_c(c_idx(9):c_idx(10)-1)
+
+      if (do_cond .eq. 1) then      
+!        Read the data if the file exists
+         ndt = nd
+         call read_datafl(x,y,z,vr,wt,sec,ndt)
+!
+! Build transformation table and perform normal score transform
+!
+         if (itrans .eq. 1) then
+
+            if(ismooth.eq.1) then
+               tmpfl  = smthfl
+               icolvr = isvr
+               icolwt = iswt
+            else
+               tmpfl  = datafl
+               icolvr = ivrl
+               icolwt = iwt
+            end if
+            call setup_trans_table(vrtr,vrgtr,nd,ntr,transfl,&
+                 tmpfl,icolvr,icolwt,tmin,tmax)
+            call norm_score_trans(vr,vrtr,vrgtr,nd,ntr)
+
+         end if
+         
+      end if
+
+      end
+
+
+      subroutine get_maxdat(ndat,datafl,smthfl)
+
+      integer   ndat
+      character datafl*64, smthfl*64
+
+      integer i,j,lin,nvari,ntmp
+      logical testfl
+
+      real*8, allocatable :: var(:)
+
+      lin = 1
+
+      ndat = 100
+      inquire(file=datafl,exist=testfl)
+      if(testfl)then
+         open(lin,file=datafl,status='UNKNOWN')
+         read(lin,*,err=98)
+         read(lin,*,err=99) nvari
+         do i=1,nvari
+            read(lin,*)
+         end do
+
+         ndat = 0
+         allocate(var(nvari))
+ 33      read(lin,*,end=66,err=98)(var(j),j=1,nvari)
+         ndat = ndat + 1
+         go to 33
+ 66      continue
+         deallocate(var)
+         rewind(lin)
+         close(lin)
+      end if
+
+      ntmp = 1
+      inquire(file=smthfl,exist=testfl)
+      if(testfl)then
+         open(lin,file=smthfl,status='UNKNOWN')
+         read(lin,*,err=98)
+         read(lin,*,err=99) nvari
+         do i=1,nvari
+            read(lin,*)
+         end do
+         ntmp = 0
+         allocate(var(nvari))
+ 22      read(lin,*,end=55,err=99)(var(j),j=1,nvari)
+         ntmp = ntmp + 1
+         go to 22
+ 55      continue
+         deallocate(var)
+         rewind(lin)
+         close(lin)
+      end if
+      if(ntmp.gt.ndat) ndat = ntmp
+      return
+ 98   stop 'ERROR in parameter file!'
+ 99   stop 'ERROR in data file!'
+      
+      end 
+
+      subroutine read_datafl(x,y,z,vr,wt,sec,nvr)
+
+      include 'sgsim2.inc'
+
+      integer nvr
+      real*8  x(nvr),y(nvr),z(nvr),vr(nvr),wt(nvr),sec(nvr)
+
+      logical testfl      
+      integer i,j,nvari,nt,lin
+      real*8  twt,av,ss
+      real*8,allocatable :: var(:)
+
+      lin = 1
+
+      inquire(file=datafl,exist=testfl)
+      if(.not.testfl)then
+         write(*,*) "datafl is wrong: ",datafl
+         stop
+      end if
+      write(*,*) 'Reading input data'
+      open(lin,file=datafl,status='OLD')
+      read(lin,*,err=99)
+      read(lin,*,err=99) nvari
+      do i=1,nvari
+         read(lin,*,err=99)
+      end do
+      if(ixl.gt.nvari.or.iyl.gt.nvari.or.izl.gt.nvari.or.&
+         ivrl.gt.nvari.or.isecvr.gt.nvari.or.iwt.gt.nvari) then
+         write(*,*) 'ERROR: you have asked for a column number'
+         write(*,*) '       greater than available in file'
+         stop
+      end if
+
+      av  = 0.d0
+      ss  = 0.d0
+      twt = 0.d0
+      nd  = 0
+      nt  = 0
+      allocate(var(nvari))
+      do i = 1,nvr
+         read(lin,*,err=99) (var(j),j=1,nvari)
+         if(var(ivrl).lt.tmin.or.var(ivrl).ge.tmax) then
+            nt = nt + 1
+         else
+            nd = nd + 1
+            vr(nd) = var(ivrl)
+            if(ixl.le.0) then
+               x(nd) = 0.0
+            else
+               x(nd) = var(ixl)
+            endif
+            if(iyl.le.0) then
+               y(nd) = 0.0
+            else
+               y(nd) = var(iyl)
+            endif
+            if(izl.le.0) then
+               z(nd) = 0.0
+            else
+               z(nd) = var(izl)
+            endif
+            if(iwt.le.0) then
+               wt(nd) = 1.d0
+            else
+               wt(nd) = var(iwt)
+            endif
+            if(isecvr.le.0) then
+               sec(nd) = UNEST
+            else
+               sec(nd) = var(isecvr)
+            endif
+            twt = twt + wt(nd)
+            av  = av  + var(ivrl)*wt(nd)
+            ss  = ss  + var(ivrl)*var(ivrl)*wt(nd)
+         end if
+      end do
+
+      deallocate(var)
+!
+! Compute the averages and variances as an error check for the user:
+!
+      av = av / max(twt,EPSLON)
+      ss =(ss / max(twt,EPSLON)) - av * av
+      write(*,   111) nd,nt,av,ss
+111   format(/,' Data for SGSIM: Number of acceptable data  = ',i8,/,&
+            '                 Number trimmed             = ',i8,/,&
+            '                 Weighted Average           = ',f12.4,/,&
+            '                 Weighted Variance          = ',f12.4,/)
+
+      close(lin)
+      return
+ 99   stop 'ERROR in data file!'
+
+      end
+
+
+      subroutine setup_trans_table(vrtr,vrgtr,nvr,ntr,transfl,&
+                                   tmpfl,icolvr,icolwt,tmin,tmax)
+
+      character tmpfl*64,transfl*64,str*64
+      integer   icolvr,icolwt,nvr,ntr
+      real*8    vrtr(nvr),vrgtr(nvr)
+      real*8    tmin,tmax
+
+      integer   i,j,lin,lout,nt,nvari,ierr
+      real*8    twt,oldcp,cp,w,vrg
+      logical   testfl
+
+      real*8,allocatable :: var(:)
+      real*8,parameter   :: UNEST=-1.0d20
+      real*8,parameter   :: EPSLON=1.0d-20
+
+      lin  = 1
+      lout = 2
+      
+      write(*,*) 'Setting up transformation table'
+
+      inquire(file=tmpfl,exist=testfl)
+      if(.not.testfl) then
+         write(*,*) 'ERROR: ',tmpfl,' does not exist'
+         write(*,*) '       this file is needed! '
+         stop
+      end if
+!
+! Open up the file with reference distribution:
+!
+      open(lin,file=tmpfl,status='UNKNOWN')
+      read(lin,'(a40)',err=98) str(1:40)
+      read(lin,*,err=99) nvari
+      do i=1,nvari
+         read(lin,*,err=98)
+      end do
+      if(icolvr.gt.nvari.or.icolwt.gt.nvari) then
+         write(*,*) ' ERROR: too few columns in ref data '
+         stop
+      endif
+!
+! Now, read in the actual data:
+!
+      nt     = 0
+      ntr    = 0
+      twt    = 0.d0
+      allocate(var(nvari))
+      do i = 1,nvr
+         read(lin,*,err=99) (var(j),j=1,nvari)
+         if(var(icolvr).lt.tmin.or.var(icolvr).ge.tmax) then
+            nt = nt + 1
+         else
+            ntr = ntr + 1   
+!
+! Assign the data value and coordinate location:
+!
+            vrtr(ntr) = var(icolvr)
+            if(icolwt.le.0) then
+               vrgtr(ntr) = 1.d0
+            else
+               vrgtr(ntr) = var(icolwt)
+            endif
+            if(vrgtr(ntr).le.0.d0) then
+               ntr = ntr - 1
+               nt  = nt  + 1
+            else
+               twt = twt + vrgtr(ntr)
+            end if
+         end if
+      end do
+
+      deallocate(var)
+      close(lin)
+      if(ntr.le.1) then
+         write(*,*) 'ERROR: too few data for transformation'
+         stop
+      end if
+!
+! Write transformation table:
+!
+      open(lout,file=transfl,status='UNKNOWN')
+!
+! Sort data by value:
+!
+      call dsortem(1,ntr,vrtr,1,vrgtr)
+!
+! Compute the cumulative probabilities and write transformation table
+!
+      twt   = max(twt,EPSLON)
+      oldcp = 0.d0
+      cp    = 0.d0
+      do j=1,ntr
+         cp =  cp + dble(vrgtr(j)/twt)
+         w  = (cp + oldcp)*0.5
+!         call gauinv(w,vrg,ierr)
+!         if(ierr.eq.1) vrg = UNEST
+         call blinvnormdist(vrg)
+         write(lout,201) vrtr(j),vrg
+201      format(f12.5,1x,f12.5)
+         oldcp =  cp
+!
+! Now, reset the weight to the normal scores value:
+!
+         vrgtr(j) = vrg
+      end do
+      close(lout)
+      return
+ 98   stop 'ERROR in parameter file!'
+ 99   stop 'ERROR in data file!'
+      
+      end
+
+      subroutine norm_score_trans(vr,vrtr,vrgtr,nvr,ntr)
+!-----------------------------------------------------------------------
+! Normal scores transform
+!-----------------------------------------------------------------------
+
+      integer nvr,ntr
+      real*8  vr(nvr),vrtr(ntr),vrgtr(ntr)      
+
+      integer i,idx
+      real*8  powint,vrr,vrg
+
+      do i = 1,nvr
+         vrr = vr(i)
+         call locate(vrtr,ntr,1,ntr,vrr,idx)
+         idx = min(max(1,idx),(ntr-1))
+         vrg = powint(vrtr(idx),vrtr(idx+1),vrgtr(idx),&
+                      vrgtr(idx+1),vrr,1.d0)
+         if(vrg.lt.vrgtr(1)) vrg = vrgtr(1)
+         if(vrg.gt.vrgtr(ntr)) vrg = vrgtr(ntr)
+         vr(i) = vrg
+      end do
+
+      end 
+
+      subroutine read_sec()
+!-----------------------------------------------------------------------
+! Read secondary attribute model if necessary:
+!-----------------------------------------------------------------------
+
+      use geostat2
+      include "sgsim2.inc"
+
+      logical testfl,testind,trans
+      integer i,j,index,ns
+      integer iz,iy,ix,ierr
+      real*8  av,ss,vrr,vrg,powint,oldcp,cp,w
+      real*8  tmp(nxyz)
+
+      real*8, allocatable :: var(:)
+
+      trans = .true.
+
+      write(*,*) 'Reading secondary attribute file'
+      inquire(file=lvmfl,exist=testfl)
+      if(.not.testfl) then
+         write(*,104) lvmfl
+ 104     format('WARNING secondary attribute file ',a40,&
+                ' does not exist!')
+         stop
+      end if
+      open(llvm,file=lvmfl,status='OLD')
+      read(llvm,*,err=97)
+      read(llvm,*,err=97) nvaril
+      do i=1,nvaril
+         read(llvm,*,err=97)
+      end do
+         
+      allocate(var(nvaril))
+      index = 0
+      av = 0.d0
+      ss = 0.d0
+      ns = 0
+      do iz=1,nz
+         do iy=1,ny
+            do ix=1,nx
+               index = index + 1
+               read(llvm,*,err=97) (var(j),j=1,nvaril)
+               vrr = var(icollvm)
+               lvm(index) = vrr
+               tmp(index) = dble(index)
+!
+! Do we to transform the secondary variable for a local mean?
+!
+               if(trans.and.ktype.eq.2.and.itrans.eq.1) then
+                  if(vrr.le.tmin.or.vrr.ge.tmax) then
+                     lvm(index) = -1.0e21
+                  else   
+                     call locate(vrtr,ntr,1,ntr,vrr,j)
+                     j=min(max(1,j),(ntr-1))
+                     vrg =powint(vrtr(j),vrtr(j+1),vrgtr(j),&
+                                 vrgtr(j+1),vrr,1.0)
+                     if(vrg.lt.vrgtr(1)  ) vrg = vrgtr(1)
+                     if(vrg.gt.vrgtr(ntr)) vrg = vrgtr(nd)
+                     lvm(index) = vrg
+                  end if
+               end if
+               if(vrr.ge.tmin.or.vrr.le.tmax) then
+                  av = av + vrr
+                  ss = ss + vrr*vrr
+                  ns = ns + 1
+               end if
+            end do
+         end do
+      end do
+      ns = max(ns,1)
+      av = av / dble(ns)
+      ss =(ss / dble(ns)) - av * av
+      write(*,   112) ns,av,ss
+ 112  format(/,' Secondary Data: Number of data             = ',i8,/,&
+               '                 Equal Weighted Average     = ',f12.4,/,&
+               '                 Equal Weighted Variance    = ',f12.4,/)
+!
+! Do we need to work with data residuals? (Locally Varying Mean)
+!
+      if(ktype.eq.2) then
+         do i=1,nd
+            call getindx(nx,xmn,xsiz,x(i),ix,testind)
+            call getindx(ny,ymn,ysiz,y(i),iy,testind)
+            call getindx(nz,zmn,zsiz,z(i),iz,testind)
+            index = ix + (iy-1)*nx + (iz-1)*nxy
+            sec(i) = lvm(index)
+!
+! Calculation of residual moved to krige subroutine: vr(i)=vr(i)-sec(i)
+!
+         end do
+      end if
+!
+! Do we need to get an external drift attribute for the data?
+!
+      if(ktype.eq.3) then
+         do i=1,nd
+            if(sec(i).eq.UNEST) then
+               call getindx(nx,xmn,xsiz,x(i),ix,testind)
+               call getindx(ny,ymn,ysiz,y(i),iy,testind)
+               call getindx(nz,zmn,zsiz,z(i),iz,testind)
+               index = ix + (iy-1)*nx + (iz-1)*nxy
+               sec(i) = lvm(index)
+            end if
+         end do
+      end if
+!
+! Transform the secondary attribute to normal scores?
+!
+      if(trans.and.ktype.eq.4) then
+         write(ldbg,113) varred
+ 113      format(/,' Transforming Secondary Data with',&
+                   ' variance reduction of ',f12.4,/)
+         write(*,*) 'Transforming secondary variable'
+         write(*,*)
+         call dsortem(1,nxyz,lvm,1,tmp)
+         oldcp = 0.d0
+         cp    = 0.d0
+         do i=1,nxyz
+            if(lvm(i).gt.tmin.and.lvm(i).le.tmax) then
+               cp =  cp + dble(1.0/dble(ns))
+               w  = (cp + oldcp)/2.0
+!               call gauinv(w,lvm(i),ierr)
+               call blinvnormdist(lvm(i))
+               lvm(i) = lvm(i) * varred
+               oldcp  =  cp
+            end if
+         end do
+         call dsortem(1,nxyz,tmp,1,lvm)
+      end if
+
+!
+! Read in the secondary data distribution for this realization:
+! There was a condition where isim > 1.  Not sure why.
+!
+      if(ktype.eq.4) then
+         write(*,*)
+         write(*,*) ' Reading next secondary model'
+         index = 0
+         do iz=1,nz
+            do iy=1,ny
+               do ix=1,nx
+                  index = index + 1
+                  read(llvm,*,end=977)(var(j),j=1,nvaril)
+                  lvm(index) = var(icollvm)
+                  tmp(index) = dble(index)
+               end do
+            end do
+         end do
+         write(*,*) ' Building CDF from  secondary model'
+         call dsortem(1,nxyz,lvm,1,tmp)
+         oldcp = 0.d0
+         cp    = 0.d0
+         do i=1,nxyz
+            cp =  cp + 1.d0/dble(nxyz)
+            w  = (cp + oldcp)/2.0
+!            call gauinv(w,lvm(i),ierr)
+            call blinvnormdist(lvm(i))
+            lvm(i) = lvm(i) * varred
+            oldcp  =  cp
+         end do
+         write(*,*) ' Restoring order of secondary model'
+         call dsortem(1,nxyz,tmp,1,lvm)
+ 977     continue
+         write(*,*)
+      end if
+      
+      deallocate(var)
+      return
+ 97   stop 'ERROR in secondary data file!'
+
+      end
+
+
+      subroutine sgsim(sim)
+!-----------------------------------------------------------------------
+!
+!           Conditional Simulation of a 3-D Rectangular Grid
+!           ************************************************
+!
+! This subroutine generates 3-D realizations of a Gaussian process with
+! a given autocovariance model, and conditional to input Gaussian data.
+! The conditional simulation is achieved by sequential simulation of all
+! the nodes visited by a random path.
+!
+!
+!
+! PROGRAM NOTES:
+!
+!  1. The three dimensional anisotropy parameters, i.e., of the search
+!     ellipse and variogram ranges are described in section 2.3 of the
+!     manual.   The variogram parameters are described in the same place
+!
+!  2. The original data and previously simulated grid nodes can be
+!     searched separately.  There can be a different maximum number of
+!     each and a minimum number of original data can be specified
+!     to restrict simulation beyond the limits of the data.  The
+!     closeness of previously simulated grid nodes is measured according
+!     to the variogram structural distance.
+!
+!
+!
+! INPUT VARIABLES:
+!
+!   nd               Number of data (no missing values)
+!   x,y,z(nd)        coordinates of the data
+!   vr(nd)           gaussian data (normal scores)
+!
+!   nx,ny,nz         Number of blocks in X,Y, and Z
+!   xmn,ymn,zmn      Coordinate at the center of the first Block
+!   xsiz,ysiz,zsiz   spacing of the grid nodes (block size)
+!
+!   nsim             number of simulations
+!   ktype            =1, ordinary kriging; =0, simple kriging
+!   sim              the current realization
+!   idbg             integer debugging level (0=none,2=normal,4=serious)
+!   ldbg             unit number for the debugging output
+!   lout             unit number for the output
+!
+!   radius           Maximum search radius
+!   sang1            Azimuth angle of the principal search direction
+!   sang2            Dip angle of the principal search direction
+!   sang3            Third rotation angle of the search ellipse
+!   sanis1           Anisotropy for the dip angle
+!   sanis2           Anisotropy for the plunge angle
+!   ndmin            Minimum number of data required before sim
+!   ndmax            Maximum number of samples for simulation
+!   noct             Maximum number per octant if an octant search is
+!                      desired (if <= 0, then no octant search)
+!
+!   nodmax           Maximum number of previously simulated grid nodes
+!                      to consider in the simulation.  The structural
+!                      variogram distance is used to identify close ones
+!
+!   c0               Nugget constant (isotropic).
+!   cc(nst)          Multiplicative factor of each nested structure.
+!   aa(nst)          Parameter "a" of each nested structure.
+!   it(nst)          Type of nested structures (1=sph,2=exp,3=gau,4=pow)
+!   ang1(nst)        Azimuth angle for the principal direction
+!   ang2(nst)        Dip angle for the principal direction
+!   ang3(nst)        Third rotation angle to rotate the two minor
+!                      directions around the principal direction
+!   anis1(nst)       Anisotropy (radius in minor direction at 90
+!                      degrees from "ang1" divided by the principal
+!                      radius in direction "ang1")
+!   anis2(nst)       Anisotropy (radius in minor direction at 90 degrees
+!                      vertical from "ang1" divided by the principal
+!                      radius in direction "ang1")
+!
+!
+! OUTPUT VARIABLES:  Simulated Values are written to "lout"
+!
+!
+!
+! EXTERNAL REFERENCES:
+!
+!   super            Sets up the super block search of original data
+!   search           Search for nearby data values
+!   ctable           Builds a covariance table and "spiral" search
+!   srchnd           Search for nearby simulated grid nodes
+!   sqdist           computes anisotropi! squared distance
+!   sortem           sorts multiple arrays in ascending order (separate)
+!   cova3            Calculates the covariance given a variogram model
+!   krige            Sets up and solves either the SK or OK system
+!   ksol             Linear system solver using Gaussian elimination
+!
+!
+!
+! Concepts taken from F. Alabert and E. Isaaks
+!
+!-----------------------------------------------------------------------
+
+      use       geostat
+      include  'sgsim.inc'
+
+      real*8  sim(nxyz)
+
+      integer ix,iy,iz,id2,id,ind,i,j,nsbtosr,nsec,is,ierr,index,ne,isim
+      integer lktype,infoct,idum,in,irepo,jx,jy,jz,nnx,nny,nnz,imult
+      integer nxsup,nysup,nzsup
+      real*8  ss,av,xx,yy,zz
+      real*8  var(10),sec2,sec3
+      real*8  p,acorni,cp,oldcp,w,test2,xp,cstdev,cmean,gmean
+      real*8  backtr,simval,TINY
+      real*8  xmnsup,ymnsup,zmnsup,xsizsup,ysizsup,zsizsup
+      logical testind
+      allocate(order(nxyz))
+      allocate(lvm(nxyz))
+
+!
+! Set up the rotation/anisotropy matrices that are needed for the
+! variogram and search.
+!
+      write(*,*) 'Setting up rotation matrices for variogram and search'
+      do is=1,nst(1)
+            call setrot(ang1(is),ang2(is),ang3(is),anis1(is),anis2(is),&
+                        is,MAXROT,rotmat)
+      end do
+      isrot = MAXNST + 1
+      call setrot(sang1,sang2,sang3,sanis1,sanis2,isrot,MAXROT,rotmat)
+!
+! Set up the super block search:
+!
+      if(sstrat.eq.0) then
+            write(*,*) 'Setting up super block search strategy'
+            nsec = 1
+            call setsupr(nx,xmn,xsiz,ny,ymn,ysiz,nz,zmn,zsiz,nd,x,y,z,&
+                         vr,wt,nsec,sec,sec2,sec3,MAXSBX,MAXSBY,MAXSBZ,&
+                         nisb,nxsup,xmnsup,xsizsup,nysup,ymnsup,ysizsup,&
+                         nzsup,zmnsup,zsizsup)
+            call picksup(nxsup,xsizsup,nysup,ysizsup,nzsup,zsizsup,&
+                         isrot,MAXROT,rotmat,radsqd,nsbtosr,ixsbtosr,&
+                         iysbtosr,izsbtosr)
+      end if
+!
+! Set up the covariance table and the spiral search:
+!
+      call ctable()
+!
+! MAIN LOOP OVER ALL THE SIMULATIONS:
+!
+      do isim=1,nsim
+!
+! Read in the secondary data distribution for this realization:
+!
+            if(isim.gt.1.and.ktype.eq.4) then
+                  write(*,*)
+                  write(*,*) ' Reading next secondary model'
+                  index = 0
+                  do iz=1,nz
+                        do iy=1,ny
+                              do ix=1,nx
+                                 index = index + 1
+                                 read(llvm,*,end=977)(var(j),j=1,nvaril)
+                                 lvm(index) = var(icollvm)
+                                 sim(index) = dble(index)
+                              end do
+                        end do
+                  end do
+                  write(*,*) ' Building CDF from  secondary model'
+!                  call sortem(1,nxyz,lvm,1,sim,c,d,e,f,g,h)
+                  call sortem(1,nxyz,lvm,1,sim)
+                  oldcp = 0.d0
+                  cp    = 0.d0
+                  do i=1,nxyz
+                        cp =  cp + dble(1.d0/dble(nxyz))
+                        w  = (cp + oldcp)/2.0
+!                        call gauinv(w,lvm(i),ierr)
+                        call blinvnormdist(lvm(i))
+                        lvm(i) = lvm(i) * varred
+                        oldcp  =  cp
+                  end do
+                  write(*,*) ' Restoring order of secondary model'
+!                  call sortem(1,nxyz,sim,1,lvm,c,d,e,f,g,h)
+                  call sortem(1,nxyz,sim,1,lvm)
+ 977              continue
+                  write(*,*)
+            end if
+!
+! Work out a random path for this realization:
+!
+            do ind=1,nxyz
+!                  sim(ind)   = acorni(idum)
+                  call blutilrand(sim(ind))
+
+                  order(ind) = ind
+            end do
+
+!
+! The multiple grid search works with multiples of 4 (yes, that is
+! somewhat arbitrary):
+!
+            if(mults.eq.1) then
+               do imult=1,nmult
+                  nnz = max(1,nz/(imult*4))
+                  nny = max(1,ny/(imult*4))
+                  nnx = max(1,nx/(imult*4))
+                  jz  = 1
+                  jy  = 1
+                  jx  = 1
+                  do iz=1,nnz
+                     if(nnz.gt.1) jz = iz*imult*4
+                     do iy=1,nny
+                        if(nny.gt.1) jy = iy*imult*4
+                        do ix=1,nnx
+                           if(nnx.gt.1) jx = ix*imult*4
+                           index = jx + (jy-1)*nx + (jz-1)*nxy
+                           sim(index) = sim(index) - imult
+                        end do
+                     end do
+                  end do
+               end do
+            end if
+!            call sortem(1,nxyz,sim,1,order,c,d,e,f,g,h)
+            call sortem(1,nxyz,sim,1,order)
+!
+! Initialize the simulation:
+!
+            do ind=1,nxyz
+               sim(ind) = UNEST
+            end do
+            write(*,*)
+            write(*,*) 'Working on realization number ',isim
+!
+! Assign the data to the closest grid node:
+!
+            TINY = 0.0001
+            do id=1,nd
+               call getindx(nx,xmn,xsiz,x(id),ix,testind)
+               call getindx(ny,ymn,ysiz,y(id),iy,testind)
+               call getindx(nz,zmn,zsiz,z(id),iz,testind)
+               ind = ix + (iy-1)*nx + (iz-1)*nxy
+               xx  = xmn + dble(ix-1)*xsiz
+               yy  = ymn + dble(iy-1)*ysiz
+               zz  = zmn + dble(iz-1)*zsiz
+               test = abs(xx-x(id)) + abs(yy-y(id)) + abs(zz-z(id))
+!
+! Assign this data to the node (unless there is a closer data):
+!
+               if(sstrat.eq.1) then
+                  if(sim(ind).ge.0.d0) then
+                     id2 = int(sim(ind)+0.5)
+                     test2 = abs(xx-x(id2)) + abs(yy-y(id2)) &
+                             + abs(zz-z(id2))
+                      if(test.le.test2) sim(ind) = dble(id)
+                      write(ldbg,102) id,id2
+                   else
+                      sim(ind) = dble(id)
+                   end if
+                end if
+!
+! Assign a flag so that this node does not get simulated:
+!
+                  if(sstrat.eq.0.and.test.le.TINY) sim(ind)=10.0*UNEST
+            end do
+ 102        format(' WARNING data values ',2i5,' are both assigned to ',&
+                 /,'         the same node - taking the closest')
+!
+! Now, enter data values into the simulated grid:
+!
+            do ind=1,nxyz
+               id = int(sim(ind)+0.5)
+               if(id.gt.0) sim(ind) = vr(id)
+            end do
+            irepo = max(1,min((nxyz/10),10000))
+!
+! MAIN LOOP OVER ALL THE NODES:
+!
+            do in=1,nxyz
+                  if((int(in/irepo)*irepo).eq.in) write(*,103) in
+ 103              format('   currently on node ',i9)
+!
+! Figure out the location of this point and make sure it has
+! not been assigned a value already:
+!
+                  index = order(in)
+                  if(sim(index).gt.(UNEST+EPSLON).or.&
+                     sim(index).lt.(UNEST*2.d0)) go to 5
+                  iz = ((index-1)/nxy) + 1
+                  iy = ((index-(iz-1)*nxy-1)/nx) + 1
+                  ix = (index) - (iz-1)*nxy - (iy-1)*nx
+                  xx = xmn + dble(ix-1)*xsiz
+                  yy = ymn + dble(iy-1)*ysiz
+                  zz = zmn + dble(iz-1)*zsiz
+!
+! Now, we'll simulate the point ix,iy,iz.  First, get the close data
+! and make sure that there are enough to actually simulate a value,
+! we'll only keep the closest "ndmax" data, and look for previously
+! simulated grid nodes:
+!
+                  if(sstrat.eq.0) then
+                        call srchsupr(xx,yy,zz,radsqd,isrot,MAXROT,&
+                               rotmat,nsbtosr,ixsbtosr,iysbtosr,&
+                               izsbtosr,noct,nd,x,y,z,wt,nisb,nxsup,&
+                               xmnsup,xsizsup,nysup,ymnsup,ysizsup,&
+                               nzsup,zmnsup,zsizsup,nclose,close,&
+                               infoct)
+                        if(nclose.lt.ndmin) go to 5
+                        if(nclose.gt.ndmax) nclose = ndmax
+                  endif
+                  call srchnd(sim,ix,iy,iz)
+!
+! Calculate the conditional mean and standard deviation.  This will be
+! done with kriging if there are data, otherwise, the global mean and
+! standard deviation will be used:
+!
+                  if(ktype.eq.2) then
+                        gmean = lvm(index)
+                  else
+                        gmean = 0.d0
+                  end if
+                  if((nclose+ncnode).lt.1) then
+                        cmean  = gmean
+                        cstdev = 1.d0
+                  else
+!
+! Perform the kriging.  Note that if there are fewer than four data
+! then simple kriging is prefered so that the variance of the
+! realization does not become artificially inflated:
+!
+                        lktype = ktype
+                        if(ktype.eq.1.and.(nclose+ncnode).lt.4)lktype=0
+                        call krige(ix,iy,iz,xx,yy,zz,lktype,gmean,&
+                                   cmean,cstdev)
+                  endif
+!
+! Draw a random number and assign a value to this node:
+!
+!                  p = acorni(idum)
+!                  call gauinv(p,xp,ierr)
+                  call blinvnormdist(xp)
+                  sim(index) = xp * cstdev + cmean
+!                  write(*,*), index, sim(index),xp, cstdev, cmean
+                  if(idbg.ge.3) write(ldbg,141) p,sim(index)
+ 141              format(' random number ',f6.4,' realization ',f7.4)
+!
+! Quick check for far out results:
+!
+                  if(abs(cmean).gt.5.0.or.abs(cstdev).gt.5.0.or.&
+                     abs(sim(index)).gt.6.0) then
+                  write(ldbg,104) ix,iy,iz,cmean,cstdev,sim(index)
+  104             format('WARNING: grid node location: ',3i5,/,&
+                        '         conditional mean:   ',f12.5,/,&
+                        '         conditional stdev:  ',f12.5,/,&
+                        '         simulated value:    ',f12.5)
+                  endif
+!
+! END MAIN LOOP OVER NODES:
+!
+ 5                continue
+            end do
+!
+! Do we need to reassign the data to the grid nodes?
+!
+            if(sstrat.eq.0) then
+                  do id=1,nd
+                        call getindx(nx,xmn,xsiz,x(id),ix,testind)
+                        call getindx(ny,ymn,ysiz,y(id),iy,testind)
+                        call getindx(nz,zmn,zsiz,z(id),iz,testind)
+                        xx  = xmn + dble(ix-1)*xsiz
+                        yy  = ymn + dble(iy-1)*ysiz
+                        zz  = zmn + dble(iz-1)*zsiz
+                        ind = ix + (iy-1)*nx + (iz-1)*nxy
+                        test=abs(xx-x(id))+abs(yy-y(id))+abs(zz-z(id))
+                        if(test.le.TINY) sim(ind) = vr(id)
+                  end do
+            end if
+!
+! Back transform each value and write results:
+!
+            ne = 0
+            av = 0.d0
+            ss = 0.d0
+            do ind=1,nxyz
+                  simval = sim(ind)
+                  if(simval.gt.-9.0.and.simval.lt.9.0) then
+                        ne = ne + 1
+                        av = av + simval
+                        ss = ss + simval*simval
+                  end if
+                  if(itrans.eq.1.and.simval.gt.(UNEST+EPSLON)) then
+                        simval = backtr(simval,ntr,vrtr,vrgtr,zmin,&
+                                        zmax,ltail,ltpar,utail,utpar)
+                        if(simval.lt.zmin) simval = zmin
+                        if(simval.gt.zmax) simval = zmax
+                  end if
+                  sim(ind) = simval
+                  write(lout,'(g14.8)') simval
+            end do
+            av = av / max(dble(ne),1.d0)
+            ss =(ss / max(dble(ne),1.d0)) - av * av
+            write(ldbg,111) isim,ne,av,ss
+!            write(*,   111) isim,ne,av,ss
+ 111        format(/,' Realization ',i3,': number   = ',i8,/,&
+                     '                  mean     = ',f12.4,&
+                     ' (close to 0.0?)',/,&
+                     '                  variance = ',f12.4,&
+                     ' (close to gammabar(V,V)? approx. 1.0)',/)
+!
+! END MAIN LOOP OVER SIMULATIONS:
+!
+      end do
+!
+! Return to the main program:
+!
+      return
+      end
+
+
+      subroutine sgsim_setup(sim,sim_sz,scratch_c,c_sz,c_idx,&
+        scratch_r,real_sz,real_idx,&
+        scratch_i,int_sz,int_idx)
+!-----------------------------------------------------------------------
+!
+!    SGSIM setup: Only for a single instance. 
+!
+!-----------------------------------------------------------------------
+
+      use       geostat2
+      include  'sgsim2.inc'
+
+      integer   sim_sz,c_sz,real_sz,int_sz
+      integer   c_idx(10),real_idx(20),int_idx(20)
+      real*8    sim(sim_sz)
+
+      integer, target :: scratch_i(int_sz)
+      real*8 , target :: scratch_c(c_sz)
+      real*8 , target :: scratch_r(real_sz)
+      
+      logical   testind
+      integer   ix,iy,iz,id2,id,ind,nsbtosr,nsec,is
+      real*8    xx,yy,zz
+      real*8    sec2,sec3
+      real*8    test2,TINY
+
+
+      nx       => scratch_i(int_idx(1))
+      ny       => scratch_i(int_idx(2))
+      nz       => scratch_i(int_idx(3))
+      nxsup    => scratch_i(int_idx(4))
+      nysup    => scratch_i(int_idx(5))
+      nzsup    => scratch_i(int_idx(6))
+      nisb     => scratch_i(int_idx(7):int_idx(8)-1)
+      ixsbtosr => scratch_i(int_idx(8):int_idx(9)-1)
+      iysbtosr => scratch_i(int_idx(9):int_idx(10)-1)
+      izsbtosr => scratch_i(int_idx(10):int_idx(11)-1)
+      ixnode   => scratch_i(int_idx(11):int_idx(12)-1)
+      iynode   => scratch_i(int_idx(12):int_idx(13)-1)
+      iznode   => scratch_i(int_idx(13):int_idx(14)-1)
+
+      xmn      => scratch_r(real_idx(1))
+      ymn      => scratch_r(real_idx(2))
+      zmn      => scratch_r(real_idx(3))
+      xsiz     => scratch_r(real_idx(4))
+      ysiz     => scratch_r(real_idx(5))
+      zsiz     => scratch_r(real_idx(6))
+      xmnsup   => scratch_r(real_idx(7))
+      ymnsup   => scratch_r(real_idx(8))
+      zmnsup   => scratch_r(real_idx(9))
+      xsizsup  => scratch_r(real_idx(10))
+      ysizsup  => scratch_r(real_idx(11))
+      zsizsup  => scratch_r(real_idx(12))
+      lvm      => scratch_r(real_idx(13):real_idx(12)+nx*ny*nz) 
+
+      if (do_cond .gt. 0) then
+         x     => scratch_c(c_idx(1):c_idx(2)-1)
+         y     => scratch_c(c_idx(2):c_idx(3)-1)
+         z     => scratch_c(c_idx(3):c_idx(4)-1)
+         vr    => scratch_c(c_idx(4):c_idx(5)-1)
+         wt    => scratch_c(c_idx(5):c_idx(6)-1)
+         vrtr  => scratch_c(c_idx(6):c_idx(7)-1)
+         vrgtr => scratch_c(c_idx(7):c_idx(8)-1)
+         close => scratch_c(c_idx(8):c_idx(9)-1)
+         sec   => scratch_c(c_idx(9):c_idx(10)-1)
+      end if
+
+      nxy  = nx*ny
+      nxyz = nx*ny*nz
+! 
+! Set up the rotation/anisotropy matrices that are needed for the
+! variogram and search.
+!
+      do is=1,nst(1)
+         call setrot(ang1(is),ang2(is),ang3(is),anis1(is),anis2(is),&
+                     is,MAXROT,rotmat)
+      end do
+      isrot = MAXNST + 1
+      call setrot(sang1,sang2,sang3,sanis1,sanis2,isrot,MAXROT,rotmat)
+!
+! Set up the super block search:
+!
+      if(sstrat.eq.0) then
+         write(*,*) 'Setting up super block search strategy'
+         nsec = 1
+         call setsupr(nx,xmn,xsiz,ny,ymn,ysiz,nz,zmn,zsiz,nd,x,y,z,&
+                     vr,wt,nsec,sec,sec2,sec3,MAXSBX,MAXSBY,MAXSBZ,&
+                     nisb,nxsup,xmnsup,xsizsup,nysup,ymnsup,ysizsup,&
+                     nzsup,zmnsup,zsizsup)
+         call picksup(nxsup,xsizsup,nysup,ysizsup,nzsup,zsizsup,&
+                     isrot,MAXROT,rotmat,radsqd,nsbtosr,ixsbtosr,&
+                     iysbtosr,izsbtosr)
+      end if
+!
+! Set up the covariance table and the spiral search:
+!      
+!      write(*,*) 'Constructing covariance matrix'
+      call ctable2()
+
+!
+! Assign the data to the closest grid node:
+!
+      sim = UNEST
+      TINY = 0.0001
+      do id=1,nd
+         call getindx(nx,xmn,xsiz,x(id),ix,testind)
+         call getindx(ny,ymn,ysiz,y(id),iy,testind)
+         call getindx(nz,zmn,zsiz,z(id),iz,testind)
+
+         ind = ix + (iy-1)*nx + (iz-1)*nxy
+         xx  = xmn + dble(ix-1)*xsiz
+         yy  = ymn + dble(iy-1)*ysiz
+         zz  = zmn + dble(iz-1)*zsiz
+
+! FIXME: Is this more correct?
+         xx  = xmn + dble(ix-0.5d0)*xsiz
+         yy  = ymn + dble(iy-0.5d0)*ysiz
+         zz  = zmn + dble(iz-0.5d0)*zsiz
+
+         test = abs(xx-x(id)) + abs(yy-y(id)) + abs(zz-z(id))
+!
+! Assign this data to the node (unless there is a closer data):
+!
+         if(sstrat.eq.1) then
+            if(sim(ind).ge.0.d0) then
+               id2 = int(sim(ind)+0.5)
+               test2 = abs(xx-x(id2)) + abs(yy-y(id2))&
+                       + abs(zz-z(id2))
+               if(test.le.test2) sim(ind) = dble(id)
+               write(ldbg,102) id,id2
+            else
+               sim(ind) = dble(id)
+            end if
+         end if
+!
+! Assign a flag so that this node does not get simulated:
+!
+         if(sstrat.eq.0.and.test.le.TINY) sim(ind)=10.0*UNEST
+      end do
+ 102  format(' WARNING data values ',2i5,' are both assigned to ',&
+             /,'         the same node - taking the closest')
+!
+! Now, enter data values into the simulated grid:
+!
+      do ind=1,nxyz
+         if(sim(ind).gt.0) then
+            id = int(sim(ind)+0.5)
+            if(id.gt.0) sim(ind) = vr(id)
+         endif
+      end do
+      end
+
+      subroutine sgsim_single_iter(index,sim,sim_sz,&
+        scratch_c,c_sz,c_idx,&
+        scratch_r,real_sz,real_idx,scratch_i,int_sz,int_idx)
+!-----------------------------------------------------------------------
+!
+!    SGSIM iteration: Only for a single iteration. 
+!
+!-----------------------------------------------------------------------      
+
+      use       geostat2
+      include  'sgsim2.inc'
+
+      integer index
+      integer sim_sz,c_sz,real_sz,int_sz
+      integer c_idx(10),real_idx(20),int_idx(20)
+      real*8  sim(sim_sz)
+
+      integer, target :: scratch_i(int_sz) 
+      real*8 , target :: scratch_c(c_sz)
+      real*8 , target :: scratch_r(real_sz)
+
+      integer ix,iy,iz,ierr,lktype,infoct,nsbtosr,idum
+      integer icnode(MAXNOD)
+      real*8  xx,yy,zz
+      real*8  p,acorni,xp,cstdev,cmean,gmean
+      real*8  cnodex(MAXNOD),cnodey(MAXNOD),cnodez(MAXNOD)
+      real*8  cnodev(MAXNOD)
+
+      nx       => scratch_i(int_idx(1))
+      ny       => scratch_i(int_idx(2))
+      nz       => scratch_i(int_idx(3))
+      nxsup    => scratch_i(int_idx(4))
+      nysup    => scratch_i(int_idx(5))
+      nzsup    => scratch_i(int_idx(6))
+      nisb     => scratch_i(int_idx(7):int_idx(8)-1)
+      ixsbtosr => scratch_i(int_idx(8):int_idx(9)-1)
+      iysbtosr => scratch_i(int_idx(9):int_idx(10)-1)
+      izsbtosr => scratch_i(int_idx(10):int_idx(11)-1)
+      ixnode   => scratch_i(int_idx(11):int_idx(12)-1)
+      iynode   => scratch_i(int_idx(12):int_idx(13)-1)
+      iznode   => scratch_i(int_idx(13):int_idx(14)-1)
+
+      xmn      => scratch_r(real_idx(1))
+      ymn      => scratch_r(real_idx(2))
+      zmn      => scratch_r(real_idx(3))
+      xsiz     => scratch_r(real_idx(4))
+      ysiz     => scratch_r(real_idx(5))
+      zsiz     => scratch_r(real_idx(6))
+      xmnsup   => scratch_r(real_idx(7))
+      ymnsup   => scratch_r(real_idx(8))
+      zmnsup   => scratch_r(real_idx(9))
+      xsizsup  => scratch_r(real_idx(10))
+      ysizsup  => scratch_r(real_idx(11))
+      zsizsup  => scratch_r(real_idx(12))
+      lvm      => scratch_r(real_idx(12)+1:real_idx(12)+nx*ny*nz)
+
+      x        => scratch_c(c_idx(1):c_idx(2)-1)
+      y        => scratch_c(c_idx(2):c_idx(3)-1)
+      z        => scratch_c(c_idx(3):c_idx(4)-1)
+      vr       => scratch_c(c_idx(4):c_idx(5)-1)
+      wt       => scratch_c(c_idx(5):c_idx(6)-1)
+      vrtr     => scratch_c(c_idx(6):c_idx(7)-1)
+      vrgtr    => scratch_c(c_idx(7):c_idx(8)-1)
+      close    => scratch_c(c_idx(8):c_idx(9)-1)
+      sec      => scratch_c(c_idx(9):c_idx(10)-1)
+
+      nxy  = nx*ny
+      nxyz = nx*ny*nz
+
+!
+! Figure out the location of this point and make sure it has
+! not been assigned a value already:
+!
+      
+      if(sim(index).gt.(UNEST+EPSLON).or.&
+         sim(index).lt.(UNEST*2.0)) return
+      iz = int((index-1)/nxy) + 1
+      iy = int((index-(iz-1)*nxy-1)/nx) + 1
+      ix = index - (iz-1)*nxy - (iy-1)*nx
+      xx = xmn + dble(ix-1)*xsiz
+      yy = ymn + dble(iy-1)*ysiz
+      zz = zmn + dble(iz-1)*zsiz
+
+      xx = xmn + dble(ix-0.5d0)*xsiz
+      yy = ymn + dble(iy-0.5d0)*ysiz
+      zz = zmn + dble(iz-0.5d0)*zsiz
+!
+! Now, we'll simulate the point ix,iy,iz.  First, get the close data
+! and make sure that there are enough to actually simulate a value,
+! we'll only keep the closest "ndmax" data, and look for previously
+! simulated grid nodes:
+!
+      if(sstrat.eq.0) then
+         call srchsupr(xx,yy,zz,radsqd,isrot,MAXROT,&
+                      rotmat,nsbtosr,ixsbtosr,iysbtosr,&
+                      izsbtosr,noct,nd,x,y,z,wt,nisb,nxsup,&
+                      xmnsup,xsizsup,nysup,ymnsup,ysizsup,&
+                      nzsup,zmnsup,zsizsup,nclose,close,&
+                      infoct)
+         if(nclose.lt.ndmin) return
+         if(nclose.gt.ndmax) nclose = ndmax
+      endif
+      call srchnd2(icnode,cnodex,cnodey,cnodez,cnodev,sim,ix,iy,iz)
+!
+! Calculate the conditional mean and standard deviation.  This will be
+! done with kriging if there are data, otherwise, the global mean and
+! standard deviation will be used:
+!
+      if(ktype.eq.2) then
+         gmean = lvm(index)
+      else
+         gmean = 0.d0
+      end if
+
+      if((nclose+ncnode).lt.1) then
+         cmean  = gmean
+         cstdev = 1.d0
+      else
+!
+! Perform the kriging.  Note that if there are fewer than four data
+! then simple kriging is prefered so that the variance of the
+! realization does not become artificially inflated:
+!
+
+         lktype = ktype
+         if(ktype.eq.1.and.(nclose+ncnode).lt.4)lktype=0
+         call krige2(icnode,cnodex,cnodey,cnodez,cnodev,&
+                   ix,iy,iz,xx,yy,zz,lktype,gmean,&
+                   cmean,cstdev)
+      endif
+!
+! Draw a random number and assign a value to this node:
+!
+!      p = acorni(idum)
+!      call gauinv(p,xp,ierr)
+      call blinvnormdist(xp)
+      sim(index) = xp * cstdev + cmean
+!      write(*,*) index,sim(index),xp,cstdev,cmean
+      if(idbg.ge.3) write(ldbg,141) p,sim(index)
+ 141  format(' random number ',f6.4,' realization ',f7.4)
+!
+! Quick check for far out results:
+!
+      if(abs(cmean).gt.5.0.or.abs(cstdev).gt.5.0.or.&
+        abs(sim(index)).gt.6.0) then
+         write(ldbg,104) ix,iy,iz,cmean,cstdev,sim(index)
+  104    format('WARNING: grid node location: ',3i5,/,&
+               '         conditional mean:   ',f12.5,/,&
+               '         conditional stdev:  ',f12.5,/,&
+               '         simulated value:    ',f12.5)
+      endif
+
+      end
+ 
+      subroutine sgsim_post(sim,sim_sz, scratch_c,c_sz,c_idx,&
+        scratch_r,real_sz,real_idx,scratch_i,int_sz,int_idx)
+!-----------------------------------------------------------------------
+!
+!    SGSIM postprocessing: for a single instance. 
+!
+!-----------------------------------------------------------------------
+
+
+      use       geostat2
+      include  'sgsim2.inc'
+
+      integer   sim_sz,c_sz,real_sz,int_sz
+      integer   c_idx(10),real_idx(20),int_idx(20)
+      real*8    sim(sim_sz)
+
+      integer,  target :: scratch_i(int_sz) 
+      real*8,   target :: scratch_c(c_sz)
+      real*8,   target :: scratch_r(real_sz)
+
+      integer   ne,ind,id,ix,iy,iz
+      real*8    ss,av,xx,yy,zz
+      real*8    backtr,simval,TINY
+      logical   testind
+
+      nx       => scratch_i(int_idx(1))
+      ny       => scratch_i(int_idx(2))
+      nz       => scratch_i(int_idx(3))
+
+      xmn      => scratch_r(real_idx(1))
+      ymn      => scratch_r(real_idx(2))
+      zmn      => scratch_r(real_idx(3))
+      xsiz     => scratch_r(real_idx(4))
+      ysiz     => scratch_r(real_idx(5))
+      zsiz     => scratch_r(real_idx(6))
+      lvm      => scratch_r(real_idx(13):real_idx(12)+nx*ny*nz)
+
+      x        => scratch_c(c_idx(1):c_idx(2)-1)
+      y        => scratch_c(c_idx(2):c_idx(3)-1)
+      z        => scratch_c(c_idx(3):c_idx(4)-1)
+      vr       => scratch_c(c_idx(4):c_idx(5)-1)
+      wt       => scratch_c(c_idx(5):c_idx(6)-1)
+      vrtr     => scratch_c(c_idx(6):c_idx(7)-1)
+      vrgtr    => scratch_c(c_idx(7):c_idx(8)-1)
+
+      nxy = nx*ny
+      nxyz = nx*ny*nz
+!
+! Do we need to reassign the data to the grid nodes?
+!
+      TINY = 0.0001
+      if(sstrat.eq.0) then
+         do id=1,nd
+            call getindx(nx,xmn,xsiz,x(id),ix,testind)
+            call getindx(ny,ymn,ysiz,y(id),iy,testind)
+            call getindx(nz,zmn,zsiz,z(id),iz,testind)
+            xx  = xmn + dble(ix-1)*xsiz
+            yy  = ymn + dble(iy-1)*ysiz
+            zz  = zmn + dble(iz-1)*zsiz
+            ind = ix + (iy-1)*nx + (iz-1)*nxy
+            test=abs(xx-x(id))+abs(yy-y(id))+abs(zz-z(id))
+            if(test.le.TINY) sim(ind) = vr(id)
+         end do
+      end if
+!
+! Back transform each value and write results:
+!
+      ne = 0
+      av = 0.d0
+      ss = 0.d0
+      do ind=1,nxyz
+         simval = sim(ind)
+         if(simval.gt.-9.0.and.simval.lt.9.0) then
+            ne = ne + 1
+            av = av + simval
+            ss = ss + simval*simval
+         end if
+         if(itrans.eq.1.and.simval.gt.(UNEST+EPSLON)) then
+            simval = backtr(simval,ntr,vrtr,vrgtr,zmin,&
+                            zmax,ltail,ltpar,utail,utpar)
+            if(simval.lt.zmin) simval = zmin
+            if(simval.gt.zmax) simval = zmax
+         end if
+         sim(ind) = simval
+      end do
+      av = av / max(dble(ne),1.d0)
+      ss =(ss / max(dble(ne),1.d0)) - av * av
+      write(ldbg,111) ne,av,ss
+!      write(*,   111) ne,av,ss
+ 111  format(/,' Realization : number   = ',i8,/,&
+              '               mean     = ',f12.4,&
+              ' (close to 0.0?)',/,&
+              '               variance = ',f12.4,&
+              ' (close to gammabar(V,V)? approx. 1.0)',/)
+
+      end
+
+      subroutine sgsim_deallocate()
+
+      use geostat2
+      
+      deallocate(covtab)
+
+      end
+        
+
+      subroutine ctable()
+!-----------------------------------------------------------------------
+!
+!               Establish the Covariance Look up Table
+!               **************************************
+!
+! The idea is to establish a 3-D network that contains the covariance
+! value for a range of grid node offsets that should be at as large
+! as twice the search radius in each direction.  The reason it has to
+! be twice as large as the search radius is because we want to use it
+! to compute the data covariance matrix as well as the data-point
+! covariance matrix.
+!
+! Secondly, we want to establish a search for nearby nodes that
+! in order of closeness as defined by the variogram.
+!
+!
+!
+! INPUT VARIABLES:
+!
+!   xsiz,ysiz,zsiz  Definition of the grid being considered
+!   MAXCTX,Y,Z      Number of blocks in covariance table
+!
+!   covariance table parameters
+!
+!
+!
+! OUTPUT VARIABLES:  covtab()         Covariance table
+!
+! EXTERNAL REFERENCES:
+!
+!   sqdist          Computes 3-D anisotropic squared distance
+!   sortem          Sorts multiple arrays in ascending order
+!   cova3           Computes the covariance according to a 3-D model
+!
+!
+!
+!-----------------------------------------------------------------------
+
+
+      use       geostat
+      include  'sgsim.inc'
+
+      integer ix,iy,iz,loc
+      integer il,i,j,k,ic,jc,kc
+      integer order_tmp(MAXCTX*MAXCTY*MAXCTZ)
+      real*8  hsqd,sqdist,TINY
+      real*8  xx,yy,zz
+      real*8  tmp(MAXCTX*MAXCTY*MAXCTZ)
+
+      parameter(TINY=1.0d-10)
+
+!
+! Size of the look-up table:
+!
+      nctx = min(((MAXCTX-1)/2),(nx-1))
+      ncty = min(((MAXCTY-1)/2),(ny-1))
+      nctz = min(((MAXCTZ-1)/2),(nz-1))
+!
+! Debugging output:
+!
+      write(ldbg,*)
+      write(ldbg,*) 'Covariance Look up table and search for previously'
+      write(ldbg,*) 'simulated grid nodes.  The maximum range in each '
+      write(ldbg,*) 'coordinate direction for covariance look up is:'
+      write(ldbg,*) '          X direction: ',nctx*xsiz
+      write(ldbg,*) '          Y direction: ',ncty*ysiz
+      write(ldbg,*) '          Z direction: ',nctz*zsiz
+      write(ldbg,*) 'Node Values are not searched beyond this distance!'
+      write(ldbg,*)
+!
+! NOTE: If dynamically allocating memory, and if there is no shortage
+!       it would a good idea to go at least as far as the radius and
+!       twice that far if you wanted to be sure that all covariances
+!       in the left hand covariance matrix are within the table look-up.
+!
+! Initialize the covariance subroutine and cbb at the same time:
+!
+      call cova3(0.d0,0.d0,0.d0,0.d0,0.d0,0.d0,1,nst,MAXNST,c0,it,cc,aa,&
+                1,MAXROT,rotmat,cmax,cbb)
+!
+! Now, set up the table and keep track of the node offsets that are
+! within the search radius:
+!
+      nlooku = 0
+      do i=-nctx,nctx
+      xx = i * xsiz
+      ic = nctx + 1 + i
+      do j=-ncty,ncty
+      yy = j * ysiz
+      jc = ncty + 1 + j
+      do k=-nctz,nctz
+      zz = k * zsiz
+      kc = nctz + 1 + k
+            call cova3(0.d0,0.d0,0.d0,xx,yy,zz,1,nst,MAXNST,c0,it,cc,aa,&
+                      1,MAXROT,rotmat,cmax,covtab(ic,jc,kc))
+            hsqd = sqdist(0.d0,0.d0,0.d0,xx,yy,zz,isrot,MAXROT,rotmat)
+            
+            if(hsqd.le.radsqd) then
+                  nlooku         = nlooku + 1
+!
+! We want to search by closest variogram distance (and use the
+! anisotropic Euclidean distance to break ties:
+!
+                  tmp(nlooku)   = - covtab(ic,jc,kc)-TINY*hsqd
+                  order_tmp(nlooku)=((kc-1)*MAXCXY+(jc-1)*MAXCTX+ic)
+            endif
+      end do
+      end do
+      end do
+!
+! Finished setting up the look-up table, now order the nodes such
+! that the closest ones, according to variogram distance, are searched
+! first. Note: the "loc" array is used because I didn't want to make
+! special allowance for 2 byte integers in the sorting subroutine:
+!
+!      call sortem(1,nlooku,tmp,1,order_tmp,c,d,e,f,g,h)
+      call sortem(1,nlooku,tmp,1,order_tmp)
+      do il=1,nlooku
+            loc = order_tmp(il)
+            iz  = int((loc-1)/MAXCXY) + 1
+            iy  = int((loc-(iz-1)*MAXCXY-1)/MAXCTX) + 1
+            ix  = loc-(iz-1)*MAXCXY - (iy-1)*MAXCTX
+            iznode(il) = iz
+            iynode(il) = iy
+            ixnode(il) = ix
+      end do
+      if(nodmax.gt.MAXNOD) then
+            write(ldbg,*)
+            write(ldbg,*) 'The maximum number of close nodes = ',nodmax
+            write(ldbg,*) 'this was reset from your specification due '
+            write(ldbg,*) 'to storage limitations.'
+            nodmax = MAXNOD
+      endif
+!
+! Debugging output if requested:
+!
+      if(idbg.lt.2) return
+      write(ldbg,*)
+      write(ldbg,*) 'There are ',nlooku,' nearby nodes that will be '
+      write(ldbg,*) 'checked until enough close data are found.'
+      write(ldbg,*)
+      if(idbg.lt.14) return
+      do i=1,nlooku
+            xx = dble(ixnode(i) - nctx - 1) * xsiz
+            yy = dble(iynode(i) - ncty - 1) * ysiz
+            zz = dble(iznode(i) - nctz - 1) * zsiz
+            write(ldbg,100) i,xx,yy,zz
+      end do
+ 100  format('Point ',i3,' at ',3f12.4)
+!
+! All finished:
+!
+      return
+      end
+
+
+
+      subroutine srchnd(sim,ix,iy,iz)
+!-----------------------------------------------------------------------
+!
+!               Search for nearby Simulated Grid nodes
+!               **************************************
+!
+! The idea is to spiral away from the node being simulated and note all
+! the nearby nodes that have been simulated.
+!
+!
+!
+! INPUT VARIABLES:
+!
+!   ix,iy,iz        index of the point currently being simulated
+!   sim             the realization so far
+!   nodmax          the maximum number of nodes that we want
+!   nlooku          the number of nodes in the look up table
+!   i[x,y,z]node    the relative indices of those nodes.
+!   [x,y,z]mn       the origin of the global grid netwrok
+!   [x,y,z]siz      the spacing of the grid nodes.
+!
+!
+!
+! OUTPUT VARIABLES:
+!
+!   ncnode          the number of close nodes
+!   icnode()        the number in the look up table
+!   cnode[x,y,z]()  the location of the nodes
+!   cnodev()        the values at the nodes
+!
+!
+!
+!-----------------------------------------------------------------------
+
+
+      use geostat
+      include  'sgsim.inc'
+      integer   ninoct(8)
+
+      integer ix,iy,iz
+      real*8  sim(nxyz)
+
+      integer i,j,k,il,ind,idx,idy,idz,iq
+!
+! Consider all the nearby nodes until enough have been found:
+!
+      ncnode = 0
+      if(noct.gt.0) then
+         do i=1,8
+            ninoct(i) = 0
+         end do
+      end if
+      do 2 il=2,nlooku
+            if(ncnode.eq.nodmax) return
+            i = ix + (int(ixnode(il))-nctx-1)
+            j = iy + (int(iynode(il))-ncty-1)
+            k = iz + (int(iznode(il))-nctz-1)
+            if(i.lt. 1.or.j.lt. 1.or.k.lt. 1) go to 2
+            if(i.gt.nx.or.j.gt.ny.or.k.gt.nz) go to 2
+            ind = i + (j-1)*nx + (k-1)*nxy
+            if(sim(ind).gt.UNEST) then
+!
+! Check the number of data already taken from this octant:
+!
+                  if(noct.gt.0) then
+                        idx = ix - i
+                        idy = iy - j
+                        idz = iz - k
+                        if(idz.gt.0) then
+                              iq = 4
+                              if(idx.le.0 .and. idy.gt.0) iq = 1
+                              if(idx.gt.0 .and. idy.ge.0) iq = 2
+                              if(idx.lt.0 .and. idy.le.0) iq = 3
+                        else
+                              iq = 8
+                              if(idx.le.0 .and. idy.gt.0) iq = 5
+                              if(idx.gt.0 .and. idy.ge.0) iq = 6
+                              if(idx.lt.0 .and. idy.le.0) iq = 7
+                        end if
+                        ninoct(iq) = ninoct(iq) + 1
+                        if(ninoct(iq).gt.noct) go to 2
+                  end if
+                  ncnode = ncnode + 1
+                  icnode(ncnode) = il
+                  cnodex(ncnode) = xmn + dble(i-1)*xsiz
+                  cnodey(ncnode) = ymn + dble(j-1)*ysiz
+                  cnodez(ncnode) = zmn + dble(k-1)*zsiz
+                  cnodev(ncnode) = sim(ind)
+            endif
+ 2    continue
+!
+! Return to !alling program:
+!
+      return
+      end
+
+
+
+      subroutine krige(ix,iy,iz,xx,yy,zz,lktype,gmean,cmean,cstdev)
+!-----------------------------------------------------------------------
+!
+!            Builds and Solves the SK or OK Kriging System
+!            *********************************************
+!
+! INPUT VARIABLES:
+!
+!   ix,iy,iz        index of the point currently being simulated
+!   xx,yy,zz        location of the point currently being simulated
+!
+!
+!
+! OUTPUT VARIABLES:
+!
+!   cmean           kriged estimate
+!   cstdev          kriged standard deviation
+!
+!
+!
+! EXTERNAL REFERENCES: ksol   Gaussian elimination system solution
+!
+!
+!
+!-----------------------------------------------------------------------
+
+      use      geostat
+      include 'sgsim.inc'
+
+      logical first
+      
+      integer ix,iy,iz
+      integer lktype
+      real*8  gmean, cmean, cstdev
+      real*8  xx,yy,zz
+
+      integer na,neq,ind,in,i,j,ii,jj,kk,ising,ie,is
+      integer ix1,ix2,iy1,iy2,iz1,iz2,index
+      real*8  x1,y1,z1,x2,y2,z2
+      real*8  edmax,edmin,sfmin,sfmax
+      real*8  cov,sumwts
+      real*8  vra(MAXKR1),vrea(MAXKR1)
+
+!
+! Size of the kriging system:
+!
+      first = .false.
+      na    = nclose + ncnode
+ 33   continue      
+      if(lktype.eq.0) neq = na
+      if(lktype.eq.1) neq = na + 1
+      if(lktype.eq.2) neq = na
+      if(lktype.eq.3) neq = na + 2
+      if(lktype.eq.4) neq = na + 1
+      if(lktype.ge.3) then
+            ind = ix + (iy-1)*nx + (iz-1)*nxy
+            if(lvm(ind).le.-6.d0.or.lvm(ind).ge.6.d0) then
+                  lktype = 0
+                  go to 33
+            end if      
+      end if
+!
+! Set up kriging matri!es:
+!
+      in=0
+      do j=1,na
+!
+! Sort out the actual location of point "j"
+!
+            if(j.le.nclose) then
+                  index  = int(close(j))
+                  x1     = x(index)
+                  y1     = y(index)
+                  z1     = z(index)
+                  vra(j) = vr(index)
+                  vrea(j)= sec(index)
+                  if(lktype.eq.2) vra(j) = vra(j) - vrea(j)
+            else
+!
+! It is a previously simulated node (keep index for table look-up):
+!
+                  index  = j-nclose
+                  x1     = cnodex(index)
+                  y1     = cnodey(index)
+                  z1     = cnodez(index)
+                  vra(j) = cnodev(index)
+                  ind    = icnode(index)
+                  ix1    = ix + (int(ixnode(ind))-nctx-1)
+                  iy1    = iy + (int(iynode(ind))-ncty-1)
+                  iz1    = iz + (int(iznode(ind))-nctz-1)
+                  index  = ix1 + (iy1-1)*nx + (iz1-1)*nxy
+                  vrea(j)= lvm(index)
+                  if(lktype.eq.2) vra(j) = vra(j) - vrea(j)
+            endif
+            do i=1,j
+!
+! Sort out the actual lo cation of point "i"
+!
+                  if(i.le.nclose) then
+                        index  = int(close(i))
+                        x2     = x(index)
+                        y2     = y(index)
+                        z2     = z(index)
+                  else
+!
+! It is a previously simulated node (keep index for table look-up):
+!
+                        index  = i-nclose
+                        x2     = cnodex(index)
+                        y2     = cnodey(index)
+                        z2     = cnodez(index)
+                        ind    = icnode(index)
+                        ix2    = ix + (int(ixnode(ind))-nctx-1)
+                        iy2    = iy + (int(iynode(ind))-ncty-1)
+                        iz2    = iz + (int(iznode(ind))-nctz-1)
+                  endif
+!
+! Now, get the covariance value:
+!
+                  in = in + 1
+!
+! Decide whether or not to use the covariance look-up table:
+!
+                  if(j.le.nclose.or.i.le.nclose) then
+                        call cova3(x1,y1,z1,x2,y2,z2,1,nst,MAXNST,c0,it,&
+                                  cc,aa,1,MAXROT,rotmat,cmax,cov)
+                        a(in) = cov
+                  else
+!
+! Try to use the covariance look-up (if the distance is in range):
+!
+                        ii = nctx + 1 + (ix1 - ix2)
+                        jj = ncty + 1 + (iy1 - iy2)
+                        kk = nctz + 1 + (iz1 - iz2)
+                        if(ii.lt.1.or.ii.gt.MAXCTX.or.&
+                          jj.lt.1.or.jj.gt.MAXCTY.or.&
+                          kk.lt.1.or.kk.gt.MAXCTZ) then
+                              call cova3(x1,y1,z1,x2,y2,z2,1,nst,MAXNST,&
+                                  c0,it,cc,aa,1,MAXROT,rotmat,cmax,cov)
+                        else
+                              cov = covtab(ii,jj,kk)
+                        endif
+                        a(in) = cov
+                  endif
+            end do
+!
+! Get the RHS value (possibly with covariance look-up table):
+!
+            if(j.le.nclose) then
+                  call cova3(xx,yy,zz,x1,y1,z1,1,nst,MAXNST,c0,it,cc,aa,&
+                            1,MAXROT,rotmat,cmax,cov)
+                  r(j) = cov
+            else
+!
+! Try to use the covariance look-up (if the distance is in range):
+!
+                  ii = nctx + 1 + (ix - ix1)
+                  jj = ncty + 1 + (iy - iy1)
+                  kk = nctz + 1 + (iz - iz1)
+                  if(ii.lt.1.or.ii.gt.MAXCTX.or.&
+                    jj.lt.1.or.jj.gt.MAXCTY.or.&
+                    kk.lt.1.or.kk.gt.MAXCTZ) then
+                        call cova3(xx,yy,zz,x1,y1,z1,1,nst,MAXNST,c0,it,&
+                                  cc,aa,1,MAXROT,rotmat,cmax,cov)
+                  else
+                        cov = covtab(ii,jj,kk)
+                  endif
+                  r(j) = cov
+            endif
+            rr(j) = r(j)
+      end do
+!
+! Addition of OK constraint:
+!
+      if(lktype.eq.1.or.lktype.eq.3) then
+            do i=1,na
+                  in    = in + 1
+                  a(in) = 1.d0
+            end do
+            in       = in + 1
+            a(in)    = 0.d0
+            r(na+1)  = 1.d0
+            rr(na+1) = 1.d0
+      endif
+!
+! Addition of the External Drift Constraint:
+!
+      if(lktype.eq.3) then
+            edmin =  9.99999d5
+            edmax = -9.99999d5
+            do i=1,na
+                  in    = in + 1
+                  a(in) = vrea(i)
+                  if(a(in).lt.edmin) edmin = a(in)
+                  if(a(in).gt.edmax) edmax = a(in)
+            end do
+            in       = in + 1
+            a(in)    = 0.d0
+            in       = in + 1
+            a(in)    = 0.d0
+            ind      = ix + (iy-1)*nx + (iz-1)*nxy
+            r(na+2)  = lvm(ind)
+            rr(na+2) = r(na+2)
+            if((edmax-edmin).lt.EPSLON) neq = neq - 1
+      endif
+!
+! Addition of Collocated Cosimulation Constraint:
+!
+      if(lktype.eq.4) then
+            sfmin =  1.0d21
+            sfmax = -1.0d21
+            do i=1,na
+                  in    = in + 1
+                  a(in) = dble(colocorr)*r(i)
+                  if(a(in).lt.sfmin) sfmin = a(in)
+                  if(a(in).gt.sfmax) sfmax = a(in)
+            end do
+            in    = in + 1
+            a(in) = 1.d0
+            ii    = na + 1
+            r(ii) = dble(colocorr)
+            rr(ii)= r(ii)
+!           if((sfmax-sfmin).lt.EPSLON) neq = neq - 1
+      end if
+!
+! Write out the kriging Matrix if Seriously Debugging:
+!
+      if(idbg.ge.3) then
+            write(ldbg,100) ix,iy,iz
+            is = 1
+            do i=1,neq
+                  ie = is + i - 1
+                  write(ldbg,101) i,r(i),(a(j),j=is,ie)
+                  is = is + i
+            end do
+ 100        format(/,'Kriging Matrices for Node: ',3i4,' RHS first')
+ 101        format('    r(',i2,') =',f7.4,'  a= ',99f7.4)
+      endif
+!
+! Solve the Kriging System:
+!
+      if(neq.eq.1.and.lktype.ne.3) then
+            s(1)  = r(1) / a(1)
+            ising = 0
+      else
+            call ksol(1,neq,1,a,r,s,ising)
+      endif
+!
+! Write a warning if the matrix is singular:
+!
+      if(ising.ne.0) then
+            if(idbg.ge.1) then
+                  write(ldbg,*) 'WARNING SGSIM: singular matrix'
+                  write(ldbg,*) '               for node',ix,iy,iz
+            endif
+            cmean  = gmean
+            cstdev = 1.d0
+            return
+      endif
+!
+! Compute the estimate and kriging variance.  Recall that kriging type
+!     0 = Simple Kriging:
+!     1 = Ordinary Kriging:
+!     2 = Locally Varying Mean:
+!     3 = External Drift:
+!     4 = Collocated Cosimulation:
+!
+      cmean  = 0.d0
+      cstdev = cbb
+      sumwts = 0.d0
+      do i=1,na
+            cmean  = cmean  + dble(s(i))*vra(i)
+            cstdev = cstdev - dble(s(i)*rr(i))
+            sumwts = sumwts + dble(s(i))
+      end do
+
+      if(lktype.eq.1) cstdev = cstdev - dble(s(na+1))
+
+      if(lktype.eq.2) cmean  = cmean + gmean
+
+      if(lktype.eq.4) then
+            ind    = ix + (iy-1)*nx + (iz-1)*nxy
+            cmean  = cmean  + dble(s(na+1))*lvm(ind)
+            cstdev = cstdev - dble(s(na+1) *rr(na+1))
+      end if
+!
+! Error message if negative variance:
+!
+      if(cstdev.lt.0.d0) then
+            write(ldbg,*) 'ERROR: Negative Variance: ',cstdev
+            cstdev = 0.d0
+      endif
+      cstdev = dsqrt(max(cstdev,0.d0))
+!
+! Write out the kriging Weights if Seriously Debugging:
+!
+      if(idbg.ge.3) then
+            do i=1,na
+                  write(ldbg,140) i,vra(i),s(i)
+            end do
+ 140        format(' Data ',i4,' value ',f8.4,' weight ',f8.4)
+            if(lktype.eq.4) write(ldbg,141) lvm(ind),s(na+1)
+ 141        format(' Sec Data  value ',f8.4,' weight ',f8.4)
+            write(ldbg,142) gmean,cmean,cstdev
+ 142        format(' Global mean ',f8.4,' conditional ',f8.4,&
+                   ' std dev ',f8.4)
+      end if
+
+
+!
+! Finished Here:
+!
+      return
+      end
+
+
+      subroutine ctable2()
+!-----------------------------------------------------------------------
+!
+!               Establish the covariance Look up Table
+!               **************************************
+!
+! The idea is to establish a 3-D network that contains the covariance
+! value for a range of grid node offsets that should be at as large
+! as twice the search radius in each direction.  The reason it has to
+! be twice as large as the search radius is because we want to use it
+! to compute the data covariance matrix as well as the data-point
+! covariance matrix.
+!
+! Secondly, we want to establish a search for nearby nodes that
+! in order of closeness as defined by the variogram.
+!
+!
+!
+! INPUT VARIABLES:
+!
+!   xsiz,ysiz,zsiz  Definition of the grid being considered
+!   MAXCTX,Y,Z      Number of blocks in covariance table
+!
+!   covariance table parameters
+!
+!
+!
+! OUTPUT VARIABLES:  covtab()         Covariance table
+!
+! EXTERNAL REFERENCES:
+!
+!   sqdist          Computes 3-D anisotropic squared distance
+!   sortem          Sorts multiple arrays in ascending order
+!   cova3           Computes the covariance according to a 3-D model
+!
+!
+!
+!-----------------------------------------------------------------------
+
+
+      use       geostat2
+      include  'sgsim2.inc'
+
+
+      integer ix,iy,iz,loc
+      integer il,i,j,k,ic,jc,kc
+      integer order_tmp(MAXCTX*MAXCTY*MAXCTZ)
+      real*8  hsqd,sqdist,TINY
+      real*8  xx,yy,zz
+      real*8  tmp(MAXCTX*MAXCTY*MAXCTZ)
+
+      parameter(TINY=1.0d-10)
+
+!
+! Size of the look-up table:
+!
+      nctx = min(((MAXCTX-1)/2),(nx-1))
+      ncty = min(((MAXCTY-1)/2),(ny-1))
+      nctz = min(((MAXCTZ-1)/2),(nz-1))
+
+!
+! Debugging output:
+!
+      write(ldbg,*)
+      write(ldbg,*) 'Covariance Look up table and search for previously'
+      write(ldbg,*) 'simulated grid nodes.  The maximum range in each '
+      write(ldbg,*) 'coordinate direction for covariance look up is:'
+      write(ldbg,*) '          X direction: ',nctx*xsiz
+      write(ldbg,*) '          Y direction: ',ncty*ysiz
+      write(ldbg,*) '          Z direction: ',nctz*zsiz
+      write(ldbg,*) 'Node Values are not searched beyond this distance!'
+      write(ldbg,*)
+!
+! NOTE: If dynamically allocating memory, and if there is no shortage
+!       it would a good idea to go at least as far as the radius and
+!       twice that far if you wanted to be sure that all covariances
+!       in the left hand covariance matrix are within the table look-up.
+!
+! Initialize the covariance subroutine and cbb at the same time:
+!
+      call cova3(0.d0,0.d0,0.d0,0.d0,0.d0,0.d0,1,nst,MAXNST,c0,it,cc,aa,&
+                 1,MAXROT,rotmat,cmax,cbb)
+!
+! Now, set up the table and keep track of the node offsets that are
+! within the search radius:
+!
+      nlooku = 0
+      do i=-nctx,nctx
+      xx = i * xsiz
+      ic = nctx + 1 + i
+      do j=-ncty,ncty
+      yy = j * ysiz
+      jc = ncty + 1 + j
+      do k=-nctz,nctz
+      zz = k * zsiz
+      kc = nctz + 1 + k
+            call cova3(0.d0,0.d0,0.d0,xx,yy,zz,1,nst,MAXNST,c0,it,cc,aa,&
+                      1,MAXROT,rotmat,cmax,covtab(ic,jc,kc))
+            hsqd = sqdist(0.d0,0.d0,0.d0,xx,yy,zz,isrot,MAXROT,rotmat)
+            
+            if(hsqd.le.radsqd) then
+                  nlooku         = nlooku + 1
+!
+! We want to search by closest variogram distance (and use the
+! anisotropic Euclidean distance to break ties:
+!
+                  tmp(nlooku)   = - covtab(ic,jc,kc)-TINY*hsqd
+                  order_tmp(nlooku)=((kc-1)*MAXCXY+(jc-1)*MAXCTX+ic)
+            endif
+      end do
+      end do
+      end do
+!
+! Finished setting up the look-up table, now order the nodes such
+! that the closest ones, according to variogram distance, are searched
+! first. Note: the "loc" array is used because I didn't want to make
+! special allowance for 2 byte integers in the sorting subroutine:
+!
+      call sortem(1,nlooku,tmp,1,order_tmp)
+      do il=1,nlooku
+            loc = order_tmp(il)
+            iz  = int((loc-1)/MAXCXY) + 1
+            iy  = int((loc-(iz-1)*MAXCXY-1)/MAXCTX) + 1
+            ix  = loc-(iz-1)*MAXCXY - (iy-1)*MAXCTX
+            iznode(il) = iz
+            iynode(il) = iy
+            ixnode(il) = ix
+      end do
+      if(nodmax.gt.MAXNOD) then
+            write(ldbg,*)
+            write(ldbg,*) 'The maximum number of close nodes = ',nodmax
+            write(ldbg,*) 'this was reset from your specification due '
+            write(ldbg,*) 'to storage limitations.'
+            nodmax = MAXNOD
+      endif
+!
+! Debugging output if requested:
+!
+      if(idbg.lt.2) return
+      write(ldbg,*)
+      write(ldbg,*) 'There are ',nlooku,' nearby nodes that will be '
+      write(ldbg,*) 'checked until enough close data are found.'
+      write(ldbg,*)
+      if(idbg.lt.14) return
+      do i=1,nlooku
+            xx = dble(ixnode(i) - nctx - 1) * xsiz
+            yy = dble(iynode(i) - ncty - 1) * ysiz
+            zz = dble(iznode(i) - nctz - 1) * zsiz
+            write(ldbg,100) i,xx,yy,zz
+      end do
+ 100  format('Point ',i3,' at ',3f12.4)
+!
+! All finished:
+!
+      return
+      end
+
+      subroutine srchnd2(icnode,cnodex,cnodey,cnodez,cnodev,&
+                        sim,ix,iy,iz)
+!-----------------------------------------------------------------------
+!
+!               Search for nearby Simulated Grid nodes
+!               **************************************
+!
+! The idea is to spiral away from the node being simulated and note all
+! the nearby nodes that have been simulated.
+!
+!
+!
+! INPUT VARIABLES:
+!
+!   ix,iy,iz        index of the point currently being simulated
+!   sim             the realization so far
+!   nodmax          the maximum number of nodes that we want
+!   nlooku          the number of nodes in the look up table
+!   i[x,y,z]node    the relative indices of those nodes.
+!   [x,y,z]mn       the origin of the global grid netwrok
+!   [x,y,z]siz      the spacing of the grid nodes.
+!
+!
+!
+! OUTPUT VARIABLES:
+!
+!   ncnode          the number of close nodes
+!   icnode()        the number in the look up table
+!   cnode[x,y,z]()  the location of the nodes
+!   cnodev()        the values at the nodes
+!
+!
+!
+!-----------------------------------------------------------------------
+
+      use geostat2
+      include 'sgsim2.inc'
+
+      integer ix,iy,iz
+      integer icnode(MAXNOD)
+      real*8  cnodex(MAXNOD),cnodey(MAXNOD),cnodez(MAXNOD)
+      real*8  cnodev(MAXNOD)
+      real*8  sim(nxyz)
+
+      integer i,j,k,il,ind,idx,idy,idz,iq
+      integer ninoct(8)
+      
+
+!
+! Consider all the nearby nodes until enough have been found:
+!
+      ncnode = 0
+      if(noct.gt.0) then
+         do il=1,8
+            ninoct(il) = 0
+         end do
+      end if
+      do 2 il=2,nlooku
+            if(ncnode.eq.nodmax) return
+            i = ix + (ixnode(il)-nctx-1)
+            j = iy + (iynode(il)-ncty-1)
+            k = iz + (iznode(il)-nctz-1)
+            if(i.lt. 1.or.j.lt. 1.or.k.lt. 1) go to 2
+            if(i.gt.nx.or.j.gt.ny.or.k.gt.nz) go to 2
+            ind = i + (j-1)*nx + (k-1)*nxy
+            if(sim(ind).gt.UNEST) then
+!
+! Check the number of data already taken from this octant:
+!
+                  if(noct.gt.0) then
+                        idx = ix - i
+                        idy = iy - j
+                        idz = iz - k
+                        if(idz.gt.0) then
+                           iq = 4
+                           if(idx.le.0 .and. idy.gt.0) iq = 1
+                           if(idx.gt.0 .and. idy.ge.0) iq = 2
+                           if(idx.lt.0 .and. idy.le.0) iq = 3
+                        else
+                           iq = 8
+                           if(idx.le.0 .and. idy.gt.0) iq = 5
+                           if(idx.gt.0 .and. idy.ge.0) iq = 6
+                           if(idx.lt.0 .and. idy.le.0) iq = 7
+                        end if
+                        ninoct(iq) = ninoct(iq) + 1
+                        if(ninoct(iq).gt.noct) go to 2
+                  end if
+                  ncnode = ncnode + 1
+                  icnode(ncnode) = il
+                  cnodex(ncnode) = xmn + dble(i-1)*xsiz
+                  cnodey(ncnode) = ymn + dble(j-1)*ysiz
+                  cnodez(ncnode) = zmn + dble(k-1)*zsiz
+                  cnodev(ncnode) = sim(ind)
+            endif
+ 2    continue
+!
+! Return to calling program:
+!
+      return
+      end
+
+
+
+      subroutine krige2(icnode,cnodex,cnodey,cnodez,cnodev,&
+                       ix,iy,iz,xx,yy,zz,&
+                       lktype,gmean,cmean,cstdev)
+!-----------------------------------------------------------------------
+!
+!            Builds and Solves the SK or OK Kriging System
+!            *********************************************
+!
+! INPUT VARIABLES:
+!
+!   ix,iy,iz        index of the point currently being simulated
+!   xx,yy,zz        location of the point currently being simulated
+!
+!
+!
+! OUTPUT VARIABLES:
+!
+!   cmean           kriged estimate
+!   cstdev          kriged standard deviation
+!
+!
+!
+! EXTERNAL REFERENCES: ksol   Gaussian elimination system solution
+!
+!
+!
+!-----------------------------------------------------------------------
+
+      use      geostat2
+      include 'sgsim2.inc'
+
+      integer ix,iy,iz
+      integer lktype
+      integer icnode(MAXNOD)
+      real*8  xx,yy,zz
+      real*8  gmean, cmean, cstdev
+      real*8  cnodex(MAXNOD),cnodey(MAXNOD),cnodez(MAXNOD)
+      real*8  cnodev(MAXNOD)     
+ 
+      integer na,neq,ind,in,i,j,ii,jj,kk,ising,ie,is
+      integer ix1,ix2,iy1,iy2,iz1,iz2,index
+      real*8  x1,y1,z1,x2,y2,z2
+      real*8  edmax,edmin,sfmin,sfmax
+      real*8  cov,sumwts
+      real*8  vra(MAXKR1),vrea(MAXKR1)
+      real*8  r(MAXKR1),rr(MAXKR1),s(MAXKR1),a(MAXKR1*MAXKR1)
+
+      logical first
+
+!
+! Size of the kriging system:
+!
+      first = .false.
+      na    = nclose + ncnode
+ 33   continue      
+      if(lktype.eq.0) neq = na
+      if(lktype.eq.1) neq = na + 1
+      if(lktype.eq.2) neq = na
+      if(lktype.eq.3) neq = na + 2
+      if(lktype.eq.4) neq = na + 1
+      if(lktype.eq.5) neq = na + 1
+      if(lktype.ge.3) then
+         ind = ix + (iy-1)*nx + (iz-1)*nxy
+         if(lvm(ind).le.-6.0.or.lvm(ind).ge.6.0) then
+            lktype = 0
+            go to 33
+         end if      
+      end if
+!
+! Set up kriging matrices:
+!
+      in=0
+      do j=1,na
+!
+! Sort out the actual location of point "j"
+!
+         if(j.le.nclose) then
+            index  = int(close(j))
+            x1     = x(index)
+            y1     = y(index)
+            z1     = z(index)
+            vra(j) = vr(index)
+            vrea(j)= sec(index)
+            if(lktype.eq.2) vra(j) = vra(j) - vrea(j)
+         else
+!
+! It is a previously simulated node (keep index for table look-up):
+!
+            index  = j-nclose
+            x1     = cnodex(index)
+            y1     = cnodey(index)
+            z1     = cnodez(index)
+            vra(j) = cnodev(index)
+            ind    = icnode(index)
+            ix1    = ix + (int(ixnode(ind))-nctx-1)
+            iy1    = iy + (int(iynode(ind))-ncty-1)
+            iz1    = iz + (int(iznode(ind))-nctz-1)
+            index  = ix1 + (iy1-1)*nx + (iz1-1)*nxy
+            vrea(j)= lvm(index)
+            if(lktype.eq.2) vra(j) = vra(j) - vrea(j)
+         endif
+         do i=1,j
+!
+! Sort out the actual location of point "i"
+!
+            if(i.le.nclose) then
+               index  = int(close(i))
+               x2     = x(index)
+               y2     = y(index)
+               z2     = z(index)
+            else
+!
+! It is a previously simulated node (keep index for table look-up):
+!
+               index  = i-nclose
+               x2     = cnodex(index)
+               y2     = cnodey(index)
+               z2     = cnodez(index)
+               ind    = icnode(index)
+               ix2    = ix + (int(ixnode(ind))-nctx-1)
+               iy2    = iy + (int(iynode(ind))-ncty-1)
+               iz2    = iz + (int(iznode(ind))-nctz-1)
+            endif
+!
+! Now, get the covariance value:
+!
+             in = in + 1
+!
+! Decide whether or not to use the covariance look-up table:
+!
+             if(j.le.nclose.or.i.le.nclose) then
+                call cova3(x1,y1,z1,x2,y2,z2,1,nst,MAXNST,c0,it,&
+                          cc,aa,1,MAXROT,rotmat,cmax,cov)
+                a(in) = dble(cov)
+             else
+!
+! Try to use the covariance look-up (if the distance is in range):
+!
+                ii = nctx + 1 + (ix1 - ix2)
+                jj = ncty + 1 + (iy1 - iy2)
+                kk = nctz + 1 + (iz1 - iz2)
+                if(ii.lt.1.or.ii.gt.MAXCTX.or.&
+                  jj.lt.1.or.jj.gt.MAXCTY.or.&
+                  kk.lt.1.or.kk.gt.MAXCTZ) then
+                   call cova3(x1,y1,z1,x2,y2,z2,1,nst,MAXNST,&
+                             c0,it,cc,aa,1,MAXROT,rotmat,cmax,cov)
+                else
+                   cov = covtab(ii,jj,kk)
+                endif
+                a(in) = dble(cov)
+             endif
+          end do
+!
+! Get the RHS value (possibly with covariance look-up table):
+!
+          if(j.le.nclose) then
+             call cova3(xx,yy,zz,x1,y1,z1,1,nst,MAXNST,c0,it,cc,aa,&
+                       1,MAXROT,rotmat,cmax,cov)
+             r(j) = dble(cov)
+          else
+!
+! Try to use the covariance look-up (if the distance is in range):
+!
+             ii = nctx + 1 + (ix - ix1)
+             jj = ncty + 1 + (iy - iy1)
+             kk = nctz + 1 + (iz - iz1)
+             if(ii.lt.1.or.ii.gt.MAXCTX.or.&
+               jj.lt.1.or.jj.gt.MAXCTY.or.&
+               kk.lt.1.or.kk.gt.MAXCTZ) then
+                call cova3(xx,yy,zz,x1,y1,z1,1,nst,MAXNST,c0,it,&
+                          cc,aa,1,MAXROT,rotmat,cmax,cov)
+             else
+                cov = covtab(ii,jj,kk)
+             endif
+             r(j) = cov
+          endif
+          rr(j) = r(j)
+       end do
+!
+! Addition of OK constraint:
+!
+      if(lktype.eq.1.or.lktype.eq.3) then
+         do i=1,na
+            in    = in + 1
+            a(in) = 1.d0
+         end do
+         in       = in + 1
+         a(in)    = 0.d0
+         r(na+1)  = 1.d0
+         rr(na+1) = 1.d0
+      endif
+!
+! Addition of mean constraint:
+!
+      if (lktype.eq.5) then
+        
+         do i = 1,na
+            in = in + 1
+            a(in) = - vra(i)/dble(na+1)
+
+         end do
+         in = in + 1
+         a(in) = -2*dble(na)
+         r(na+1) = -gmean
+         do i = 1,na
+            r(na+1) = r(na+1) + vra(i)/dble(na+1) 
+         end do
+!         r(na+1) = 10.d0/na
+         rr(na+1) = r(na+1)
+!          write(*,*) "na = ", na, r(na+1) 
+      end if
+!
+! Addition of the External Drift Constraint:
+!
+      if(lktype.eq.3) then
+         edmin =  999999.
+         edmax = -999999.
+         do i=1,na
+            in    = in + 1
+            a(in) = vrea(i)
+            if(a(in).lt.edmin) edmin = a(in)
+            if(a(in).gt.edmax) edmax = a(in)
+         end do
+         in       = in + 1
+         a(in)    = 0.d0
+         in       = in + 1
+         a(in)    = 0.d0
+         ind      = ix + (iy-1)*nx + (iz-1)*nxy
+         r(na+2)  = lvm(ind)
+         rr(na+2) = r(na+2)
+         if((edmax-edmin).lt.EPSLON) neq = neq - 1
+      endif
+!
+! Addition of Collocated Cosimulation Constraint:
+!
+      if(lktype.eq.4) then
+         sfmin =  1.0d21
+         sfmax = -1.0d21
+         do i=1,na
+            in    = in + 1
+            a(in) = dble(colocorr)*r(i)
+            if(a(in).lt.sfmin) sfmin = a(in)
+            if(a(in).gt.sfmax) sfmax = a(in)
+         end do
+         in    = in + 1
+         a(in) = 1.d0
+         ii    = na + 1
+         r(ii) = dble(colocorr)
+         rr(ii)= r(ii)
+!        if((sfmax-sfmin).lt.EPSLON) neq = neq - 1
+      end if
+!
+! Write out the kriging Matrix if Seriously Debugging:
+!
+      if(idbg.ge.3) then
+         write(ldbg,100) ix,iy,iz
+         is = 1
+         do i=1,neq
+            ie = is + i - 1
+            write(ldbg,101) i,r(i),(a(j),j=is,ie)
+            is = is + i
+         end do
+ 100     format(/,'Kriging Matrices for Node: ',3i4,' RHS first')
+ 101     format('    r(',i2,') =',f7.4,'  a= ',99f7.4)
+      endif
+!
+! Solve the Kriging System:
+!
+      if(neq.eq.1.and.lktype.ne.3) then
+         s(1)  = r(1) / a(1)
+         ising = 0
+      else
+         call ksol(1,neq,1,a,r,s,ising)
+      endif
+!
+! Write a warning if the matrix is singular:
+!
+      if(ising.ne.0) then
+         if(idbg.ge.1) then
+            write(ldbg,*) 'WARNING SGSIM: singular matrix'
+            write(ldbg,*) '               for node',ix,iy,iz
+         endif
+         cmean  = gmean
+         cstdev = 1.d0
+         return
+      endif
+!
+! Compute the estimate and kriging variance.  Recall that kriging type
+!     0 = Simple Kriging:
+!     1 = Ordinary Kriging:
+!     2 = Locally Varying Mean:
+!     3 = External Drift:
+!     4 = Collocated Cosimulation:
+!
+      cmean  = 0.d0
+      cstdev = cbb
+      sumwts = 0.d0
+      do i=1,na
+         cmean  = cmean  + dble(s(i))*vra(i)
+         cstdev = cstdev - dble(s(i)*rr(i))
+         sumwts = sumwts + dble(s(i))
+      end do
+      if(lktype.eq.1) cstdev = cstdev - dble(s(na+1))
+
+      if(lktype.eq.2) cmean  = cmean + gmean
+
+      if(lktype.eq.4) then
+            ind    = ix + (iy-1)*nx + (iz-1)*nxy
+            cmean  = cmean  + dble(s(na+1))*lvm(ind)
+            cstdev = cstdev - dble(s(na+1) *rr(na+1))
+      end if
+
+!      write(*,*) cmean, cstdev
+!
+! Error message if negative variance:
+!
+      if(cstdev.lt.0.d0) then
+         write(ldbg,*) 'ERROR: Negative Variance: ',cstdev
+         cstdev = 0.d0
+      endif
+      cstdev = dsqrt(max(cstdev,0.d0))
+
+!
+! Write out the kriging Weights if Seriously Debugging:
+!
+      if(idbg.ge.3) then
+         do i=1,na
+            write(ldbg,140) i,vra(i),s(i)
+         end do
+ 140     format(' Data ',i4,' value ',f8.4,' weight ',f8.4)
+         if(lktype.eq.4) write(ldbg,141) lvm(ind),s(na+1)
+ 141     format(' Sec Data  value ',f8.4,' weight ',f8.4)
+         write(ldbg,142) gmean,cmean,cstdev
+ 142     format(' Global mean ',f8.4,' conditional ',f8.4,&
+                ' std dev ',f8.4)
+      end if
+
+
+!
+! Finished Here:
+!
+      return
+      end
+