--- conflicted
+++ resolved
@@ -28,14 +28,7 @@
 typedef AmanziGeometry::Entity_ID Entity_ID;
 typedef std::vector<Entity_ID> Entity_ID_List;
 typedef AmanziMesh::Parallel_type Parallel_type;
-<<<<<<< HEAD
 typedef AmanziMesh::Entity_kind Entity_kind;
-
-const int OWNED = AmanziMesh::USED;   // Owned by this processor
-const int GHOST = AmanziMesh::GHOST;  // Owned by another processor
-const int USED  = AmanziMesh::USED;   // OWNED + GHOST
-=======
->>>>>>> 3ec4ba95
 
 const int NODE = AmanziMesh::NODE;
 const int EDGE = AmanziMesh::EDGE;
@@ -47,28 +40,18 @@
 typedef long long int Entity_ID;
 typedef std::vector<Entity_ID> Entity_ID_List;
 
-<<<<<<< HEAD
-enum Parallel_type
-{
-  PTYPE_UNKNOWN = 0, // Initializer
-  OWNED = 1,         // Owned by this processor
-  GHOST = 2,         // Owned by another processor
-  USED  = 3          // OWNED + GHOST
-};
-
-enum Entity_kind
-{
+enum Entity_kind {
   NODE = 0,
   EDGE,
   FACE,
   CELL,
   BOUNDARY_FACE
-=======
+};
+
 enum class Parallel_type {
   OWNED = 1;  // Owned by this processor
   GHOST = 2;  // Owned by another processor
   ALL = 3;    // OWNED + GHOST
->>>>>>> 3ec4ba95
 };
 #endif
 
