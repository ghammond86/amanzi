/*
  WhetStone, Version 2.2
  Release name: naka-to.

  Copyright 2010-201x held jointly by LANS/LANL, LBNL, and PNNL. 
  Amanzi is released under the three-clause BSD License. 
  The terms of use and "as is" disclaimer for this license are 
  provided in the top-level COPYRIGHT file.

  Author: Konstantin Lipnikov (lipnikov@lanl.gov)

  Crouzeix-Raviart element: degrees of freedom are moments on faces
  and inside cell.
*/

#ifndef AMANZI_MFD3D_CROUZEIX_RAVIART_ANY_ORDER_HH_
#define AMANZI_MFD3D_CROUZEIX_RAVIART_ANY_ORDER_HH_

#include "Teuchos_RCP.hpp"

#include "MeshLight.hh"
#include "Point.hh"

#include "Basis_Regularized.hh"
#include "BilinearFormFactory.hh"
#include "DenseMatrix.hh"
#include "GrammMatrix.hh"
#include "MatrixObjects.hh"
#include "MFD3D.hh"
#include "NumericalIntegration.hh"
#include "Polynomial.hh"
#include "PolynomialOnMesh.hh"
#include "Tensor.hh"
#include "VectorObjectsUtils.hh"

namespace Amanzi {
namespace WhetStone {

class MFD3D_CrouzeixRaviartAnyOrder : public MFD3D { 
 public:
  MFD3D_CrouzeixRaviartAnyOrder(const Teuchos::ParameterList& plist,
                                const Teuchos::RCP<const AmanziMesh::MeshLight>& mesh);

  // required methods
  // -- schema
  virtual std::vector<SchemaItem> schema() const override;

  // -- stiffness matrix
  int H1consistency(int c, const Tensor& T, DenseMatrix& N, DenseMatrix& Ac);
  virtual int StiffnessMatrix(int c, const Tensor& T, DenseMatrix& A) override;

  // -- l2 projectors
  virtual void L2Cell(int c, const std::vector<Polynomial>& ve,
                      const std::vector<Polynomial>& vf,
                      const Polynomial* moments, Polynomial& uc) override {
    ProjectorCell_(mesh_, c, ve, vf, ProjectorType::L2, moments, uc);
  }

  void L2GradientCell(int c, const std::vector<VectorPolynomial>& vf,
                      const std::shared_ptr<DenseVector>& moments, MatrixPolynomial& uc) {
    ProjectorGradientCell_(c, vf, ProjectorType::L2, moments, uc);
  }

  // -- h1 projectors
  virtual void H1Cell(int c, const std::vector<Polynomial>& ve,
                      const std::vector<Polynomial>& vf,
                      const Polynomial* moments, Polynomial& uc) override {
    ProjectorCell_(mesh_, c, ve, vf, ProjectorType::H1, moments, uc);
  }

  // access / setup
  // -- integrals of monomials in high-order schemes could be reused
  const PolynomialOnMesh& integrals() const { return integrals_; }
  const DenseMatrix& G() const { return G_; }
  const DenseMatrix& R() const { return R_; }

 private:
  // generic code for multiple projectors
  void ProjectorCell_(const Teuchos::RCP<const AmanziMesh::MeshLight>& mymesh, 
                      int c, const std::vector<Polynomial>& ve,
                      const std::vector<Polynomial>& vf,
                      const ProjectorType type, 
                      const Polynomial* moments, Polynomial& uc);

  void ProjectorGradientCell_(int c, const std::vector<VectorPolynomial>& vf,
                              const ProjectorType type, 
                              const std::shared_ptr<DenseVector>& moments, MatrixPolynomial& uc);

 protected:
  PolynomialOnMesh integrals_;
  DenseMatrix R_, G_;

 private:
  static RegisteredFactory<MFD3D_CrouzeixRaviartAnyOrder> factory_;
};

<<<<<<< HEAD

/* ******************************************************************
* Generic projector on space of polynomials of order k in cell c.
****************************************************************** */
template<class MyMesh>
void MFD3D_CrouzeixRaviartAnyOrder::ProjectorCell_(
    const Teuchos::RCP<const MyMesh>& mymesh, 
    int c, const std::vector<Polynomial>& ve,
    const std::vector<Polynomial>& vf,
    const ProjectorType type,
    const Polynomial* moments, Polynomial& uc)
{
  AMANZI_ASSERT(d_ == 2);

  Entity_ID_List faces;
  mymesh->cell_get_faces(c, &faces);
  int nfaces = faces.size();

  const AmanziGeometry::Point& xc = mymesh->cell_centroid(c);
  double volume = mymesh->cell_volume(c);

  // calculate stiffness matrix
  Tensor T(d_, 1);
  DenseMatrix N, A;

  T(0, 0) = 1.0;
  StiffnessMatrix(c, T, A);  

  // number of degrees of freedom
  Polynomial pf(d_ - 1, order_ - 1);
  int nd = G_.NumRows();
  int ndf = pf.size();
  int ndof = A.NumRows();

  int ndof_f(nfaces * ndf);
  int ndof_c(ndof - ndof_f);

  // selecting regularized basis
  Polynomial ptmp;
  Basis_Regularized<MyMesh> basis;
  basis.Init(mymesh, c, order_, ptmp);

  NumericalIntegration<MyMesh> numi(mymesh);

  // calculate DOFs for boundary polynomial
  std::vector<double> face_moments;
  DenseVector vdof(ndof);

  // -- degrees of freedom on faces
  int row(0);
  for (int n = 0; n < nfaces; ++n) {
    int f = faces[n];
    numi.CalculatePolynomialMomentsFace(f, vf[n], pf.order(), face_moments);
    for (int k = 0; k < face_moments.size(); ++k) {
      vdof(row++) = face_moments[k];
    }
  }

  // -- degrees of freedom in cell
  if (ndof_c > 0) {
    AMANZI_ASSERT(moments != NULL);
    const DenseVector& v3 = moments->coefs();
    AMANZI_ASSERT(ndof_c == v3.NumRows());

    for (int n = 0; n < ndof_c; ++n) {
      vdof(row + n) = v3(n);
    }
  }

  // calculate polynomial coefficients (in natural basis)
  DenseVector v4(nd), v5(nd);
  R_.Multiply(vdof, v4, true);
  G_.Multiply(v4, v5, false);

  uc = basis.CalculatePolynomial(mymesh, c, order_, v5);

  // uniqueness requires to specify constant in polynomial
  if (order_ == 1) {
    AmanziGeometry::Point grad(d_);
    for (int j = 0; j < d_; ++j) {
      grad[j] = uc(j + 1);
    }
    
    double a1(0.0), a2(0.0), tmp;
    for (int n = 0; n < nfaces; ++n) {  
      int f = faces[n];
      const AmanziGeometry::Point& xf = mymesh->face_centroid(f);
      double area = mymesh->face_area(f);
       
      tmp = vf[n].Value(xf) - grad * (xf - xc);
      a1 += tmp * area;
      a2 += area;
    }

    uc(0) = a1 / a2;
  } else if (order_ >= 2) {
    v4 = integrals_.poly().coefs();
    basis.ChangeBasisMyToNatural(v4);
    v4.Reshape(nd);
    uc(0) = vdof(row) - (v4 * v5) / volume;
  }

  // calculate L2 projector
  if (type == ProjectorType::L2 && ndof_c > 0) {
    v5(0) = uc(0);

    DenseMatrix M, M2;
    DenseVector v6(nd - ndof_c);

    GrammMatrix(numi, order_, integrals_, basis, M);
    M2 = M.SubMatrix(ndof_c, nd, 0, nd);
    M2.Multiply(v5, v6, false);

    const DenseVector& v3 = moments->coefs();
    for (int n = 0; n < ndof_c; ++n) {
      v4(n) = v3(n) * mymesh->cell_volume(c);
    }

    for (int n = 0; n < nd - ndof_c; ++n) {
      v4(ndof_c + n) = v6(n);
    }

    M.Inverse();
    M.Multiply(v4, v5, false);

    uc = basis.CalculatePolynomial(mymesh, c, order_, v5);
  }

  // set correct origin 
  uc.set_origin(xc);
}

=======
>>>>>>> 0865fe07
}  // namespace WhetStone
}  // namespace Amanzi

#endif
<|MERGE_RESOLUTION|>--- conflicted
+++ resolved
@@ -94,141 +94,6 @@
   static RegisteredFactory<MFD3D_CrouzeixRaviartAnyOrder> factory_;
 };
 
-<<<<<<< HEAD
-
-/* ******************************************************************
-* Generic projector on space of polynomials of order k in cell c.
-****************************************************************** */
-template<class MyMesh>
-void MFD3D_CrouzeixRaviartAnyOrder::ProjectorCell_(
-    const Teuchos::RCP<const MyMesh>& mymesh, 
-    int c, const std::vector<Polynomial>& ve,
-    const std::vector<Polynomial>& vf,
-    const ProjectorType type,
-    const Polynomial* moments, Polynomial& uc)
-{
-  AMANZI_ASSERT(d_ == 2);
-
-  Entity_ID_List faces;
-  mymesh->cell_get_faces(c, &faces);
-  int nfaces = faces.size();
-
-  const AmanziGeometry::Point& xc = mymesh->cell_centroid(c);
-  double volume = mymesh->cell_volume(c);
-
-  // calculate stiffness matrix
-  Tensor T(d_, 1);
-  DenseMatrix N, A;
-
-  T(0, 0) = 1.0;
-  StiffnessMatrix(c, T, A);  
-
-  // number of degrees of freedom
-  Polynomial pf(d_ - 1, order_ - 1);
-  int nd = G_.NumRows();
-  int ndf = pf.size();
-  int ndof = A.NumRows();
-
-  int ndof_f(nfaces * ndf);
-  int ndof_c(ndof - ndof_f);
-
-  // selecting regularized basis
-  Polynomial ptmp;
-  Basis_Regularized<MyMesh> basis;
-  basis.Init(mymesh, c, order_, ptmp);
-
-  NumericalIntegration<MyMesh> numi(mymesh);
-
-  // calculate DOFs for boundary polynomial
-  std::vector<double> face_moments;
-  DenseVector vdof(ndof);
-
-  // -- degrees of freedom on faces
-  int row(0);
-  for (int n = 0; n < nfaces; ++n) {
-    int f = faces[n];
-    numi.CalculatePolynomialMomentsFace(f, vf[n], pf.order(), face_moments);
-    for (int k = 0; k < face_moments.size(); ++k) {
-      vdof(row++) = face_moments[k];
-    }
-  }
-
-  // -- degrees of freedom in cell
-  if (ndof_c > 0) {
-    AMANZI_ASSERT(moments != NULL);
-    const DenseVector& v3 = moments->coefs();
-    AMANZI_ASSERT(ndof_c == v3.NumRows());
-
-    for (int n = 0; n < ndof_c; ++n) {
-      vdof(row + n) = v3(n);
-    }
-  }
-
-  // calculate polynomial coefficients (in natural basis)
-  DenseVector v4(nd), v5(nd);
-  R_.Multiply(vdof, v4, true);
-  G_.Multiply(v4, v5, false);
-
-  uc = basis.CalculatePolynomial(mymesh, c, order_, v5);
-
-  // uniqueness requires to specify constant in polynomial
-  if (order_ == 1) {
-    AmanziGeometry::Point grad(d_);
-    for (int j = 0; j < d_; ++j) {
-      grad[j] = uc(j + 1);
-    }
-    
-    double a1(0.0), a2(0.0), tmp;
-    for (int n = 0; n < nfaces; ++n) {  
-      int f = faces[n];
-      const AmanziGeometry::Point& xf = mymesh->face_centroid(f);
-      double area = mymesh->face_area(f);
-       
-      tmp = vf[n].Value(xf) - grad * (xf - xc);
-      a1 += tmp * area;
-      a2 += area;
-    }
-
-    uc(0) = a1 / a2;
-  } else if (order_ >= 2) {
-    v4 = integrals_.poly().coefs();
-    basis.ChangeBasisMyToNatural(v4);
-    v4.Reshape(nd);
-    uc(0) = vdof(row) - (v4 * v5) / volume;
-  }
-
-  // calculate L2 projector
-  if (type == ProjectorType::L2 && ndof_c > 0) {
-    v5(0) = uc(0);
-
-    DenseMatrix M, M2;
-    DenseVector v6(nd - ndof_c);
-
-    GrammMatrix(numi, order_, integrals_, basis, M);
-    M2 = M.SubMatrix(ndof_c, nd, 0, nd);
-    M2.Multiply(v5, v6, false);
-
-    const DenseVector& v3 = moments->coefs();
-    for (int n = 0; n < ndof_c; ++n) {
-      v4(n) = v3(n) * mymesh->cell_volume(c);
-    }
-
-    for (int n = 0; n < nd - ndof_c; ++n) {
-      v4(ndof_c + n) = v6(n);
-    }
-
-    M.Inverse();
-    M.Multiply(v4, v5, false);
-
-    uc = basis.CalculatePolynomial(mymesh, c, order_, v5);
-  }
-
-  // set correct origin 
-  uc.set_origin(xc);
-}
-
-=======
->>>>>>> 0865fe07
 }  // namespace WhetStone
 }  // namespace Amanzi
 
