/*
  WhetStone, Version 2.2
  Release name: naka-to.

  Copyright 2010-201x held jointly by LANS/LANL, LBNL, and PNNL. 
  Amanzi is released under the three-clause BSD License. 
  The terms of use and "as is" disclaimer for this license are 
  provided in the top-level COPYRIGHT file.

  Author: Konstantin Lipnikov (lipnikov@lanl.gov)

  Lagrange-type element: degrees of freedom are ordered as follows:
    (1) nodal values in the natural order;
    (2) moments on faces groupped by face;
    (3) moments of edges, groupped by edge (in 3D);
    (4) moments inside cell.
*/

#ifndef AMANZI_MFD3D_LAGRANGE_ANY_ORDER_HH_
#define AMANZI_MFD3D_LAGRANGE_ANY_ORDER_HH_

#include <vector>

#include "Teuchos_RCP.hpp"

#include "MeshLight.hh"
#include "Point.hh"

#include "Basis_Regularized.hh"
#include "BilinearFormFactory.hh"
#include "DenseMatrix.hh"
#include "GrammMatrix.hh"
#include "MFD3D.hh"
#include "NumericalIntegration.hh"
#include "Polynomial.hh"
#include "PolynomialOnMesh.hh"
#include "SurfaceCoordinateSystem.hh"
#include "Tensor.hh"
#include "VectorObjectsUtils.hh"

namespace Amanzi {
namespace WhetStone {

class MFD3D_LagrangeAnyOrder : public MFD3D { 
 public:
  MFD3D_LagrangeAnyOrder(const Teuchos::RCP<const AmanziMesh::MeshLight>& mesh)
    : BilinearForm(mesh) {};
  MFD3D_LagrangeAnyOrder(const Teuchos::ParameterList& plist,
                         const Teuchos::RCP<const AmanziMesh::MeshLight>& mesh);

  // required methods
  // -- schema
  virtual std::vector<SchemaItem> schema() const override;

  // -- stiffness matrix
  int H1consistency(int c, const Tensor& T, DenseMatrix& N, DenseMatrix& Ac) {
    if (d_ == 2) return H1consistency2D_(mesh_, c, T, N, Ac);
    return H1consistency3D_(c, T, N, Ac, true);
  }
  virtual int StiffnessMatrix(int c, const Tensor& T, DenseMatrix& A) override;

  // -- l2 projectors
  virtual void L2Cell(int c, const std::vector<Polynomial>& ve,
                      const std::vector<Polynomial>& vf,
                      const Polynomial* moments, Polynomial& uc) override {
    ProjectorCell_(c, ve, vf, ProjectorType::L2, moments, uc);
  }

  // -- h1 projectors
  virtual void H1Cell(int c, const std::vector<Polynomial>& ve,
                      const std::vector<Polynomial>& vf,
                      const Polynomial* moments, Polynomial& uc) override {
    ProjectorCell_(c, ve, vf, ProjectorType::H1, moments, uc);
  }

  virtual void H1Cell(int c, const DenseVector& dofs, Polynomial& uc) override {
    ProjectorCellFromDOFs_(c, dofs, ProjectorType::H1, uc);
  }

  // surface methods
  int StiffnessMatrixSurface(int c, const Tensor& T, DenseMatrix& A);

  // access 
  // -- integrals of monomials in high-order schemes could be reused
  const PolynomialOnMesh& integrals() const { return integrals_; }
  PolynomialOnMesh& integrals() { return integrals_; }

  // -- matrices that could be resused in other code
  const DenseMatrix& G() const { return G_; }
  const DenseMatrix& R() const { return R_; }

 protected:
  int H1consistency2D_(const Teuchos::RCP<const AmanziMesh::MeshLight>& mymesh,
                       int c, const Tensor& T, DenseMatrix& N, DenseMatrix& Ac);

  int H1consistency3D_(int c, const Tensor& T, DenseMatrix& N, DenseMatrix& Ac, bool doAc);

 private:
  void ProjectorCell_(int c, const std::vector<Polynomial>& ve,
                      const std::vector<Polynomial>& vf,
                      const ProjectorType type,
                      const Polynomial* moments, Polynomial& uc);

  void ProjectorCellFromDOFs_(int c, const DenseVector& dofs,
                              const ProjectorType type, Polynomial& uc);

  std::vector<Polynomial> ConvertMomentsToPolynomials_(int order);

 protected:
  PolynomialOnMesh integrals_;
  DenseMatrix R_, G_;

 private:
  static RegisteredFactory<MFD3D_LagrangeAnyOrder> factory_;
};

<<<<<<< HEAD

/* ******************************************************************
* High-order consistency condition for the stiffness matrix. 
****************************************************************** */
template <class MyMesh>
int MFD3D_LagrangeAnyOrder::H1consistency2D_(
    const Teuchos::RCP<const MyMesh>& mymesh,
    int c, const Tensor& K, DenseMatrix& N, DenseMatrix& Ac)
{
  // input mesh may have a different dimension than base mesh
  int d = mymesh->space_dimension();

  Entity_ID_List nodes, faces;
  std::vector<int> dirs;

  mymesh->cell_get_nodes(c, &nodes);
  int nnodes = nodes.size();

  mymesh->cell_get_faces_and_dirs(c, &faces, &dirs);
  int nfaces = faces.size();

  const AmanziGeometry::Point& xc = mymesh->cell_centroid(c); 
  double volume = mymesh->cell_volume(c); 

  // calculate degrees of freedom 
  Polynomial poly(d, order_), pc;
  if (order_ > 1) {
    pc.Reshape(d, order_ - 2);
  }
  int nd = poly.size();
  int ndf = PolynomialSpaceDimension(d - 1, order_ - 2);
  int ndc = pc.size();

  int ndof = nnodes + nfaces * ndf + ndc;
  N.Reshape(ndof, nd);
  Ac.Reshape(ndof, ndof);

  R_.Reshape(ndof, nd);
  G_.Reshape(nd, nd);

  // pre-calculate integrals of monomials 
  NumericalIntegration<MyMesh> numi(mymesh);
  numi.UpdateMonomialIntegralsCell(c, 2 * order_ - 2, integrals_);

  // selecting regularized basis
  Basis_Regularized<MyMesh> basis;
  basis.Init(mymesh, c, order_, integrals_.poly());

  // populate matrices N and R
  R_.PutScalar(0.0);
  N.PutScalar(0.0);

  for (auto it = poly.begin(); it < poly.end(); ++it) { 
    const int* index = it.multi_index();
    double factor = basis.monomial_scales()[it.MonomialSetOrder()];
    Polynomial cmono(d, index, factor);
    cmono.set_origin(xc);  

    // N: degrees of freedom at vertices
    auto grad = Gradient(cmono);
     
    int col = it.PolynomialPosition();
    int row(nnodes);

    AmanziGeometry::Point xv(d);
    for (int i = 0; i < nnodes; i++) {
      int v = nodes[i];
      mymesh->node_get_coordinates(v, &xv);
      N(i, col) = cmono.Value(xv);
    }

    // N and R: degrees of freedom on faces 
    for (int i = 0; i < nfaces; i++) {
      int f = faces[i];
      const AmanziGeometry::Point& xf = mymesh->face_centroid(f); 
      AmanziGeometry::Point normal = mymesh->face_normal(f);

      // local coordinate system with origin at face centroid
      auto coordsys = std::make_shared<SurfaceCoordinateSystem>(xf, normal);

      normal *= dirs[i];
      AmanziGeometry::Point conormal = K * normal;

      Entity_ID_List face_nodes;
      mymesh->face_get_nodes(f, &face_nodes);
      int nfnodes = face_nodes.size();

      if (order_ == 1 && col > 0) {
        for (int j = 0; j < nfnodes; j++) {
          int v = face_nodes[j];
          int pos = std::distance(nodes.begin(), std::find(nodes.begin(), nodes.end(), v));
          R_(pos, col) += factor * conormal[col - 1] / 2;
        }
      } else if (col > 0) {
        int v, pos0, pos1;
        AmanziGeometry::Point x0(d), x1(d), xm(d), sm(d);

        Polynomial tmp = grad * conormal;

        v = face_nodes[0];
        pos0 = std::distance(nodes.begin(), std::find(nodes.begin(), nodes.end(), v));
        mymesh->node_get_coordinates(v, &x0);

        v = face_nodes[1];
        pos1 = std::distance(nodes.begin(), std::find(nodes.begin(), nodes.end(), v));
        mymesh->node_get_coordinates(v, &x1);

        if (order_ == 2) {
          // Simpson rule with 3 points
          double q0 = tmp.Value(x0);
          double q1 = tmp.Value(x1);
          double qmid = tmp.Value(mymesh->face_centroid(f));

          R_(pos0, col) += (q0 - qmid) / 6;
          R_(pos1, col) += (q1 - qmid) / 6;
          R_(row,  col) = qmid;
        } else if (order_ > 2) {
          if (col < 3) {
            // constant gradient contributes only to 0th moment 
            R_(row, col) += tmp(0);
          } else {
            auto polys_f = ConvertMomentsToPolynomials_(order_);

            // Gauss-Legendre quadrature rule with (order_) points
            int m(order_ - 1); 
            for (int n = 0; n < order_; ++n) { 
              xm = x0 * q1d_points[m][n] + x1 * (1.0 - q1d_points[m][n]);
              sm[0] = 0.5 - q1d_points[m][n];

              factor = q1d_weights[m][n] * tmp.Value(xm);
              R_(pos0, col) += polys_f[0].Value(sm) * factor;
              R_(pos1, col) += polys_f[1].Value(sm) * factor;

              for (int k = 0; k < m; ++k) { 
                R_(row + k, col) += polys_f[k + 2].Value(sm) * factor;
              }
            }
          }
        }
      }

      if (order_ > 1) {
        std::vector<double> moments;
        numi.CalculatePolynomialMomentsFace(f, cmono, order_ - 2, moments);
        for (int k = 0; k < moments.size(); ++k) {
          N(row++, col) = moments[k];
        }
      }
    }

    // N and R: degrees of freedom in cells
    if (cmono.order() > 1) {
      auto Kgrad = K * grad;
      Polynomial tmp = Divergence(Kgrad);

      for (auto jt = tmp.begin(); jt < tmp.end(); ++jt) {
        int m = jt.MonomialSetOrder();
        int n = jt.PolynomialPosition();

        R_(row + n, col) = -tmp(n) / basis.monomial_scales()[m] * volume;
      }
    }

    if (order_ > 1) {
      for (auto jt = pc.begin(); jt < pc.end(); ++jt) {
        int n = jt.PolynomialPosition();
        const int* jndex = jt.multi_index();

        int nm(0);
        int multi_index[3];
        for (int i = 0; i < d; ++i) {
          multi_index[i] = index[i] + jndex[i];
          nm += multi_index[i];
        }

        int m = MonomialSetPosition(d, multi_index);
        factor = basis.monomial_scales()[it.MonomialSetOrder()] *
                 basis.monomial_scales()[jt.MonomialSetOrder()];
        N(row + n, col) = integrals_.poly()(nm, m) * factor / volume; 
      }
    }
  }

  // Gramm matrix for gradients of polynomials
  G_.Multiply(N, R_, true);

  // calculate R inv(G) R^T
  DenseMatrix RG(ndof, nd), Rtmp(nd, ndof);

  // to invert generate matrix, we add and subtruct positive number
  G_(0, 0) = 1.0;
  G_.Inverse();
  G_(0, 0) = 0.0;
  RG.Multiply(R_, G_, false);

  Rtmp.Transpose(R_);
  Ac.Multiply(RG, Rtmp, false);

  return 0;
}

=======
>>>>>>> 0865fe07
}  // namespace WhetStone
}  // namespace Amanzi

#endif
<|MERGE_RESOLUTION|>--- conflicted
+++ resolved
@@ -114,210 +114,6 @@
   static RegisteredFactory<MFD3D_LagrangeAnyOrder> factory_;
 };
 
-<<<<<<< HEAD
-
-/* ******************************************************************
-* High-order consistency condition for the stiffness matrix. 
-****************************************************************** */
-template <class MyMesh>
-int MFD3D_LagrangeAnyOrder::H1consistency2D_(
-    const Teuchos::RCP<const MyMesh>& mymesh,
-    int c, const Tensor& K, DenseMatrix& N, DenseMatrix& Ac)
-{
-  // input mesh may have a different dimension than base mesh
-  int d = mymesh->space_dimension();
-
-  Entity_ID_List nodes, faces;
-  std::vector<int> dirs;
-
-  mymesh->cell_get_nodes(c, &nodes);
-  int nnodes = nodes.size();
-
-  mymesh->cell_get_faces_and_dirs(c, &faces, &dirs);
-  int nfaces = faces.size();
-
-  const AmanziGeometry::Point& xc = mymesh->cell_centroid(c); 
-  double volume = mymesh->cell_volume(c); 
-
-  // calculate degrees of freedom 
-  Polynomial poly(d, order_), pc;
-  if (order_ > 1) {
-    pc.Reshape(d, order_ - 2);
-  }
-  int nd = poly.size();
-  int ndf = PolynomialSpaceDimension(d - 1, order_ - 2);
-  int ndc = pc.size();
-
-  int ndof = nnodes + nfaces * ndf + ndc;
-  N.Reshape(ndof, nd);
-  Ac.Reshape(ndof, ndof);
-
-  R_.Reshape(ndof, nd);
-  G_.Reshape(nd, nd);
-
-  // pre-calculate integrals of monomials 
-  NumericalIntegration<MyMesh> numi(mymesh);
-  numi.UpdateMonomialIntegralsCell(c, 2 * order_ - 2, integrals_);
-
-  // selecting regularized basis
-  Basis_Regularized<MyMesh> basis;
-  basis.Init(mymesh, c, order_, integrals_.poly());
-
-  // populate matrices N and R
-  R_.PutScalar(0.0);
-  N.PutScalar(0.0);
-
-  for (auto it = poly.begin(); it < poly.end(); ++it) { 
-    const int* index = it.multi_index();
-    double factor = basis.monomial_scales()[it.MonomialSetOrder()];
-    Polynomial cmono(d, index, factor);
-    cmono.set_origin(xc);  
-
-    // N: degrees of freedom at vertices
-    auto grad = Gradient(cmono);
-     
-    int col = it.PolynomialPosition();
-    int row(nnodes);
-
-    AmanziGeometry::Point xv(d);
-    for (int i = 0; i < nnodes; i++) {
-      int v = nodes[i];
-      mymesh->node_get_coordinates(v, &xv);
-      N(i, col) = cmono.Value(xv);
-    }
-
-    // N and R: degrees of freedom on faces 
-    for (int i = 0; i < nfaces; i++) {
-      int f = faces[i];
-      const AmanziGeometry::Point& xf = mymesh->face_centroid(f); 
-      AmanziGeometry::Point normal = mymesh->face_normal(f);
-
-      // local coordinate system with origin at face centroid
-      auto coordsys = std::make_shared<SurfaceCoordinateSystem>(xf, normal);
-
-      normal *= dirs[i];
-      AmanziGeometry::Point conormal = K * normal;
-
-      Entity_ID_List face_nodes;
-      mymesh->face_get_nodes(f, &face_nodes);
-      int nfnodes = face_nodes.size();
-
-      if (order_ == 1 && col > 0) {
-        for (int j = 0; j < nfnodes; j++) {
-          int v = face_nodes[j];
-          int pos = std::distance(nodes.begin(), std::find(nodes.begin(), nodes.end(), v));
-          R_(pos, col) += factor * conormal[col - 1] / 2;
-        }
-      } else if (col > 0) {
-        int v, pos0, pos1;
-        AmanziGeometry::Point x0(d), x1(d), xm(d), sm(d);
-
-        Polynomial tmp = grad * conormal;
-
-        v = face_nodes[0];
-        pos0 = std::distance(nodes.begin(), std::find(nodes.begin(), nodes.end(), v));
-        mymesh->node_get_coordinates(v, &x0);
-
-        v = face_nodes[1];
-        pos1 = std::distance(nodes.begin(), std::find(nodes.begin(), nodes.end(), v));
-        mymesh->node_get_coordinates(v, &x1);
-
-        if (order_ == 2) {
-          // Simpson rule with 3 points
-          double q0 = tmp.Value(x0);
-          double q1 = tmp.Value(x1);
-          double qmid = tmp.Value(mymesh->face_centroid(f));
-
-          R_(pos0, col) += (q0 - qmid) / 6;
-          R_(pos1, col) += (q1 - qmid) / 6;
-          R_(row,  col) = qmid;
-        } else if (order_ > 2) {
-          if (col < 3) {
-            // constant gradient contributes only to 0th moment 
-            R_(row, col) += tmp(0);
-          } else {
-            auto polys_f = ConvertMomentsToPolynomials_(order_);
-
-            // Gauss-Legendre quadrature rule with (order_) points
-            int m(order_ - 1); 
-            for (int n = 0; n < order_; ++n) { 
-              xm = x0 * q1d_points[m][n] + x1 * (1.0 - q1d_points[m][n]);
-              sm[0] = 0.5 - q1d_points[m][n];
-
-              factor = q1d_weights[m][n] * tmp.Value(xm);
-              R_(pos0, col) += polys_f[0].Value(sm) * factor;
-              R_(pos1, col) += polys_f[1].Value(sm) * factor;
-
-              for (int k = 0; k < m; ++k) { 
-                R_(row + k, col) += polys_f[k + 2].Value(sm) * factor;
-              }
-            }
-          }
-        }
-      }
-
-      if (order_ > 1) {
-        std::vector<double> moments;
-        numi.CalculatePolynomialMomentsFace(f, cmono, order_ - 2, moments);
-        for (int k = 0; k < moments.size(); ++k) {
-          N(row++, col) = moments[k];
-        }
-      }
-    }
-
-    // N and R: degrees of freedom in cells
-    if (cmono.order() > 1) {
-      auto Kgrad = K * grad;
-      Polynomial tmp = Divergence(Kgrad);
-
-      for (auto jt = tmp.begin(); jt < tmp.end(); ++jt) {
-        int m = jt.MonomialSetOrder();
-        int n = jt.PolynomialPosition();
-
-        R_(row + n, col) = -tmp(n) / basis.monomial_scales()[m] * volume;
-      }
-    }
-
-    if (order_ > 1) {
-      for (auto jt = pc.begin(); jt < pc.end(); ++jt) {
-        int n = jt.PolynomialPosition();
-        const int* jndex = jt.multi_index();
-
-        int nm(0);
-        int multi_index[3];
-        for (int i = 0; i < d; ++i) {
-          multi_index[i] = index[i] + jndex[i];
-          nm += multi_index[i];
-        }
-
-        int m = MonomialSetPosition(d, multi_index);
-        factor = basis.monomial_scales()[it.MonomialSetOrder()] *
-                 basis.monomial_scales()[jt.MonomialSetOrder()];
-        N(row + n, col) = integrals_.poly()(nm, m) * factor / volume; 
-      }
-    }
-  }
-
-  // Gramm matrix for gradients of polynomials
-  G_.Multiply(N, R_, true);
-
-  // calculate R inv(G) R^T
-  DenseMatrix RG(ndof, nd), Rtmp(nd, ndof);
-
-  // to invert generate matrix, we add and subtruct positive number
-  G_(0, 0) = 1.0;
-  G_.Inverse();
-  G_(0, 0) = 0.0;
-  RG.Multiply(R_, G_, false);
-
-  Rtmp.Transpose(R_);
-  Ac.Multiply(RG, Rtmp, false);
-
-  return 0;
-}
-
-=======
->>>>>>> 0865fe07
 }  // namespace WhetStone
 }  // namespace Amanzi
 
