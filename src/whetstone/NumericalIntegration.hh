/*
  WhetStone, Version 2.2
  Release name: naka-to.

  Copyright 2010-201x held jointly by LANS/LANL, LBNL, and PNNL. 
  Amanzi is released under the three-clause BSD License. 
  The terms of use and "as is" disclaimer for this license are 
  provided in the top-level COPYRIGHT file.

  Author: Konstantin Lipnikov (lipnikov@lanl.gov)

  Numerical and exact integration over polytopal cells. 
*/

#ifndef AMANZI_WHETSTONE_NUMERICAL_INTEGRATION_HH_
#define AMANZI_WHETSTONE_NUMERICAL_INTEGRATION_HH_

#include <memory>

#include "Teuchos_RCP.hpp"

#include "MeshLight.hh"
#include "Point.hh"

#include "Monomial.hh"
#include "Polynomial.hh"
#include "PolynomialOnMesh.hh"
#include "Quadrature1D.hh"
#include "Quadrature2D.hh"
#include "Quadrature3D.hh"
#include "SurfaceCoordinateSystem.hh"
#include "WhetStoneFunction.hh"

namespace Amanzi {
namespace WhetStone {

// non-member functions
double IntegrateFunctionsTriangle(
    const std::vector<AmanziGeometry::Point>& xy,
    const std::vector<const WhetStoneFunction*>& funcs, int order);

double IntegrateFunctionsTetrahedron(
    const std::vector<AmanziGeometry::Point>& xy,
    const std::vector<const WhetStoneFunction*>& funcs, int order);

double IntegrateFunctionsEdge(
    const AmanziGeometry::Point& x1, const AmanziGeometry::Point& x2,
    const std::vector<const WhetStoneFunction*>& funcs, int order);

double IntegratePolynomialsEdge(
    const AmanziGeometry::Point& x1, const AmanziGeometry::Point& x2,
    const std::vector<const PolynomialBase*>& polys);


class NumericalIntegration { 
 public:
  NumericalIntegration(Teuchos::RCP<const AmanziMesh::MeshLight> mesh);
  ~NumericalIntegration() {};

  // main methods
  // integrate product of functions with quadrature order 
  double IntegrateFunctionsTriangulatedCell(
      int c, const std::vector<const WhetStoneFunction*>& funcs, int order) const;

  double IntegrateFunctionsTriangulatedFace(
      int f, const std::vector<const WhetStoneFunction*>& funcs, int order) const;

  double IntegrateFunctionsEdge(
    const AmanziGeometry::Point& x1, const AmanziGeometry::Point& x2,
    const std::vector<const WhetStoneFunction*>& funcs, int order) const;

  double IntegrateFunctionsEdge(
      int e, const std::vector<const WhetStoneFunction*>& funcs, int order) const {
    int v1, v2;
    AmanziGeometry::Point x1(d_), x2(d_);
    mesh_->edge_get_nodes(e, &v1, &v2);
    mesh_->node_get_coordinates(v1, &x1);
    mesh_->node_get_coordinates(v2, &x2);
    return WhetStone::IntegrateFunctionsEdge(x1, x2, funcs, order);
  }

  // integrate product of polynomials and monomials with different origins
  double IntegratePolynomialsCell(
      int c, const std::vector<const PolynomialBase*>& polys);

  double IntegratePolynomialsCell(
      int c, const std::vector<const PolynomialBase*>& polys,
      PolynomialOnMesh& integrals) const;

  double IntegratePolynomialsFace(
      int f, const std::vector<const PolynomialBase*>& polys) const;

  double IntegratePolynomialsEdge(
      int e, const std::vector<const PolynomialBase*>& polys) const {
    int v1, v2;
    AmanziGeometry::Point x1(d_), x2(d_);
    mesh_->edge_get_nodes(e, &v1, &v2);
    mesh_->node_get_coordinates(v1, &x1);
    mesh_->node_get_coordinates(v2, &x2);
    return WhetStone::IntegratePolynomialsEdge(x1, x2, polys);
  }

  // integral over a simplex 
  double IntegrateFunctionsSimplex(
      const std::vector<AmanziGeometry::Point>& xy,
      const std::vector<const WhetStoneFunction*>& funcs, int order) const {
    if (xy.size() == 3)
      return IntegrateFunctionsTriangle(xy, funcs, order);
    else if (xy.size() == 4)
      return IntegrateFunctionsTetrahedron(xy, funcs, order);
    return 0.0;
  }

  // integrate group of monomials 
  void IntegrateMonomialsCell(int c, int k, Polynomial& integrals) const;
  void UpdateMonomialIntegralsCell(int c, int order, Polynomial& integrals) const;
  void UpdateMonomialIntegralsCell(int c, int order, PolynomialOnMesh& integrals) const;

  // useful functions: integrate single polynomial
  double IntegratePolynomialCell(int c, const Polynomial& poly);

  double IntegratePolynomialFace(int f, const Polynomial& poly) const {
    const std::vector<const PolynomialBase*> polys(1, &poly);
    return IntegratePolynomialsFace(f, polys);
  }

  double IntegratePolynomialEdge(
      const AmanziGeometry::Point& x1, const AmanziGeometry::Point& x2,
      const Polynomial& poly) const {
    const std::vector<const PolynomialBase*> polys(1, &poly);
    return WhetStone::IntegratePolynomialsEdge(x1, x2, polys);
  }

  // useful functions
  // -- integrate single function
  double IntegrateFunctionEdge(
      const AmanziGeometry::Point& x1, const AmanziGeometry::Point& x2,
      const WhetStoneFunction& func, int order) const {
    const std::vector<const WhetStoneFunction*> funcs(1, &func);
    return IntegrateFunctionsEdge(x1, x2, funcs, order);
  }

  // -- compute moments
  void CalculateFunctionMomentsEdge(
       int e, const WhetStoneFunction* func, int order,
       std::vector<double>& moments, int nquad) const;

  void CalculatePolynomialMomentsEdge(
       int e, const Polynomial& poly, int order,
       std::vector<double>& moments) const;

  void CalculatePolynomialMomentsFace(
       int f, const Polynomial& poly, int order,
       std::vector<double>& moments) const;

  void CalculateFunctionMomentsFace(
       int f, const WhetStoneFunction* func, int order,
       std::vector<double>& moments, int nquad) const;

  // various bounds
  double PolynomialMaxValue(int f, const Polynomial& poly);

  // access
  int dimension() { return d_; }

 private:
  void IntegrateMonomialsFace_(
      int c, int f, double factor, int k, Polynomial& integrals) const;

  void IntegrateMonomialsFaceReduction_(
      int c, int f, double factor, int k, Polynomial& integrals) const;

  void IntegrateMonomialsEdge_(
      const AmanziGeometry::Point& x1, const AmanziGeometry::Point& x2,
      double factor, int k, Polynomial& integrals) const;

 private:
  Teuchos::RCP<const AmanziMesh::MeshLight> mesh_;
  int d_;

  // often, we need to perform multiple integrations on the same object.
  // saving database of monomial integrals reduces computational cost, 
  // especially in 3D
  PolynomialOnMesh integrals_; 
};


//  -- trace of polynomials on manifold
Polynomial ConvertPolynomialsToSurfacePolynomial(
    const AmanziGeometry::Point& xf, 
    const std::shared_ptr<SurfaceCoordinateSystem>& coordsys,
    const std::vector<const PolynomialBase*>& polys);

<<<<<<< HEAD

/* ******************************************************************
* Constructor.
****************************************************************** */
template <class Mesh>
NumericalIntegration<Mesh>::NumericalIntegration(Teuchos::RCP<const Mesh> mesh)
  : mesh_(mesh),
    d_(mesh->space_dimension())
{};


/* ******************************************************************
* Integrate over triangulated cell a product of functions.
****************************************************************** */
template <class Mesh>
double NumericalIntegration<Mesh>::IntegrateFunctionsTriangulatedCell(
    int c, const std::vector<const WhetStoneFunction*>& funcs, int order) const
{
  double integral(0.0);

  AmanziMesh::Entity_ID_List faces, nodes;
  std::vector<AmanziGeometry::Point> xy(d_ + 1); 

  mesh_->cell_get_faces(c, &faces);
  int nfaces = faces.size();

  xy[0] = mesh_->cell_centroid(c);

  for (int n = 0; n < nfaces; ++n) {
    int f = faces[n];
    mesh_->face_get_nodes(f, &nodes);
    int nnodes = nodes.size();

    if (d_ == 3) {
      xy[1] = mesh_->face_centroid(f);

      for (int k = 0; k < nnodes; ++k) {
        int l = (k + 1) % nnodes;
        mesh_->node_get_coordinates(nodes[k], &(xy[2]));
        mesh_->node_get_coordinates(nodes[l], &(xy[3]));

        integral += IntegrateFunctionsTetrahedron(xy, funcs, order);
      }
    } else if (d_ == 2) {
      mesh_->node_get_coordinates(nodes[0], &(xy[1]));
      mesh_->node_get_coordinates(nodes[1], &(xy[2]));

      integral += IntegrateFunctionsTriangle(xy, funcs, order);
    }
  }

  return integral;
}


/* ******************************************************************
* Integrate over triangulated face a product of functions.
****************************************************************** */
template <class Mesh>
double NumericalIntegration<Mesh>::IntegrateFunctionsTriangulatedFace(
    int f, const std::vector<const WhetStoneFunction*>& funcs, int order) const
{
  double integral(0.0);
  AmanziGeometry::Point x1(d_), x2(d_);
  AmanziMesh::Entity_ID_List faces, nodes;

  if (d_ == 3) {
    std::vector<AmanziGeometry::Point> xy(d_ + 1); 

    mesh_->face_get_nodes(f, &nodes);
    int nnodes = nodes.size();

    xy[0] = mesh_->face_centroid(f);

    for (int k = 0; k < nnodes; ++k) {
      int l = (k + 1) % nnodes;
      mesh_->node_get_coordinates(nodes[k], &(xy[1]));
      mesh_->node_get_coordinates(nodes[l], &(xy[2]));

      integral += IntegrateFunctionsTriangle(xy, funcs, order);
    }
  } else if (d_ == 2) {
    mesh_->face_get_nodes(f, &nodes);

    mesh_->node_get_coordinates(nodes[0], &x1);
    mesh_->node_get_coordinates(nodes[1], &x2);

    integral += WhetStone::IntegrateFunctionsEdge(x1, x2, funcs, order);
  }

  return integral;
}


/* ******************************************************************
* Integrate polynomial over cell c.
****************************************************************** */
template <class Mesh>
double NumericalIntegration<Mesh>::IntegratePolynomialCell(int c, const Polynomial& poly)
{
  // create/update integrals of monomials centered at cell centroid
  int order = poly.order();
  UpdateMonomialIntegralsCell(c, order, integrals_);

  // dot product of coefficients of two polynomials.
  Polynomial tmp = poly;
  tmp.ChangeOrigin(mesh_->cell_centroid(c));

  double value(0.0);
  for (int n = 0; n < tmp.size(); ++n) {
    value += integrals_.poly()(n) * tmp(n);
  }

  return value;
}


/* ******************************************************************
* Integrate product of polynomials and monomials over cells c. They 
* may have different origins.
****************************************************************** */
template <class Mesh>
double NumericalIntegration<Mesh>::IntegratePolynomialsCell(
    int c, const std::vector<const PolynomialBase*>& polys)
{
  // create a single polynomial centered at cell centroid
  const AmanziGeometry::Point& xc = mesh_->cell_centroid(c);

  Polynomial product(d_, 0);
  product(0) = 1.0;
  product.set_origin(xc);

  for (int i = 0; i < polys.size(); ++ i) {
    Polynomial tmp(d_, polys[i]->order(), polys[i]->ExpandCoefficients());
    tmp.set_origin(polys[i]->get_origin());
    tmp.ChangeOrigin(xc);
    product *= tmp;
  }
  
  // calculate integrals of monomials centered at cell centroid
  int order = product.order();
  UpdateMonomialIntegralsCell(c, order, integrals_);

  // dot product of coefficients of two polynomials.
  double value(0.0);
  for (int n = 0; n < product.size(); ++n) {
    value += integrals_.poly()(n) * product(n);
  }

  return value;
}


/* ******************************************************************
* Integrate product of polynomials and monomials over cells c. They 
* may have different origins. Database of monomial is extended
****************************************************************** */
template <class Mesh>
double NumericalIntegration<Mesh>::IntegratePolynomialsCell(
    int c, const std::vector<const PolynomialBase*>& polys,
    PolynomialOnMesh& integrals) const
{
  // create a single polynomial centered at cell centroid
  const AmanziGeometry::Point& xc = mesh_->cell_centroid(c);

  Polynomial product(d_, 0);
  product(0) = 1.0;
  product.set_origin(xc);

  for (int i = 0; i < polys.size(); ++ i) {
    Polynomial tmp(d_, polys[i]->order(), polys[i]->ExpandCoefficients());
    tmp.set_origin(polys[i]->get_origin());
    tmp.ChangeOrigin(xc);
    product *= tmp;
  }
  
  // calculate integrals of monomials centered at cell centroid
  int order = product.order();
  UpdateMonomialIntegralsCell(c, order, integrals);

  // dot product of coefficients of two polynomials.
  double value(0.0);
  for (int n = 0; n < product.size(); ++n) {
    value += integrals.poly()(n) * product(n);
  }

  return value;
}


/* ******************************************************************
* Integrate over face f the product of polynomials and monomials that
* may have different origins. 
****************************************************************** */
template <class Mesh>
double NumericalIntegration<Mesh>::IntegratePolynomialsFace(
    int f, const std::vector<const PolynomialBase*>& polys) const
{
  AmanziGeometry::Point enormal(d_), x1(d_), x2(d_);

  if (d_ == 2) {
    Entity_ID_List nodes;
    mesh_->face_get_nodes(f, &nodes);

    mesh_->node_get_coordinates(nodes[0], &x1);
    mesh_->node_get_coordinates(nodes[1], &x2);
    return WhetStone::IntegratePolynomialsEdge(x1, x2, polys);
  }

  const AmanziGeometry::Point& xf = mesh_->face_centroid(f);

  AmanziGeometry::Point fnormal = mesh_->face_normal(f);
  double area = mesh_->face_area(f);
  fnormal /= area;

  // create a single polynomial centered at face centroid
  Polynomial product(d_, 0);
  product(0) = 1.0;
  product.set_origin(xf);

  for (int i = 0; i < polys.size(); ++ i) {
    Polynomial tmp(d_, polys[i]->order(), polys[i]->ExpandCoefficients());
    tmp.set_origin(polys[i]->get_origin());
    tmp.ChangeOrigin(xf);
    product *= tmp;
  }
  
  // Apply Euler theorem to each monomial
  double sum(0.0);
  Entity_ID_List edges;
  std::vector<int> dirs;

  mesh_->face_get_edges_and_dirs(f, &edges, &dirs);
  int nedges = edges.size();

  for (int n = 0; n < nedges; ++n) {
    int e = edges[n];
    const AmanziGeometry::Point& xe = mesh_->edge_centroid(e);
    const AmanziGeometry::Point& tau = mesh_->edge_vector(e);
    double length = mesh_->edge_length(e);

    enormal = tau^fnormal;

    // rescale polynomial coefficients
    double tmp = dirs[n] * ((xe - xf) * enormal) / length;

    Polynomial q(product);
    for (auto it = q.begin(); it < q.end(); ++it) {
      int m = it.MonomialSetOrder();
      int k = it.MonomialSetPosition();
      q(m, k) *= tmp / (m + 2);
    }

    // integrate along edge
    int n0, n1; 
    mesh_->edge_get_nodes(e, &n0, &n1);
    mesh_->node_get_coordinates(n0, &x1);
    mesh_->node_get_coordinates(n1, &x2);

    std::vector<const PolynomialBase*> q_ptr(1, &q);
    sum += WhetStone::IntegratePolynomialsEdge(x1, x2, q_ptr);
  }

  return sum;
}


/* ******************************************************************
* Integrate over cell c a group of non-normalized monomials of
* the same order centered at the centroid of c.
****************************************************************** */
template <class Mesh>
void NumericalIntegration<Mesh>::UpdateMonomialIntegralsCell(
    int c, int order, Polynomial& integrals) const
{
  int k0 = integrals.order();

  if (k0 < order) {
    integrals.Reshape(d_, order);

    for (int k = k0 + 1; k <= order; ++k)
      IntegrateMonomialsCell(c, k, integrals);
  }
}


template <class Mesh>
void NumericalIntegration<Mesh>::UpdateMonomialIntegralsCell(
    int c, int order, PolynomialOnMesh& integrals) const
{
  Polynomial& poly = integrals.poly();
  int k0 = poly.order();

  // data are uniquecly defined by topological dimension of
  // a geometric entity and its mesh id. 
  if (integrals.get_kind() != (Entity_kind)WhetStone::CELL ||
      integrals.get_id() != c ||
      poly.dimension() != d_) {
    integrals.set_kind((Entity_kind)WhetStone::CELL);
    integrals.set_id(c);
    k0 = -1;
  }

  // add additional integrals of monomials
  if (k0 < order) {
    poly.Reshape(d_, order);

    for (int k = k0 + 1; k <= order; ++k)
      IntegrateMonomialsCell(c, k, poly);
  }
}


/* ******************************************************************
* Integrate over cell c a group of non-normalized monomials of
* the same order centered at the centroid of c.
****************************************************************** */
template <class Mesh>
void NumericalIntegration<Mesh>::IntegrateMonomialsCell(
    int c, int k, Polynomial& integrals) const
{
  if (k == 0) {
    integrals(0) = mesh_->cell_volume(c);
    return;
  } 

  if (k == 1) {
    for (int i = 0; i < d_; ++i) integrals(1 + i) = 0.0;
    return;
  }

  int nk = PolynomialSpaceDimension(d_, k - 1);
  int mk = MonomialSpaceDimension(d_, k);
  for (int i = 0; i < mk; ++i) {
    integrals(nk + i) = 0.0;
  }

  Entity_ID_List faces, nodes;
  std::vector<int> dirs;

  mesh_->cell_get_faces_and_dirs(c, &faces, &dirs);
  int nfaces = faces.size();

  const AmanziGeometry::Point& xc = mesh_->cell_centroid(c);

  for (int n = 0; n < nfaces; ++n) {
    int f = faces[n];
    const AmanziGeometry::Point& xf = mesh_->face_centroid(f);
    const AmanziGeometry::Point& normal = mesh_->face_normal(f);
    double tmp = dirs[n] * ((xf - xc) * normal) / (k + d_);
    
    if (d_ == 3) {
      tmp /= mesh_->face_area(f);
      IntegrateMonomialsFaceReduction_(c, f, tmp, k, integrals);
    } else if (d_ == 2) {
      mesh_->face_get_nodes(f, &nodes);

      AmanziGeometry::Point x1(d_), x2(d_);
      mesh_->node_get_coordinates(nodes[0], &x1);
      mesh_->node_get_coordinates(nodes[1], &x2);

      x1 -= xc;  // simple change of origin
      x2 -= xc;
      IntegrateMonomialsEdge_(x1, x2, tmp, k, integrals);
    }
  }
}


/* ******************************************************************
* Integrate over face f a group of non-normalized monomials of
* the same order k centered at the centroid of cell c.
****************************************************************** */
template <class Mesh>
void NumericalIntegration<Mesh>::IntegrateMonomialsFace_(
    int c, int f, double factor, int k, Polynomial& integrals) const
{
  int nk = PolynomialSpaceDimension(d_, k - 1);

  const AmanziGeometry::Point& xc = mesh_->cell_centroid(c);
  const AmanziGeometry::Point& xf = mesh_->face_centroid(f);

  AmanziGeometry::Point normal = mesh_->face_normal(f);
  double area = mesh_->face_area(f);
  normal /= area;

  AmanziGeometry::Point fnormal(d_), x1(d_), x2(d_);
  std::vector<const PolynomialBase*> polys(1);

  PolynomialIterator it(d_);
  for (it.begin(k); it.MonomialSetOrder() <= k; ++it) {
    int l = it.MonomialSetPosition();

    // using monomial centered at xc, create polynomial centred at xf
    const int* idx = it.multi_index();

    Monomial mono(d_, idx, 1.0);
    mono.set_origin(xc);
    Polynomial poly = integrals.ChangeOrigin(mono, xf);

    Entity_ID_List edges;
    std::vector<int> dirs;

    mesh_->face_get_edges_and_dirs(f, &edges, &dirs);
    int nedges = edges.size();

    for (int n = 0; n < nedges; ++n) {
      int e = edges[n];
      const AmanziGeometry::Point& xe = mesh_->edge_centroid(e);
      const AmanziGeometry::Point& tau = mesh_->edge_vector(e);
      double length = mesh_->edge_length(e);

      fnormal = tau^normal;

      // rescale polynomial coefficients
      double tmp = (factor * dirs[n]) * ((xe - xf) * fnormal) / length;

      Polynomial q(poly);
      for (auto jt = poly.begin(); jt < poly.end(); ++jt) {
        int m = jt.MonomialSetOrder();
        int s = jt.PolynomialPosition();
        q(s) *= tmp / (m + d_ - 1);
      }

      // integrate along edge (based on Euler theorem)
      int n0, n1; 
      mesh_->edge_get_nodes(e, &n0, &n1);
      mesh_->node_get_coordinates(n0, &x1);
      mesh_->node_get_coordinates(n1, &x2);

      polys[0] = &q;
      integrals(nk + l) += WhetStone::IntegratePolynomialsEdge(x1, x2, polys);

      // integrate along edge (based on change of variables)
      /*
      std::vector<AmanziGeometry::Point> tau_edge(1, tau);
      q.ChangeCoordinates(xe, tau_edge);  

      int m(1);
      double sum(0.0);
      for (int i = 0; i < q.size(); i += 2) {
        sum += q(i) / (i + 1) / m;
        m *= 4;
      }
      integrals(nk + l) += sum * length;
      */
    }
  }
}


/* ******************************************************************
* Integrate over edge (x1,x2) a group of non-normalized monomials of
* the same order k centered at zero. 
****************************************************************** */
template <class Mesh>
void NumericalIntegration<Mesh>::IntegrateMonomialsEdge_(
    const AmanziGeometry::Point& x1, const AmanziGeometry::Point& x2,
    double factor, int k, Polynomial& integrals) const
{
  int nk = PolynomialSpaceDimension(d_, k - 1);

  // minimal quadrature rule
  int m = k / 2;
  AMANZI_ASSERT(m < 8);

  PolynomialIterator it(d_);
  for (it.begin(k); it.MonomialSetOrder() <= k; ++it) {
    const int* idx = it.multi_index();
    int l = it.MonomialSetPosition();

    for (int n = 0; n <= m; ++n) { 
      double a1(factor), q1d(q1d_points[m][n]);
      for (int i = 0; i < d_; ++i) {
        double tmp = x1[i] * q1d + x2[i] * (1.0 - q1d);
        a1 *= std::pow(tmp, idx[i]);
      }

      integrals(nk + l) += a1 * q1d_weights[m][n];      
    }
  }
}


/* ******************************************************************
* Calculate moments upto given order.
****************************************************************** */
template <class Mesh>
void NumericalIntegration<Mesh>::CalculateFunctionMomentsEdge(
    int e, const WhetStoneFunction* func, int order,
    std::vector<double>& moments, int nquad) const
{
  moments.clear();

  double len = mesh_->edge_length(e);

  if (order >= 0) {
    std::vector<const WhetStone::WhetStoneFunction*> funcs(1);
    funcs[0] = func;

    double tmp = IntegrateFunctionsEdge(e, funcs, nquad) / len;
    moments.push_back(tmp);
  }

  if (order > 0) {
    const AmanziGeometry::Point& tau = mesh_->edge_vector(e);
    const AmanziGeometry::Point& xe = mesh_->edge_centroid(e);

    std::vector<AmanziGeometry::Point> coordsys(1, tau);
    std::vector<const WhetStone::WhetStoneFunction*> funcs(2);
    funcs[0] = func;

    PolynomialIterator it(1);
    for (it.begin(1); it.MonomialSetOrder() <= order; ++it) {
      const int* index = it.multi_index();
      Polynomial emono(1, index, 1.0);
      emono.InverseChangeCoordinates(xe, coordsys);  
      funcs[1] = &emono;

      double tmp = IntegrateFunctionsEdge(e, funcs, nquad) / len;
      moments.push_back(tmp);
    }
  }
}


/* ******************************************************************
* Calculate moments upto given order.
****************************************************************** */
template <class Mesh>
void NumericalIntegration<Mesh>::CalculatePolynomialMomentsEdge(
    int e, const Polynomial& poly, int order, std::vector<double>& moments) const
{
  moments.clear();

  int m = poly.order();
  double len = mesh_->edge_length(e);

  if (order >= 0) {
    std::vector<const WhetStone::WhetStoneFunction*> funcs(1);
    funcs[0] = &poly;

    double tmp = IntegrateFunctionsEdge(e, funcs, m) / len;
    moments.push_back(tmp);
  }

  if (order > 0) {
    const AmanziGeometry::Point& tau = mesh_->edge_vector(e);
    const AmanziGeometry::Point& xe = mesh_->edge_centroid(e);

    Polynomial q(poly);
    std::vector<AmanziGeometry::Point> coordsys(1, tau);
    q.ChangeCoordinates(xe, coordsys);  

    std::vector<const WhetStone::WhetStoneFunction*> funcs(2);
    funcs[0] = &q;

    AmanziGeometry::Point x1(1), x2(1);
    x1[0] = -0.5;
    x2[0] =  0.5;

    PolynomialIterator it(1);
    for (it.begin(1); it.MonomialSetOrder() <= order; ++it) {
      int m2 = it.MonomialSetOrder();
      const int* index = it.multi_index();
      Polynomial emono(1, index, 1.0);
      funcs[1] = &emono;

      double tmp = WhetStone::IntegrateFunctionsEdge(x1, x2, funcs, m + m2);
      moments.push_back(tmp);
    }
  }
}


/* ******************************************************************
* Calculate face moments upto given order. Regularized basis is used.
****************************************************************** */
template <class Mesh>
void NumericalIntegration<Mesh>::CalculateFunctionMomentsFace(
    int f, const WhetStoneFunction* func, int order,
    std::vector<double>& moments, int nquad) const
{
  moments.clear();

  double area = mesh_->face_area(f);

  if (order >= 0) {
    std::vector<const WhetStone::WhetStoneFunction*> funcs(1);
    funcs[0] = func;

    double tmp = IntegrateFunctionsTriangulatedFace(f, funcs, nquad) / area;
    moments.push_back(tmp);
  }

  if (order > 0) {
    const AmanziGeometry::Point& xf = mesh_->face_centroid(f);
    const AmanziGeometry::Point& normal = mesh_->face_normal(f);
    auto coordsys = std::make_shared<SurfaceCoordinateSystem>(xf, normal);

    std::vector<const WhetStone::WhetStoneFunction*> funcs(2);
    funcs[0] = func;

    PolynomialIterator it(d_ - 1);
    for (it.begin(1); it.MonomialSetOrder() <= order; ++it) {
      const int* index = it.multi_index();
      double factor = (d_ == 2) ? 1.0 : std::pow(area, -(double)it.MonomialSetOrder() / (d_ - 1));
      Polynomial fmono(d_ - 1, index, factor);
      fmono.InverseChangeCoordinates(xf, *coordsys->tau());  

      funcs[1] = &fmono;

      double tmp = IntegrateFunctionsTriangulatedFace(f, funcs, nquad) / area;
      moments.push_back(tmp);
    }
  }
}


/* ******************************************************************
* Calculate moments over face f. Regularized basis is used.
****************************************************************** */
template <class Mesh>
void NumericalIntegration<Mesh>::CalculatePolynomialMomentsFace(
    int f, const Polynomial& poly, int order, std::vector<double>& moments) const
{
  double area = mesh_->face_area(f);
  const AmanziGeometry::Point& xf = mesh_->face_centroid(f);
  const AmanziGeometry::Point& normal = mesh_->face_normal(f);
  auto coordsys = std::make_shared<SurfaceCoordinateSystem>(xf, normal);

  std::vector<const PolynomialBase*> polys(2);
  polys[0] = &poly;

  moments.clear();

  PolynomialIterator it(d_ - 1);
  for (it.begin(0); it.MonomialSetOrder() <= order; ++it) {
    const int* index = it.multi_index();
    double factor = (d_ == 2) ? 1.0 : std::pow(area, -(double)it.MonomialSetOrder() / (d_ - 1));
    Polynomial fmono(d_ - 1, index, factor);
    fmono.InverseChangeCoordinates(xf, *coordsys->tau());  

    polys[1] = &fmono;

    double tmp = IntegratePolynomialsFace(f, polys) / area;
    moments.push_back(tmp);
  }
}


/* ******************************************************************
* Approximate maximum value of a polynomial.
****************************************************************** */
template <class Mesh>
double NumericalIntegration<Mesh>::PolynomialMaxValue(int f, const Polynomial& poly)
{
  int k = poly.order();
  int m = k / 2;
  double pmax;
  AmanziGeometry::Point x1(d_), x2(d_), xm(d_);

  Entity_ID_List nodes;
  mesh_->face_get_nodes(f, &nodes);

  if (d_ == 2) {
    mesh_->node_get_coordinates(nodes[0], &x1);
    mesh_->node_get_coordinates(nodes[1], &x2);

    pmax = std::max(fabs(poly.Value(x1)), fabs(poly.Value(x2)));
    for (int n = 0; n <= m; ++n) { 
      xm = x1 * q1d_points[m][n] + x2 * (1.0 - q1d_points[m][n]);
      pmax = std::max(pmax, fabs(poly.Value(xm)));
    }
  } else {
    pmax = -1.0e+99;
    for (int i = 0; i < nodes.size(); ++i) {
      mesh_->node_get_coordinates(nodes[i], &xm);
      pmax = std::max(pmax, fabs(poly.Value(xm)));
    }
  }

  return pmax;
}

=======
>>>>>>> 0865fe07
}  // namespace WhetStone
}  // namespace Amanzi

#endif<|MERGE_RESOLUTION|>--- conflicted
+++ resolved
@@ -191,694 +191,6 @@
     const std::shared_ptr<SurfaceCoordinateSystem>& coordsys,
     const std::vector<const PolynomialBase*>& polys);
 
-<<<<<<< HEAD
-
-/* ******************************************************************
-* Constructor.
-****************************************************************** */
-template <class Mesh>
-NumericalIntegration<Mesh>::NumericalIntegration(Teuchos::RCP<const Mesh> mesh)
-  : mesh_(mesh),
-    d_(mesh->space_dimension())
-{};
-
-
-/* ******************************************************************
-* Integrate over triangulated cell a product of functions.
-****************************************************************** */
-template <class Mesh>
-double NumericalIntegration<Mesh>::IntegrateFunctionsTriangulatedCell(
-    int c, const std::vector<const WhetStoneFunction*>& funcs, int order) const
-{
-  double integral(0.0);
-
-  AmanziMesh::Entity_ID_List faces, nodes;
-  std::vector<AmanziGeometry::Point> xy(d_ + 1); 
-
-  mesh_->cell_get_faces(c, &faces);
-  int nfaces = faces.size();
-
-  xy[0] = mesh_->cell_centroid(c);
-
-  for (int n = 0; n < nfaces; ++n) {
-    int f = faces[n];
-    mesh_->face_get_nodes(f, &nodes);
-    int nnodes = nodes.size();
-
-    if (d_ == 3) {
-      xy[1] = mesh_->face_centroid(f);
-
-      for (int k = 0; k < nnodes; ++k) {
-        int l = (k + 1) % nnodes;
-        mesh_->node_get_coordinates(nodes[k], &(xy[2]));
-        mesh_->node_get_coordinates(nodes[l], &(xy[3]));
-
-        integral += IntegrateFunctionsTetrahedron(xy, funcs, order);
-      }
-    } else if (d_ == 2) {
-      mesh_->node_get_coordinates(nodes[0], &(xy[1]));
-      mesh_->node_get_coordinates(nodes[1], &(xy[2]));
-
-      integral += IntegrateFunctionsTriangle(xy, funcs, order);
-    }
-  }
-
-  return integral;
-}
-
-
-/* ******************************************************************
-* Integrate over triangulated face a product of functions.
-****************************************************************** */
-template <class Mesh>
-double NumericalIntegration<Mesh>::IntegrateFunctionsTriangulatedFace(
-    int f, const std::vector<const WhetStoneFunction*>& funcs, int order) const
-{
-  double integral(0.0);
-  AmanziGeometry::Point x1(d_), x2(d_);
-  AmanziMesh::Entity_ID_List faces, nodes;
-
-  if (d_ == 3) {
-    std::vector<AmanziGeometry::Point> xy(d_ + 1); 
-
-    mesh_->face_get_nodes(f, &nodes);
-    int nnodes = nodes.size();
-
-    xy[0] = mesh_->face_centroid(f);
-
-    for (int k = 0; k < nnodes; ++k) {
-      int l = (k + 1) % nnodes;
-      mesh_->node_get_coordinates(nodes[k], &(xy[1]));
-      mesh_->node_get_coordinates(nodes[l], &(xy[2]));
-
-      integral += IntegrateFunctionsTriangle(xy, funcs, order);
-    }
-  } else if (d_ == 2) {
-    mesh_->face_get_nodes(f, &nodes);
-
-    mesh_->node_get_coordinates(nodes[0], &x1);
-    mesh_->node_get_coordinates(nodes[1], &x2);
-
-    integral += WhetStone::IntegrateFunctionsEdge(x1, x2, funcs, order);
-  }
-
-  return integral;
-}
-
-
-/* ******************************************************************
-* Integrate polynomial over cell c.
-****************************************************************** */
-template <class Mesh>
-double NumericalIntegration<Mesh>::IntegratePolynomialCell(int c, const Polynomial& poly)
-{
-  // create/update integrals of monomials centered at cell centroid
-  int order = poly.order();
-  UpdateMonomialIntegralsCell(c, order, integrals_);
-
-  // dot product of coefficients of two polynomials.
-  Polynomial tmp = poly;
-  tmp.ChangeOrigin(mesh_->cell_centroid(c));
-
-  double value(0.0);
-  for (int n = 0; n < tmp.size(); ++n) {
-    value += integrals_.poly()(n) * tmp(n);
-  }
-
-  return value;
-}
-
-
-/* ******************************************************************
-* Integrate product of polynomials and monomials over cells c. They 
-* may have different origins.
-****************************************************************** */
-template <class Mesh>
-double NumericalIntegration<Mesh>::IntegratePolynomialsCell(
-    int c, const std::vector<const PolynomialBase*>& polys)
-{
-  // create a single polynomial centered at cell centroid
-  const AmanziGeometry::Point& xc = mesh_->cell_centroid(c);
-
-  Polynomial product(d_, 0);
-  product(0) = 1.0;
-  product.set_origin(xc);
-
-  for (int i = 0; i < polys.size(); ++ i) {
-    Polynomial tmp(d_, polys[i]->order(), polys[i]->ExpandCoefficients());
-    tmp.set_origin(polys[i]->get_origin());
-    tmp.ChangeOrigin(xc);
-    product *= tmp;
-  }
-  
-  // calculate integrals of monomials centered at cell centroid
-  int order = product.order();
-  UpdateMonomialIntegralsCell(c, order, integrals_);
-
-  // dot product of coefficients of two polynomials.
-  double value(0.0);
-  for (int n = 0; n < product.size(); ++n) {
-    value += integrals_.poly()(n) * product(n);
-  }
-
-  return value;
-}
-
-
-/* ******************************************************************
-* Integrate product of polynomials and monomials over cells c. They 
-* may have different origins. Database of monomial is extended
-****************************************************************** */
-template <class Mesh>
-double NumericalIntegration<Mesh>::IntegratePolynomialsCell(
-    int c, const std::vector<const PolynomialBase*>& polys,
-    PolynomialOnMesh& integrals) const
-{
-  // create a single polynomial centered at cell centroid
-  const AmanziGeometry::Point& xc = mesh_->cell_centroid(c);
-
-  Polynomial product(d_, 0);
-  product(0) = 1.0;
-  product.set_origin(xc);
-
-  for (int i = 0; i < polys.size(); ++ i) {
-    Polynomial tmp(d_, polys[i]->order(), polys[i]->ExpandCoefficients());
-    tmp.set_origin(polys[i]->get_origin());
-    tmp.ChangeOrigin(xc);
-    product *= tmp;
-  }
-  
-  // calculate integrals of monomials centered at cell centroid
-  int order = product.order();
-  UpdateMonomialIntegralsCell(c, order, integrals);
-
-  // dot product of coefficients of two polynomials.
-  double value(0.0);
-  for (int n = 0; n < product.size(); ++n) {
-    value += integrals.poly()(n) * product(n);
-  }
-
-  return value;
-}
-
-
-/* ******************************************************************
-* Integrate over face f the product of polynomials and monomials that
-* may have different origins. 
-****************************************************************** */
-template <class Mesh>
-double NumericalIntegration<Mesh>::IntegratePolynomialsFace(
-    int f, const std::vector<const PolynomialBase*>& polys) const
-{
-  AmanziGeometry::Point enormal(d_), x1(d_), x2(d_);
-
-  if (d_ == 2) {
-    Entity_ID_List nodes;
-    mesh_->face_get_nodes(f, &nodes);
-
-    mesh_->node_get_coordinates(nodes[0], &x1);
-    mesh_->node_get_coordinates(nodes[1], &x2);
-    return WhetStone::IntegratePolynomialsEdge(x1, x2, polys);
-  }
-
-  const AmanziGeometry::Point& xf = mesh_->face_centroid(f);
-
-  AmanziGeometry::Point fnormal = mesh_->face_normal(f);
-  double area = mesh_->face_area(f);
-  fnormal /= area;
-
-  // create a single polynomial centered at face centroid
-  Polynomial product(d_, 0);
-  product(0) = 1.0;
-  product.set_origin(xf);
-
-  for (int i = 0; i < polys.size(); ++ i) {
-    Polynomial tmp(d_, polys[i]->order(), polys[i]->ExpandCoefficients());
-    tmp.set_origin(polys[i]->get_origin());
-    tmp.ChangeOrigin(xf);
-    product *= tmp;
-  }
-  
-  // Apply Euler theorem to each monomial
-  double sum(0.0);
-  Entity_ID_List edges;
-  std::vector<int> dirs;
-
-  mesh_->face_get_edges_and_dirs(f, &edges, &dirs);
-  int nedges = edges.size();
-
-  for (int n = 0; n < nedges; ++n) {
-    int e = edges[n];
-    const AmanziGeometry::Point& xe = mesh_->edge_centroid(e);
-    const AmanziGeometry::Point& tau = mesh_->edge_vector(e);
-    double length = mesh_->edge_length(e);
-
-    enormal = tau^fnormal;
-
-    // rescale polynomial coefficients
-    double tmp = dirs[n] * ((xe - xf) * enormal) / length;
-
-    Polynomial q(product);
-    for (auto it = q.begin(); it < q.end(); ++it) {
-      int m = it.MonomialSetOrder();
-      int k = it.MonomialSetPosition();
-      q(m, k) *= tmp / (m + 2);
-    }
-
-    // integrate along edge
-    int n0, n1; 
-    mesh_->edge_get_nodes(e, &n0, &n1);
-    mesh_->node_get_coordinates(n0, &x1);
-    mesh_->node_get_coordinates(n1, &x2);
-
-    std::vector<const PolynomialBase*> q_ptr(1, &q);
-    sum += WhetStone::IntegratePolynomialsEdge(x1, x2, q_ptr);
-  }
-
-  return sum;
-}
-
-
-/* ******************************************************************
-* Integrate over cell c a group of non-normalized monomials of
-* the same order centered at the centroid of c.
-****************************************************************** */
-template <class Mesh>
-void NumericalIntegration<Mesh>::UpdateMonomialIntegralsCell(
-    int c, int order, Polynomial& integrals) const
-{
-  int k0 = integrals.order();
-
-  if (k0 < order) {
-    integrals.Reshape(d_, order);
-
-    for (int k = k0 + 1; k <= order; ++k)
-      IntegrateMonomialsCell(c, k, integrals);
-  }
-}
-
-
-template <class Mesh>
-void NumericalIntegration<Mesh>::UpdateMonomialIntegralsCell(
-    int c, int order, PolynomialOnMesh& integrals) const
-{
-  Polynomial& poly = integrals.poly();
-  int k0 = poly.order();
-
-  // data are uniquecly defined by topological dimension of
-  // a geometric entity and its mesh id. 
-  if (integrals.get_kind() != (Entity_kind)WhetStone::CELL ||
-      integrals.get_id() != c ||
-      poly.dimension() != d_) {
-    integrals.set_kind((Entity_kind)WhetStone::CELL);
-    integrals.set_id(c);
-    k0 = -1;
-  }
-
-  // add additional integrals of monomials
-  if (k0 < order) {
-    poly.Reshape(d_, order);
-
-    for (int k = k0 + 1; k <= order; ++k)
-      IntegrateMonomialsCell(c, k, poly);
-  }
-}
-
-
-/* ******************************************************************
-* Integrate over cell c a group of non-normalized monomials of
-* the same order centered at the centroid of c.
-****************************************************************** */
-template <class Mesh>
-void NumericalIntegration<Mesh>::IntegrateMonomialsCell(
-    int c, int k, Polynomial& integrals) const
-{
-  if (k == 0) {
-    integrals(0) = mesh_->cell_volume(c);
-    return;
-  } 
-
-  if (k == 1) {
-    for (int i = 0; i < d_; ++i) integrals(1 + i) = 0.0;
-    return;
-  }
-
-  int nk = PolynomialSpaceDimension(d_, k - 1);
-  int mk = MonomialSpaceDimension(d_, k);
-  for (int i = 0; i < mk; ++i) {
-    integrals(nk + i) = 0.0;
-  }
-
-  Entity_ID_List faces, nodes;
-  std::vector<int> dirs;
-
-  mesh_->cell_get_faces_and_dirs(c, &faces, &dirs);
-  int nfaces = faces.size();
-
-  const AmanziGeometry::Point& xc = mesh_->cell_centroid(c);
-
-  for (int n = 0; n < nfaces; ++n) {
-    int f = faces[n];
-    const AmanziGeometry::Point& xf = mesh_->face_centroid(f);
-    const AmanziGeometry::Point& normal = mesh_->face_normal(f);
-    double tmp = dirs[n] * ((xf - xc) * normal) / (k + d_);
-    
-    if (d_ == 3) {
-      tmp /= mesh_->face_area(f);
-      IntegrateMonomialsFaceReduction_(c, f, tmp, k, integrals);
-    } else if (d_ == 2) {
-      mesh_->face_get_nodes(f, &nodes);
-
-      AmanziGeometry::Point x1(d_), x2(d_);
-      mesh_->node_get_coordinates(nodes[0], &x1);
-      mesh_->node_get_coordinates(nodes[1], &x2);
-
-      x1 -= xc;  // simple change of origin
-      x2 -= xc;
-      IntegrateMonomialsEdge_(x1, x2, tmp, k, integrals);
-    }
-  }
-}
-
-
-/* ******************************************************************
-* Integrate over face f a group of non-normalized monomials of
-* the same order k centered at the centroid of cell c.
-****************************************************************** */
-template <class Mesh>
-void NumericalIntegration<Mesh>::IntegrateMonomialsFace_(
-    int c, int f, double factor, int k, Polynomial& integrals) const
-{
-  int nk = PolynomialSpaceDimension(d_, k - 1);
-
-  const AmanziGeometry::Point& xc = mesh_->cell_centroid(c);
-  const AmanziGeometry::Point& xf = mesh_->face_centroid(f);
-
-  AmanziGeometry::Point normal = mesh_->face_normal(f);
-  double area = mesh_->face_area(f);
-  normal /= area;
-
-  AmanziGeometry::Point fnormal(d_), x1(d_), x2(d_);
-  std::vector<const PolynomialBase*> polys(1);
-
-  PolynomialIterator it(d_);
-  for (it.begin(k); it.MonomialSetOrder() <= k; ++it) {
-    int l = it.MonomialSetPosition();
-
-    // using monomial centered at xc, create polynomial centred at xf
-    const int* idx = it.multi_index();
-
-    Monomial mono(d_, idx, 1.0);
-    mono.set_origin(xc);
-    Polynomial poly = integrals.ChangeOrigin(mono, xf);
-
-    Entity_ID_List edges;
-    std::vector<int> dirs;
-
-    mesh_->face_get_edges_and_dirs(f, &edges, &dirs);
-    int nedges = edges.size();
-
-    for (int n = 0; n < nedges; ++n) {
-      int e = edges[n];
-      const AmanziGeometry::Point& xe = mesh_->edge_centroid(e);
-      const AmanziGeometry::Point& tau = mesh_->edge_vector(e);
-      double length = mesh_->edge_length(e);
-
-      fnormal = tau^normal;
-
-      // rescale polynomial coefficients
-      double tmp = (factor * dirs[n]) * ((xe - xf) * fnormal) / length;
-
-      Polynomial q(poly);
-      for (auto jt = poly.begin(); jt < poly.end(); ++jt) {
-        int m = jt.MonomialSetOrder();
-        int s = jt.PolynomialPosition();
-        q(s) *= tmp / (m + d_ - 1);
-      }
-
-      // integrate along edge (based on Euler theorem)
-      int n0, n1; 
-      mesh_->edge_get_nodes(e, &n0, &n1);
-      mesh_->node_get_coordinates(n0, &x1);
-      mesh_->node_get_coordinates(n1, &x2);
-
-      polys[0] = &q;
-      integrals(nk + l) += WhetStone::IntegratePolynomialsEdge(x1, x2, polys);
-
-      // integrate along edge (based on change of variables)
-      /*
-      std::vector<AmanziGeometry::Point> tau_edge(1, tau);
-      q.ChangeCoordinates(xe, tau_edge);  
-
-      int m(1);
-      double sum(0.0);
-      for (int i = 0; i < q.size(); i += 2) {
-        sum += q(i) / (i + 1) / m;
-        m *= 4;
-      }
-      integrals(nk + l) += sum * length;
-      */
-    }
-  }
-}
-
-
-/* ******************************************************************
-* Integrate over edge (x1,x2) a group of non-normalized monomials of
-* the same order k centered at zero. 
-****************************************************************** */
-template <class Mesh>
-void NumericalIntegration<Mesh>::IntegrateMonomialsEdge_(
-    const AmanziGeometry::Point& x1, const AmanziGeometry::Point& x2,
-    double factor, int k, Polynomial& integrals) const
-{
-  int nk = PolynomialSpaceDimension(d_, k - 1);
-
-  // minimal quadrature rule
-  int m = k / 2;
-  AMANZI_ASSERT(m < 8);
-
-  PolynomialIterator it(d_);
-  for (it.begin(k); it.MonomialSetOrder() <= k; ++it) {
-    const int* idx = it.multi_index();
-    int l = it.MonomialSetPosition();
-
-    for (int n = 0; n <= m; ++n) { 
-      double a1(factor), q1d(q1d_points[m][n]);
-      for (int i = 0; i < d_; ++i) {
-        double tmp = x1[i] * q1d + x2[i] * (1.0 - q1d);
-        a1 *= std::pow(tmp, idx[i]);
-      }
-
-      integrals(nk + l) += a1 * q1d_weights[m][n];      
-    }
-  }
-}
-
-
-/* ******************************************************************
-* Calculate moments upto given order.
-****************************************************************** */
-template <class Mesh>
-void NumericalIntegration<Mesh>::CalculateFunctionMomentsEdge(
-    int e, const WhetStoneFunction* func, int order,
-    std::vector<double>& moments, int nquad) const
-{
-  moments.clear();
-
-  double len = mesh_->edge_length(e);
-
-  if (order >= 0) {
-    std::vector<const WhetStone::WhetStoneFunction*> funcs(1);
-    funcs[0] = func;
-
-    double tmp = IntegrateFunctionsEdge(e, funcs, nquad) / len;
-    moments.push_back(tmp);
-  }
-
-  if (order > 0) {
-    const AmanziGeometry::Point& tau = mesh_->edge_vector(e);
-    const AmanziGeometry::Point& xe = mesh_->edge_centroid(e);
-
-    std::vector<AmanziGeometry::Point> coordsys(1, tau);
-    std::vector<const WhetStone::WhetStoneFunction*> funcs(2);
-    funcs[0] = func;
-
-    PolynomialIterator it(1);
-    for (it.begin(1); it.MonomialSetOrder() <= order; ++it) {
-      const int* index = it.multi_index();
-      Polynomial emono(1, index, 1.0);
-      emono.InverseChangeCoordinates(xe, coordsys);  
-      funcs[1] = &emono;
-
-      double tmp = IntegrateFunctionsEdge(e, funcs, nquad) / len;
-      moments.push_back(tmp);
-    }
-  }
-}
-
-
-/* ******************************************************************
-* Calculate moments upto given order.
-****************************************************************** */
-template <class Mesh>
-void NumericalIntegration<Mesh>::CalculatePolynomialMomentsEdge(
-    int e, const Polynomial& poly, int order, std::vector<double>& moments) const
-{
-  moments.clear();
-
-  int m = poly.order();
-  double len = mesh_->edge_length(e);
-
-  if (order >= 0) {
-    std::vector<const WhetStone::WhetStoneFunction*> funcs(1);
-    funcs[0] = &poly;
-
-    double tmp = IntegrateFunctionsEdge(e, funcs, m) / len;
-    moments.push_back(tmp);
-  }
-
-  if (order > 0) {
-    const AmanziGeometry::Point& tau = mesh_->edge_vector(e);
-    const AmanziGeometry::Point& xe = mesh_->edge_centroid(e);
-
-    Polynomial q(poly);
-    std::vector<AmanziGeometry::Point> coordsys(1, tau);
-    q.ChangeCoordinates(xe, coordsys);  
-
-    std::vector<const WhetStone::WhetStoneFunction*> funcs(2);
-    funcs[0] = &q;
-
-    AmanziGeometry::Point x1(1), x2(1);
-    x1[0] = -0.5;
-    x2[0] =  0.5;
-
-    PolynomialIterator it(1);
-    for (it.begin(1); it.MonomialSetOrder() <= order; ++it) {
-      int m2 = it.MonomialSetOrder();
-      const int* index = it.multi_index();
-      Polynomial emono(1, index, 1.0);
-      funcs[1] = &emono;
-
-      double tmp = WhetStone::IntegrateFunctionsEdge(x1, x2, funcs, m + m2);
-      moments.push_back(tmp);
-    }
-  }
-}
-
-
-/* ******************************************************************
-* Calculate face moments upto given order. Regularized basis is used.
-****************************************************************** */
-template <class Mesh>
-void NumericalIntegration<Mesh>::CalculateFunctionMomentsFace(
-    int f, const WhetStoneFunction* func, int order,
-    std::vector<double>& moments, int nquad) const
-{
-  moments.clear();
-
-  double area = mesh_->face_area(f);
-
-  if (order >= 0) {
-    std::vector<const WhetStone::WhetStoneFunction*> funcs(1);
-    funcs[0] = func;
-
-    double tmp = IntegrateFunctionsTriangulatedFace(f, funcs, nquad) / area;
-    moments.push_back(tmp);
-  }
-
-  if (order > 0) {
-    const AmanziGeometry::Point& xf = mesh_->face_centroid(f);
-    const AmanziGeometry::Point& normal = mesh_->face_normal(f);
-    auto coordsys = std::make_shared<SurfaceCoordinateSystem>(xf, normal);
-
-    std::vector<const WhetStone::WhetStoneFunction*> funcs(2);
-    funcs[0] = func;
-
-    PolynomialIterator it(d_ - 1);
-    for (it.begin(1); it.MonomialSetOrder() <= order; ++it) {
-      const int* index = it.multi_index();
-      double factor = (d_ == 2) ? 1.0 : std::pow(area, -(double)it.MonomialSetOrder() / (d_ - 1));
-      Polynomial fmono(d_ - 1, index, factor);
-      fmono.InverseChangeCoordinates(xf, *coordsys->tau());  
-
-      funcs[1] = &fmono;
-
-      double tmp = IntegrateFunctionsTriangulatedFace(f, funcs, nquad) / area;
-      moments.push_back(tmp);
-    }
-  }
-}
-
-
-/* ******************************************************************
-* Calculate moments over face f. Regularized basis is used.
-****************************************************************** */
-template <class Mesh>
-void NumericalIntegration<Mesh>::CalculatePolynomialMomentsFace(
-    int f, const Polynomial& poly, int order, std::vector<double>& moments) const
-{
-  double area = mesh_->face_area(f);
-  const AmanziGeometry::Point& xf = mesh_->face_centroid(f);
-  const AmanziGeometry::Point& normal = mesh_->face_normal(f);
-  auto coordsys = std::make_shared<SurfaceCoordinateSystem>(xf, normal);
-
-  std::vector<const PolynomialBase*> polys(2);
-  polys[0] = &poly;
-
-  moments.clear();
-
-  PolynomialIterator it(d_ - 1);
-  for (it.begin(0); it.MonomialSetOrder() <= order; ++it) {
-    const int* index = it.multi_index();
-    double factor = (d_ == 2) ? 1.0 : std::pow(area, -(double)it.MonomialSetOrder() / (d_ - 1));
-    Polynomial fmono(d_ - 1, index, factor);
-    fmono.InverseChangeCoordinates(xf, *coordsys->tau());  
-
-    polys[1] = &fmono;
-
-    double tmp = IntegratePolynomialsFace(f, polys) / area;
-    moments.push_back(tmp);
-  }
-}
-
-
-/* ******************************************************************
-* Approximate maximum value of a polynomial.
-****************************************************************** */
-template <class Mesh>
-double NumericalIntegration<Mesh>::PolynomialMaxValue(int f, const Polynomial& poly)
-{
-  int k = poly.order();
-  int m = k / 2;
-  double pmax;
-  AmanziGeometry::Point x1(d_), x2(d_), xm(d_);
-
-  Entity_ID_List nodes;
-  mesh_->face_get_nodes(f, &nodes);
-
-  if (d_ == 2) {
-    mesh_->node_get_coordinates(nodes[0], &x1);
-    mesh_->node_get_coordinates(nodes[1], &x2);
-
-    pmax = std::max(fabs(poly.Value(x1)), fabs(poly.Value(x2)));
-    for (int n = 0; n <= m; ++n) { 
-      xm = x1 * q1d_points[m][n] + x2 * (1.0 - q1d_points[m][n]);
-      pmax = std::max(pmax, fabs(poly.Value(xm)));
-    }
-  } else {
-    pmax = -1.0e+99;
-    for (int i = 0; i < nodes.size(); ++i) {
-      mesh_->node_get_coordinates(nodes[i], &xm);
-      pmax = std::max(pmax, fabs(poly.Value(xm)));
-    }
-  }
-
-  return pmax;
-}
-
-=======
->>>>>>> 0865fe07
 }  // namespace WhetStone
 }  // namespace Amanzi
 
