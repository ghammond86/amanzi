--- conflicted
+++ resolved
@@ -12,12 +12,9 @@
   Operations with polynomials.
 */
 
-<<<<<<< HEAD
-=======
 #include <cmath>
 
 #include "DenseMatrix.hh"
->>>>>>> 61f65f00
 #include "Monomial.hh"
 #include "Polynomial.hh"
 
@@ -27,19 +24,6 @@
 /* ******************************************************************
 * Constructor of zero polynomial.
 ****************************************************************** */
-<<<<<<< HEAD
-Polynomial::Polynomial(int d, int order) : 
-    d_(d), order_(order), origin_(d)
-{
-  size_ = 0;
-  coefs_.resize(order_ + 1);
-  for (int i = 0; i <= order_; ++i) {
-    int msize = MonomialSpaceDimension(d_, i);
-    coefs_[i].Reshape(msize);
-    coefs_[i].PutScalar(0.0);
-    size_ += msize;
-  }
-=======
 Polynomial::Polynomial(int d, int order) : PolynomialBase(d, order)
 {
   size_ = PolynomialSpaceDimension(d_, order_);
@@ -57,7 +41,6 @@
   size_ = PolynomialSpaceDimension(d_, order_);
   AMANZI_ASSERT(size_ == coefs.NumRows());
   coefs_ = coefs;
->>>>>>> 61f65f00
 }
 
 
@@ -65,52 +48,11 @@
 * Constructor of a polynomial with a single term:
 *    p(x) = factor * (x)^multi_index
 ****************************************************************** */
-<<<<<<< HEAD
-Polynomial::Polynomial(int d, const int* multi_index, double factor) : 
-    d_(d), origin_(d)
-=======
 Polynomial::Polynomial(int d, const int* multi_index, double factor)
    : PolynomialBase(d, 0)
->>>>>>> 61f65f00
 {
   for (int i = 0; i < d_; ++i) order_ += multi_index[i];
 
-<<<<<<< HEAD
-  size_ = 0;
-  coefs_.resize(order_ + 1);
-  for (int i = 0; i <= order_; ++i) {
-    int msize = MonomialSpaceDimension(d_, i);
-    coefs_[i].Reshape(msize);
-    coefs_[i].PutScalar(0.0);
-    size_ += msize;
-  }
-
-  int l = MonomialSetPosition(multi_index);
-  coefs_[order_](l) = factor;
-}
-
-
-/* ******************************************************************
-* Constructor of a polynomial from a monomial.
-****************************************************************** */
-Polynomial::Polynomial(const Monomial& mono)
-{
-  d_ = mono.dimension();
-  order_ = mono.order();
-  origin_ = mono.origin();
-
-  size_ = 0;
-  coefs_.resize(order_ + 1);
-  for (int i = 0; i <= order_; ++i) {
-    int msize = MonomialSpaceDimension(d_, i);
-    coefs_[i].Reshape(msize);
-    coefs_[i].PutScalar(0.0);
-    size_ += msize;
-  }
-
-  int l = MonomialSetPosition(mono.multi_index());
-  coefs_[order_](l) = mono.coef();
-=======
   size_ = PolynomialSpaceDimension(d_, order_);
   coefs_.Reshape(size_);
   coefs_.PutScalar(0.0);
@@ -185,7 +127,6 @@
     A.Inverse();
     A.Multiply(b, coefs_, false);
   }
->>>>>>> 61f65f00
 }
 
 
@@ -200,48 +141,22 @@
     order_ = order;
     origin_ = AmanziGeometry::Point(d);
 
-<<<<<<< HEAD
-    coefs_.clear();
-    coefs_.resize(order_ + 1);
-    for (int i = 0; i <= order_; ++i) {
-      int msize = MonomialSpaceDimension(d_, i);
-      coefs_[i].Reshape(msize);
-      coefs_[i].PutScalar(0.0);
-    }
-  } else if (order_ != order) {
-    coefs_.resize(order + 1);
-    for (int i = order_ + 1; i <= order; ++i) {
-      int msize = MonomialSpaceDimension(d_, i);
-      coefs_[i].Reshape(msize);
-      coefs_[i].PutScalar(0.0);
-    }
-=======
     size_ = PolynomialSpaceDimension(d_, order_);
     coefs_.Reshape(size_);
     coefs_.PutScalar(0.0);
   } else if (order_ != order) {
     int size = size_;
 
->>>>>>> 61f65f00
     order_ = order;
     size_ = PolynomialSpaceDimension(d_, order_);
     coefs_.Reshape(size_);
 
-<<<<<<< HEAD
-  size_ = 0;
-  for (int i = 0; i <= order_; ++i) {
-    size_ += coefs_[i].NumRows();
-  }
-
-  if (reset) PutScalar(0.0);
-=======
     if (reset) { 
       PutScalar(0.0);
     } else {
       for (int i = size; i < size_; ++i) coefs_(i) = 0.0;
     }
   }
->>>>>>> 61f65f00
 }
 
 
@@ -254,18 +169,9 @@
   AMANZI_ASSERT(d_ == poly.dimension());  // FIXME
   AMANZI_ASSERT(origin_ == poly.origin());
 
-<<<<<<< HEAD
-  int order_max = std::max(order_, poly.order());
-  Reshape(d_, order_max);
-
-  for (int i = 0; i <= poly.order(); ++i) {
-    coefs_[i] += poly.MonomialSet(i);
-  }
-=======
   int order = poly.order();
   if (order_ < order) Reshape(d_, order);
   for (int i = 0; i < poly.size(); ++i) coefs_(i) += poly(i);
->>>>>>> 61f65f00
 
   return *this;
 }
@@ -275,20 +181,10 @@
 {
   AMANZI_ASSERT(d_ == poly.dimension());  // FIXME
   AMANZI_ASSERT(origin_ == poly.origin());
-<<<<<<< HEAD
-
-  int order_max = std::max(order_, poly.order());
-  Reshape(d_, order_max);
-
-  for (int i = 0; i <= poly.order(); ++i) {
-    coefs_[i] -= poly.MonomialSet(i);
-  }
-=======
 
   int order = poly.order();
   if (order_ < order) Reshape(d_, order);
   for (int i = 0; i < poly.size(); ++i) coefs_(i) -= poly(i);
->>>>>>> 61f65f00
 
   return *this;
 }
@@ -298,8 +194,6 @@
 {
   AMANZI_ASSERT(d_ == poly.dimension());  // FIXME
   AMANZI_ASSERT(origin_ == poly.origin());
-<<<<<<< HEAD
-=======
 
   int order = poly.order();
   if (order == 0) {
@@ -313,7 +207,6 @@
     order_ = poly.order();
     return *this; 
   }
->>>>>>> 61f65f00
 
   Polynomial arg1(*this);
   const Polynomial* arg2 = &poly;
@@ -325,37 +218,20 @@
   int index[3];
   for (auto it1 = arg1.begin(); it1 < arg1.end(); ++it1) {
     const int* idx1 = it1.multi_index();
-<<<<<<< HEAD
-    int k1 = it1.MonomialSetOrder();
-    int m1 = it1.MonomialSetPosition();
-    double val1 = arg1(k1, m1);
-=======
     int n1 = it1.PolynomialPosition();
     double val1 = arg1(n1);
->>>>>>> 61f65f00
     if (val1 == 0.0) continue;
 
     for (auto it2 = arg2->begin(); it2 < arg2->end(); ++it2) {
       const int* idx2 = it2.multi_index();
-<<<<<<< HEAD
-      int k2 = it2.MonomialSetOrder();
-      int m2 = it2.MonomialSetPosition();
-      double val2 = arg2->operator()(k2, m2);
-=======
       int n2 = it2.PolynomialPosition();
       double val2 = arg2->operator()(n2);
->>>>>>> 61f65f00
 
       for (int i = 0; i < d_; ++i) {
         index[i] = idx1[i] + idx2[i];
       }
-<<<<<<< HEAD
-      int l = MonomialSetPosition(index);
-      coefs_[n](l) += val1 * val2;
-=======
       int l = PolynomialPosition(d_, index);
       coefs_(l) += val1 * val2;
->>>>>>> 61f65f00
     }
   }
 
@@ -363,17 +239,8 @@
 }
 
 
-<<<<<<< HEAD
-Polynomial& Polynomial::operator*=(double val)
-{
-  for (int i = 0; i <= order_; ++i) {
-    coefs_[i] *= val;
-  }
-
-=======
 Polynomial& Polynomial::operator*=(double val) {
   coefs_ *= val;
->>>>>>> 61f65f00
   return *this;
 }
 
@@ -414,16 +281,6 @@
 
     // iterate over polynomial and sum up products
     Polynomial rebased(d_, order_);
-<<<<<<< HEAD
-    for (auto it = begin(); it.end() <= end(); ++it) {
-      int k = it.MonomialSetOrder();
-      int m = it.MonomialSetPosition();
-      double coef = coefs_[k](m);
-      if (coef == 0.0) continue;
-
-      const int* index = it.multi_index();
-      // product of (x-a)^k (y-b)^l (z-c)^m
-=======
     for (auto it = begin(); it < end(); ++it) {
       int k = it.MonomialSetOrder();
       int m = it.PolynomialPosition();
@@ -432,7 +289,6 @@
 
       const int* index = it.multi_index();
       // product of (x-a)^i (y-b)^j (z-c)^k
->>>>>>> 61f65f00
       int idx[3];
       Polynomial tmp(d_, k);
       for (int i0 = 0; i0 <= index[0]; ++i0) {
@@ -444,25 +300,15 @@
           double coef1 = powers[1][index[1]](i1); 
 
           if (d_ == 2) {
-<<<<<<< HEAD
-            int pos = MonomialSetPosition(idx);
-            tmp(i0 + i1, pos) = coef * coef0 * coef1;
-=======
             int pos = PolynomialPosition(d_, idx);
             tmp(pos) = coef * coef0 * coef1;
->>>>>>> 61f65f00
           } else {
             for (int i2 = 0; i2 <= index[2]; ++i2) {
               idx[2] = i2;
               double coef2 = powers[2][index[2]](i2); 
 
-<<<<<<< HEAD
-              int pos = MonomialSetPosition(idx);
-              tmp(i0 + i1 + i2, pos) = coef * coef0 * coef1 * coef2;
-=======
               int pos = PolynomialPosition(d_, idx);
               tmp(pos) = coef * coef0 * coef1 * coef2;
->>>>>>> 61f65f00
             }
           }
         }
@@ -478,19 +324,18 @@
 
 /* ******************************************************************
 * Rebase monomial to different origin. 
-<<<<<<< HEAD
 ****************************************************************** */
 Polynomial Polynomial::ChangeOrigin(
     const Monomial& mono, const AmanziGeometry::Point& origin)
 {
   int d = mono.dimension();
   int order = mono.order();
-  double coef = mono.coef();
+  double coef = mono.coefs()(0);
 
   Polynomial poly(d, order);
 
   if (order == 0) {
-    poly(0, 0) = coef;
+    poly(0) = coef;
   }
   else if (order > 0) {
     AmanziGeometry::Point shift(origin - mono.origin());
@@ -523,118 +368,6 @@
         double coef1 = powers[1](i1); 
 
         if (d == 2) {
-          int pos = MonomialSetPosition(idx);
-          poly(i0 + i1, pos) = coef * coef0 * coef1;
-        } else {
-          for (int i2 = 0; i2 <= index[2]; ++i2) {
-            idx[2] = i2;
-            double coef2 = powers[2](i2); 
-
-            int pos = MonomialSetPosition(idx);
-            poly(i0 + i1 + i2, pos) = coef * coef0 * coef1 * coef2;
-          }
-        }
-      }
-    }
-  }
-
-  poly.set_origin(origin);
-  return poly;
-}
-
-
-/* ******************************************************************
-* Reset all coefficients to the same number
-****************************************************************** */
-void Polynomial::PutScalar(double val)
-{
-  for (int i = 0; i <= order_; ++i) {
-    coefs_[i] = val;
-=======
-****************************************************************** */
-Polynomial Polynomial::ChangeOrigin(
-    const Monomial& mono, const AmanziGeometry::Point& origin)
-{
-  int d = mono.dimension();
-  int order = mono.order();
-  double coef = mono.coefs()(0);
-
-  Polynomial poly(d, order);
-
-  if (order == 0) {
-    poly(0) = coef;
->>>>>>> 61f65f00
-  }
-  else if (order > 0) {
-    AmanziGeometry::Point shift(origin - mono.origin());
-    const int* index = mono.multi_index();
-
-    // create powers (x_i - o_i)^k
-    std::vector<DenseVector> powers(d);
-
-    for (int i = 0; i < d; ++i) {
-      powers[i].Reshape(index[i] + 1);
-
-      int cnk(1);
-      double val(1.0), a(shift[i]);
-      for (int n = 0; n <= index[i]; ++n) {
-        powers[i](index[i] - n) = val * cnk;
-        cnk *= index[i] - n;
-        cnk /= n + 1;
-        val *= a;
-      }
-    }
-
-<<<<<<< HEAD
-/* ******************************************************************
-* Set polynomial coefficients to entries of the given vector.
-****************************************************************** */
-void Polynomial::SetPolynomialCoefficients(const DenseVector& coefs)
-{
-  AMANZI_ASSERT(size_ == coefs.NumRows());
-
-  const double* data = coefs.Values();
-  for (int k = 0; k <= order_; ++k) {
-    int mk = coefs_[k].NumRows();
-    double* it = coefs_[k].Values();
-
-    for (int i = 0; i < mk; ++i) {
-      *it = *data; 
-      it++;
-      data++;
-    }
-  }
-}
-
-
-/* ******************************************************************
-* Copy polynomial coefficients to a vector. Vector is resized.
-****************************************************************** */
-void Polynomial::GetPolynomialCoefficients(DenseVector& coefs) const
-{
-  coefs.Reshape(size_);
-
-  double* data = coefs.Values();
-  for (int k = 0; k <= order_; ++k) {
-    int mk = coefs_[k].NumRows();
-    const double* it = coefs_[k].Values();
-
-    for (int i = 0; i < mk; ++i) {
-      *data = *it; 
-      it++;
-      data++;
-=======
-    // product of (x-a)^k (y-b)^l (z-c)^m
-    int idx[3];
-    for (int i0 = 0; i0 <= index[0]; ++i0) {
-      idx[0] = i0;
-      double coef0 = powers[0](i0); 
-
-      for (int i1 = 0; i1 <= index[1]; ++i1) {
-        idx[1] = i1;
-        double coef1 = powers[1](i1); 
-
-        if (d == 2) {
           int pos = MonomialSetPosition(d_, idx);
           poly(i0 + i1, pos) = coef * coef0 * coef1;
         } else {
@@ -647,7 +380,6 @@
           }
         }
       }
->>>>>>> 61f65f00
     }
   }
 
@@ -669,20 +401,11 @@
     }
   }
 
-<<<<<<< HEAD
-  for (auto it = begin(); it.end() <= end(); ++it) {
-    int k = it.MonomialSetOrder();
-    int l = it.MonomialSetPosition();
-    const int* index = it.multi_index();
-
-    double tmp = coefs_[k](l);
-=======
   for (auto it = begin(2); it < end(); ++it) {
     int n = it.PolynomialPosition();
     const int* index = it.multi_index();
 
     double tmp = coefs_(n);
->>>>>>> 61f65f00
     if (tmp != 0.0) {
       for (int i = 0; i < d_; ++i) {
         tmp *= std::pow(xp[i] - origin_[i], index[i]);
@@ -705,14 +428,8 @@
   int dnew = B.size();
   AMANZI_ASSERT(dnew > 0);
 
-<<<<<<< HEAD
-  for (int k = 0; k <= order_; ++k) {
-    tmp = std::max(tmp, coefs_[k].NormMax());
-  }
-=======
   // center polynomial at x0
   ChangeOrigin(x0);
->>>>>>> 61f65f00
 
   // populate new polynomial using different algorithms
   Polynomial tmp(dnew, order_);
@@ -737,12 +454,8 @@
 * Inverse change of coordinates: s = B^+ (x - x0) 
 * Note: resulting polynomial is centered at x0.
 ****************************************************************** */
-<<<<<<< HEAD
-int Polynomial::MonomialSetPosition(const int* multi_index) const
-=======
 void Polynomial::InverseChangeCoordinates(
     const AmanziGeometry::Point& x0, const std::vector<AmanziGeometry::Point>& B)
->>>>>>> 61f65f00
 {
   int dnew = x0.dim();
 
@@ -755,35 +468,6 @@
     int i = (fabs(B[0][0]) > fabs(B[0][1])) ? 0 : 1;
     double scale = 1.0 / B[0][i];
 
-<<<<<<< HEAD
-  return nk + MonomialSetPosition(multi_index);
-}
-
-
-/* ******************************************************************
-* Change of coordinates: x = x0 + B * s 
-* Note: resulting polynomial is centered at new origin.
-****************************************************************** */
-void Polynomial::ChangeCoordinates(
-    const AmanziGeometry::Point& x0, const std::vector<AmanziGeometry::Point>& B)
-{
-  int dnew = B.size();
-  AMANZI_ASSERT(dnew > 0);
-
-  // center polynomial at x0
-  ChangeOrigin(x0);
-
-  // populate new polynomial using different algorithms
-  Polynomial tmp(dnew, order_);
-  for (auto it = begin(); it.end() <= end(); ++it) {
-    const int* multi_index = it.multi_index();
-    int m = it.MonomialSetOrder();
-    int k = it.MonomialSetPosition();
-    if (dnew == 1) {
-      double coef = coefs_[m](k);
-      for (int i = 0; i < d_; ++i) {
-        coef *= std::pow(B[0][i], multi_index[i]);  
-=======
     for (auto it = begin(); it < end(); ++it) {
       int m = it.MonomialSetOrder();
       tmp(m, i * m) = this->operator()(m, 0) * std::pow(scale, m);
@@ -819,68 +503,6 @@
           int m = MonomialSetPosition(d_, index);
           tmp(k - 2, m) += val * idx[i] * (idx[i] - 1);
         }
->>>>>>> 61f65f00
-      }
-    }
-  }
-
-  return tmp;
-}
-
-
-/* ******************************************************************
-* Inverse change of coordinates: s = B^+ (x - x0) 
-* Note: resulting polynomial is centered at x0.
-****************************************************************** */
-void Polynomial::InverseChangeCoordinates(
-    const AmanziGeometry::Point& x0, const std::vector<AmanziGeometry::Point>& B)
-{
-  int dnew = x0.dim();
-
-  // new polynomial will be centered at x0
-  Polynomial tmp(dnew, order_);
-  tmp.set_origin(x0);
-
-  // populate new polynomial using different algorithms
-  if (d_ == 1) {
-    int i = (fabs(B[0][0]) > fabs(B[0][1])) ? 0 : 1;
-    double scale = 1.0 / B[0][i];
-
-    for (auto it = begin(); it.end() <= end(); ++it) {
-      int m = it.MonomialSetOrder();
-      tmp(m, i * m) = coefs_[m](0) * std::pow(scale, m);
-    }
-  }  
-  
-  *this = tmp;
-}
-
-
-/* ******************************************************************
-* Special operations: Laplacian
-****************************************************************** */
-Polynomial Polynomial::Laplacian()
-{
-  int order = std::max(0, order_ - 2);
-
-  Polynomial tmp(d_, order);
-
-  int index[3];
-  for (auto it = begin(); it.end() <= end(); ++it) {
-    int k = it.MonomialSetOrder();
-    if (k > 1) {
-      const int* idx = it.multi_index();
-      int m = it.MonomialSetPosition();
-      double val = coefs_[k](m);
-
-      for (int i = 0; i < d_; ++i) {
-        for (int j = 0; j < d_; ++j) index[j] = idx[j];
-
-        if (index[i] > 1) {
-          index[i] -= 2;
-          m = MonomialSetPosition(index);
-          tmp(k - 2, m) += val * idx[i] * (idx[i] - 1);
-        }
       }
     }
   }
@@ -897,11 +519,7 @@
   int d = p.dimension();
   os << "polynomial: order=" << p.order() << " d=" << d
      << " size=" << p.size() << std::endl;
-<<<<<<< HEAD
-  for (auto it = p.begin(); it.end() <= p.end(); ++it) {
-=======
   for (auto it = p.begin(); it < p.end(); ++it) {
->>>>>>> 61f65f00
     int k = it.MonomialSetOrder();
     int m = it.MonomialSetPosition();
     double val = p(k, m);
@@ -918,11 +536,7 @@
     if (index[2] == 1) os << "z";
     if (index[2] > 1)  os << "z^" << index[2];
 
-<<<<<<< HEAD
-    if (m == p.MonomialSet(k).NumRows() - 1) os << std::endl;
-=======
     if (m == MonomialSpaceDimension(d, k) - 1) os << std::endl;
->>>>>>> 61f65f00
   } 
   os << "origin: " << p.origin() << std::endl;
   return os;
