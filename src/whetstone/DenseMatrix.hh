/*
  WhetStone, version 2.1
  Release name: naka-to.

  Copyright 2010-201x held jointly by LANS/LANL, LBNL, and PNNL. 
  Amanzi is released under the three-clause BSD License. 
  The terms of use and "as is" disclaimer for this license are 
  provided in the top-level COPYRIGHT file.

  Author: Konstantin Lipnikov (lipnikov@lanl.gov)

  Dense matrices and operations with them.
*/

#ifndef AMANZI_DENSE_MATRIX_HH_
#define AMANZI_DENSE_MATRIX_HH_

#include <cstdlib>
#include <iostream>
#include <cstdio>
#include <iomanip>

#include "lapack.hh"
#include "DenseVector.hh"

namespace Amanzi {
namespace WhetStone {

const int WHETSTONE_DATA_ACCESS_COPY = 1;
const int WHETSTONE_DATA_ACCESS_VIEW = 2;

class DenseMatrix {
 public:
  DenseMatrix();
  DenseMatrix(int mrow, int ncol);  // memory is not initialized
  DenseMatrix(int mrow, int ncol, double* data, int data_access = WHETSTONE_DATA_ACCESS_COPY);
  DenseMatrix(const DenseMatrix& B);
  DenseMatrix(const DenseMatrix& B, int m1, int m2, int n1, int n2);
  ~DenseMatrix() { if (data_ != NULL && access_ == WHETSTONE_DATA_ACCESS_COPY) { delete[] data_; } }
  
  // primary members 
  // -- reshape can be applied only to a matrix that owns data
  // -- data are not remapped to the new matrix shape
  void Reshape(int mrow, int ncol);

  double& operator()(int i, int j) { return data_[j * m_ + i]; }
  const double& operator()(int i, int j) const { return data_[j * m_ + i]; }

  DenseMatrix& operator=(const DenseMatrix& B) {
    if (this != &B) {
      if (mem_ < B.m_ * B.n_) {
        if (data_ != NULL) {
          delete [] data_;
        }
        mem_ = B.m_ * B.n_;
        data_ = new double[mem_];
      }
      n_ = B.n_;
      m_ = B.m_;
      const double *b = B.Values();
      for (int i = 0; i < m_ * n_; i++) data_[i] = b[i];
    }
    return (*this);
  }

  DenseMatrix& operator=(double val) {
    for (int i = 0; i < m_ * n_; i++) data_[i] = val;
    return *this;
  }

  DenseMatrix& operator*=(double val) {
    for (int i = 0; i < m_ * n_; i++) data_[i] *= val;
    return *this;
  }

  DenseMatrix& operator/=(double val) {
    for (int i = 0; i < m_ * n_; i++) data_[i] /= val;
    return *this;
  }

  DenseMatrix& operator+=(const DenseMatrix& A) {
    for (int i = 0; i < m_ * n_; i++) data_[i] += A.data_[i];
    return *this;
  }

  DenseMatrix& operator-=(const DenseMatrix& A) {
    for (int i = 0; i < m_ * n_; i++) data_[i] -= A.data_[i];
    return *this;
  }

  // calculates either A * B to A^T * B
  int Multiply(const DenseMatrix& A, const DenseMatrix& B, bool transposeA);
  // calculates B = *this * A
  int Multiply(const DenseVector& A, DenseVector& B, bool transpose) const;

  void PutScalar(double val) {
    for (int i = 0; i < m_ * n_; i++) data_[i] = val;
  }

  // access: the data are ordered by columns
  int NumRows() const { return m_; }
  int NumCols() const { return n_; }

  inline double* Values() { return data_; }
  inline double* Value(int i, int j)  { return data_ + j * m_ + i; } 
  inline const double* Values() const { return data_; }
  inline const double* Value(int i, int j) const { return data_ + j * m_ + i; } 

  // output 
  friend std::ostream& operator << (std::ostream& os, const DenseMatrix& A) {
    for (int i = 0; i < A.NumRows(); i++) {
      for (int j = 0; j < A.NumCols(); j++) {
        os << std::setw(12) << std::setprecision(12) << A(i, j) << " ";
      }
      os << "\n";
    }
    return os;
  }
<<<<<<< HEAD
  void PrintMatrix(const char* format = "%12.5f ") const {
    for (int i = 0; i < m_; i++) {
      for (int j = 0; j < n_; j++) {
        printf(format, *(data_ + j * m_ + i));
      }
      printf("\n");
    }
  }
=======
>>>>>>> 61f65f00

  // First level routines
  // -- trace of a rectangular matrix
  double Trace();

  // -- extrema in rows and columns
  void MaxRowValue(int irow, int* j, double* value) { 
    MaxRowValue(irow, 0, n_, j, value); 
  } 
  void MaxRowValue(int irow, int jmin, int jmax, int* j, double* value); 

  void MaxRowMagnitude(int irow, int* j, double* value) { 
    MaxRowMagnitude(irow, 0, n_, j, value); 
  } 
  void MaxRowMagnitude(int irow, int jmin, int jmax, int* j, double* value); 

  double NormInf() const {
    double a = 0.0;
    for (int i = 0; i < m_ * n_; i++) a = std::max(a, data_[i]);
    return a;
  }

  double Norm2() const {
    double a = 0.0;
    for (int i = 0; i < m_ * n_; i++) a += data_[i] * data_[i];
    return std::sqrt(a);
  }

  void Scale(double value) {
    for (int i = 0; i < m_ * n_; i++) data_[i] *= value;
  }

  // Second level routines
  // -- submatrix in rows [ib, ie) and colums [jb, je) 
  DenseMatrix SubMatrix(int ib, int ie, int jb, int je);
 
  // -- transpose creates new matrix
  void Transpose(const DenseMatrix& A);
  // -- transpose modifies square matrix
  int Transpose();

  // -- inversion is applicable for square matrices only
  int Inverse();
  int NullSpace(DenseMatrix& D);
  double Det();  // limited capabilities

  // -- orthonormalize matrix columns between n1 and n2-1.
  //    Returns 0 is sucessful.
  int OrthonormalizeColumns(int n1, int n2);

  // -- permutations
  void SwapColumns(int n1, int n2);

 private:
  int m_, n_, mem_, access_;
  double* data_;                       
};


// non-member functions
inline bool operator==(const DenseMatrix& A, const DenseMatrix& B) {
  if (A.NumRows() != B.NumRows()) return false;
  if (A.NumCols() != B.NumCols()) return false;
  for (int i = 0; i != A.NumRows() * A.NumCols(); ++i) 
    if (A.Values()[i] != B.Values()[i]) return false;
  return true;
}


inline bool operator!=(const DenseMatrix& A, const DenseMatrix& B) {
  return !(A == B);
}


inline void PrintMatrix(const DenseMatrix& A, const char* format = "%12.5f") {
  int m = A.NumRows();
  int n = A.NumCols();
  
  for (int i = 0; i < m; i++) {
    for (int j = 0; j < n; j++) printf(format, A(i, j));
    printf("\n");
  }
  printf("\n");
}

}  // namespace WhetStone
}  // namespace Amanzi

#endif<|MERGE_RESOLUTION|>--- conflicted
+++ resolved
@@ -116,17 +116,6 @@
     }
     return os;
   }
-<<<<<<< HEAD
-  void PrintMatrix(const char* format = "%12.5f ") const {
-    for (int i = 0; i < m_; i++) {
-      for (int j = 0; j < n_; j++) {
-        printf(format, *(data_ + j * m_ + i));
-      }
-      printf("\n");
-    }
-  }
-=======
->>>>>>> 61f65f00
 
   // First level routines
   // -- trace of a rectangular matrix
