/*
  WhetStone, version 2.1
  Release name: naka-to.

  Copyright 2010-201x held jointly by LANS/LANL, LBNL, and PNNL. 
  Amanzi is released under the three-clause BSD License. 
  The terms of use and "as is" disclaimer for this license are 
  provided in the top-level COPYRIGHT file.

  Author: Konstantin Lipnikov (lipnikov@lanl.gov)

  Numerical and exact integration over polytopal cells.
*/

#include "NumericalIntegration.hh"
#include "Monomial.hh"
<<<<<<< HEAD
#include "WhetStone_typedefs.hh"
=======
#include "WhetStoneDefs.hh"
#include "WhetStoneFunction.hh"
>>>>>>> 61f65f00

namespace Amanzi {
namespace WhetStone {

/* ******************************************************************
* Constructor.
****************************************************************** */
<<<<<<< HEAD
NumericalIntegration::NumericalIntegration(
    Teuchos::RCP<const AmanziMesh::Mesh> mesh, bool single_cell)
  : mesh_(mesh),
    d_(mesh_->space_dimension()),
    single_cell_(single_cell)
{
  if (! single_cell_) {
    int ncells_wghost = mesh_->num_entities(AmanziMesh::CELL, AmanziMesh::Parallel_type::ALL);
    basis_.resize(ncells_wghost);
  }
}


/* ******************************************************************
* Integrate over triangulated face a product of polynomials.
****************************************************************** */
double NumericalIntegration::IntegratePolynomialsTrianglatedCell(
    int c, const std::vector<const Polynomial*>& polys, int order) const
{
  double integral(0.0);

  if (d_ == 2) {
    AmanziMesh::Entity_ID_List faces, nodes;
    mesh_->cell_get_faces(c, &faces);
    int nfaces = faces.size();

    std::vector<AmanziGeometry::Point> xy(3); 
    xy[0] = mesh_->cell_centroid(c);

    for (int n = 0; n < nfaces; ++n) {
      int f = faces[n];
      mesh_->face_get_nodes(f, &nodes);
      mesh_->node_get_coordinates(nodes[0], &(xy[1]));
      mesh_->node_get_coordinates(nodes[1], &(xy[2]));

      integral += IntegratePolynomialsTriangle(xy, polys, order);
=======
NumericalIntegration::NumericalIntegration(Teuchos::RCP<const AmanziMesh::Mesh> mesh)
  : mesh_(mesh),
    d_(mesh->space_dimension())
{};


/* ******************************************************************
* Integrate over triangulated face a product of functions.
****************************************************************** */
double NumericalIntegration::IntegrateFunctionsTrianglatedCell(
    int c, const std::vector<const WhetStoneFunction*>& funcs, int order) const
{
  double integral(0.0);

  AmanziMesh::Entity_ID_List faces, nodes;
  std::vector<AmanziGeometry::Point> xy(d_ + 1); 

  mesh_->cell_get_faces(c, &faces);
  int nfaces = faces.size();

  xy[0] = mesh_->cell_centroid(c);

  for (int n = 0; n < nfaces; ++n) {
    int f = faces[n];
    mesh_->face_get_nodes(f, &nodes);
    int nnodes = nodes.size();

    if (d_ == 3) {
      xy[1] = mesh_->face_centroid(f);

      for (int k = 0; k < nnodes; ++k) {
        int l = (k + 1) % nnodes;
        mesh_->node_get_coordinates(nodes[k], &(xy[2]));
        mesh_->node_get_coordinates(nodes[l], &(xy[3]));

        integral += IntegrateFunctionsTetrahedron_(xy, funcs, order);
      }
    } else if (d_ == 2) {
      mesh_->node_get_coordinates(nodes[0], &(xy[1]));
      mesh_->node_get_coordinates(nodes[1], &(xy[2]));

      integral += IntegrateFunctionsTriangle_(xy, funcs, order);
>>>>>>> 61f65f00
    }
  }

  return integral;
}


/* ******************************************************************
* Integrate polynomial over cell c.
****************************************************************** */
double NumericalIntegration::IntegratePolynomialCell(int c, const Polynomial& poly)
{
  // calculate integrals of monomials centered at cell centroid
  int order = poly.order();
  Polynomial integrals(d_, order);

  for (int k = 0; k <= order; ++k) {
    IntegrateMonomialsCell(c, k, integrals);
  }

  // dot product of coefficients of two polynomials.
  Polynomial tmp = poly;
  tmp.ChangeOrigin(mesh_->cell_centroid(c));

  double value(0.0);
<<<<<<< HEAD
  for (int k = 0; k <= order; ++k) {
    double scale = MonomialNaturalScales(c, k);
    int mk = integrals.MonomialSet(k).NumRows();
    for (int i = 0; i < mk; ++i) value += integrals(k, i) * tmp(k, i) / scale;
=======
  for (int n = 0; n < tmp.size(); ++n) {
    value += integrals(n) * tmp(n);
>>>>>>> 61f65f00
  }

  return value;
}


/* ******************************************************************
* Integrate over face f the product of polynomials that may have
* different origins. 
****************************************************************** */
double NumericalIntegration::IntegratePolynomialsFace(
    int f, const std::vector<const PolynomialBase*>& polys) const
{
  AmanziGeometry::Point enormal(d_), x1(d_), x2(d_);

  if (d_ == 2) {
    Entity_ID_List nodes;
    mesh_->face_get_nodes(f, &nodes);

    mesh_->node_get_coordinates(nodes[0], &x1);
    mesh_->node_get_coordinates(nodes[1], &x2);
    return IntegratePolynomialsEdge(x1, x2, polys);
  }

  const AmanziGeometry::Point& xf = mesh_->face_centroid(f);

  AmanziGeometry::Point fnormal = mesh_->face_normal(f);
  double area = mesh_->face_area(f);
  fnormal /= area;

  // create a single polynomial centered at face centroid
  Polynomial product(d_, 0);
  product(0) = 1.0;
  product.set_origin(xf);

  for (int i = 0; i < polys.size(); ++ i) {
    Polynomial tmp(d_, polys[i]->order(), polys[i]->ExpandCoefficients());
    tmp.set_origin(polys[i]->origin());
    tmp.ChangeOrigin(xf);
    product *= tmp;
  }
  
  // Apply Euler theorem to each monomial
  double sum(0.0);
  Entity_ID_List edges;
  std::vector<int> dirs;

  mesh_->face_get_edges_and_dirs(f, &edges, &dirs);
  int nedges = edges.size();

  for (int n = 0; n < nedges; ++n) {
    int e = edges[n];
    const AmanziGeometry::Point& xe = mesh_->edge_centroid(e);
    const AmanziGeometry::Point& tau = mesh_->edge_vector(e);
    double length = mesh_->edge_length(e);

    enormal = tau^fnormal;

    // rescale polynomial coefficients
    double tmp = dirs[n] * ((xe - xf) * enormal) / length;

    Polynomial q(product);
<<<<<<< HEAD
    for (auto it = q.begin(); it.end() <= q.end(); ++it) {
=======
    for (auto it = q.begin(); it < q.end(); ++it) {
>>>>>>> 61f65f00
      int m = it.MonomialSetOrder();
      int k = it.MonomialSetPosition();
      q(m, k) *= tmp / (m + 2);
    }

    // integrate along edge
    int n0, n1; 
    mesh_->edge_get_nodes(e, &n0, &n1);
    mesh_->node_get_coordinates(n0, &x1);
    mesh_->node_get_coordinates(n1, &x2);

    std::vector<const PolynomialBase*> q_ptr(1, &q);
    sum += IntegratePolynomialsEdge(x1, x2, q_ptr);
  }

  return sum;
}


/* ******************************************************************
* Integrate over edge (x1,x2) a product of polynomials that may have
* different origins.
****************************************************************** */
double NumericalIntegration::IntegratePolynomialsEdge(
    const AmanziGeometry::Point& x1, const AmanziGeometry::Point& x2,
    const std::vector<const PolynomialBase*>& polys) const
{
  // minimal quadrature rule
  int k(0);
  for (int i = 0; i < polys.size(); ++i) {
    k += polys[i]->order();
  }
  int m = k / 2;
  AMANZI_ASSERT(m < 8);

  AmanziGeometry::Point xm(d_);

  double integral(0.0);
  for (int n = 0; n <= m; ++n) { 
    xm = x1 * q1d_points[m][n] + x2 * (1.0 - q1d_points[m][n]);

    double a(q1d_weights[m][n]);
    for (int i = 0; i < polys.size(); ++i) {
      a *= polys[i]->Value(xm);
    }
    integral += a;      
  }

  return integral * norm(x2 - x1);
}


/* ******************************************************************
<<<<<<< HEAD
* Integrate a product of polynomials that may have different origins
* over a triangle.
****************************************************************** */
double NumericalIntegration::IntegratePolynomialsTriangle(
    const std::vector<AmanziGeometry::Point>& xy,
    const std::vector<const Polynomial*>& polys, int order) const
{
  // calculate minimal quadrature rule 
  int m(order);
  if (m < 0) { 
    m = 0;
    for (int i = 0; i < polys.size(); ++i) {
      m += polys[i]->order();
    }
  }
  AMANZI_ASSERT(m < 10);

  int n1 = q2d_order[m][1];
  int n2 = n1 + q2d_order[m][0];

  AmanziGeometry::Point ym(d_);
  AmanziGeometry::Point y1 = xy[1] - xy[0];
  AmanziGeometry::Point y2 = xy[2] - xy[0];

  double integral(0.0);
  for (int n = n1; n < n2; ++n) { 
    ym = xy[0] + y1 * q2d_points[n][1] + y2 * q2d_points[n][2];

    double a(q2d_weights[n]);
    for (int i = 0; i < polys.size(); ++i) {
      a *= polys[i]->Value(ym);
    }
    integral += a;      
  }

  ym = y1^y2;
  double area = std::fabs(ym[0] / 2);

  return integral * area;
}


/* ******************************************************************
* Integrate over cell c a group of uniformly normalized monomials of
* the same order centered at the centroid of c.
****************************************************************** */
void NumericalIntegration::UpdateMonomialIntegralsCell(
    int c, int order, PolynomialOnMesh& integrals)
{
=======
* Integrate a product of functions over a 2D or 3D triangle.
****************************************************************** */
double NumericalIntegration::IntegrateFunctionsTriangle_(
    const std::vector<AmanziGeometry::Point>& xy,
    const std::vector<const WhetStoneFunction*>& funcs, int order) const
{
  // calculate minimal quadrature rule 
  int m(order);
  AMANZI_ASSERT(m < 10);

  int n1 = q2d_order[m][1];
  int n2 = n1 + q2d_order[m][0];

  AmanziGeometry::Point y1 = xy[1] - xy[0];
  AmanziGeometry::Point y2 = xy[2] - xy[0];

  double integral(0.0);
  for (int n = n1; n < n2; ++n) { 
    auto ym = xy[0] + y1 * q2d_points[n][1] + y2 * q2d_points[n][2];

    double a(q2d_weights[n]);
    for (int i = 0; i < funcs.size(); ++i) {
      a *= funcs[i]->Value(ym);
    }
    integral += a;      
  }

  double area = norm(y1^y2) / 2;

  return integral * area;
}


/* ******************************************************************
* Integrate a product of functions over a tetrahedron
****************************************************************** */
double NumericalIntegration::IntegrateFunctionsTetrahedron_(
    const std::vector<AmanziGeometry::Point>& xy,
    const std::vector<const WhetStoneFunction*>& funcs, int order) const
{
  // calculate minimal quadrature rule 
  int m(order);
  AMANZI_ASSERT(m < 7);

  int n1 = q3d_order[m][1];
  int n2 = n1 + q3d_order[m][0];

  AmanziGeometry::Point ym(d_);
  AmanziGeometry::Point y1 = xy[1] - xy[0];
  AmanziGeometry::Point y2 = xy[2] - xy[0];
  AmanziGeometry::Point y3 = xy[3] - xy[0];

  double integral(0.0);
  for (int n = n1; n < n2; ++n) { 
    ym = xy[0] + y1 * q3d_points[n][1] + y2 * q3d_points[n][2] + y3 * q3d_points[n][3];

    double a(q3d_weights[n]);
    for (int i = 0; i < funcs.size(); ++i) {
      a *= funcs[i]->Value(ym);
    }
    integral += a;      
  }

  double volume = std::fabs(((y1^y2) * y3) / 6);

  return integral * volume;
}


/* ******************************************************************
* Integrate over cell c a group of uniformly normalized monomials of
* the same order centered at the centroid of c.
****************************************************************** */
void NumericalIntegration::UpdateMonomialIntegralsCell(
    int c, int order, PolynomialOnMesh& integrals)
{
>>>>>>> 61f65f00
  Polynomial& poly = integrals.poly();
  int k0 = poly.order();

  if (integrals.kind() != (Entity_kind)WhetStone::CELL || integrals.id() != c) {
    integrals.set_kind((Entity_kind)WhetStone::CELL);
    integrals.set_id(c);
    k0 = -1;
  }

  // add additional integrals of monomials
  if (k0 < order) {
    poly.Reshape(d_, order);

    for (int k = k0 + 1; k <= order; ++k) {
      IntegrateMonomialsCell(c, k, poly);
    }
  }
}


/* ******************************************************************
* Integrate over cell c a group of uniformly normalized monomials of
* the same order centered at the centroid of c: 
*    m(x) = (x - x0)^k / h^k,
* where h is a measure of cell size.
****************************************************************** */
void NumericalIntegration::IntegrateMonomialsCell(int c, int k, Polynomial& integrals)
{
<<<<<<< HEAD
  for (int i = 0; i < integrals.MonomialSet(k).NumRows(); ++i) {
    integrals(k, i) = 0.0;
=======
  int nk = PolynomialSpaceDimension(d_, k - 1);
  int mk = MonomialSpaceDimension(d_, k);
  for (int i = 0; i < mk; ++i) {
    integrals(nk + i) = 0.0;
>>>>>>> 61f65f00
  }

  Entity_ID_List faces, nodes;
  std::vector<int> dirs;

  mesh_->cell_get_faces_and_dirs(c, &faces, &dirs);
  int nfaces = faces.size();

  const AmanziGeometry::Point& xc = mesh_->cell_centroid(c);
  double factor = MonomialNaturalScales(c, k);

  for (int n = 0; n < nfaces; ++n) {
    int f = faces[n];
    const AmanziGeometry::Point& xf = mesh_->face_centroid(f);
    const AmanziGeometry::Point& normal = mesh_->face_normal(f);
    double tmp = factor * dirs[n] * ((xf - xc) * normal) / (k + d_);
    
    if (d_ == 3) {
      tmp /= mesh_->face_area(f);
      IntegrateMonomialsFace_(c, f, tmp, k, integrals);
    } else if (d_ == 2) {
      mesh_->face_get_nodes(f, &nodes);

      AmanziGeometry::Point x1(d_), x2(d_);
      mesh_->node_get_coordinates(nodes[0], &x1);
      mesh_->node_get_coordinates(nodes[1], &x2);

      x1 -= xc;  // simple change of origin
      x2 -= xc;
      IntegrateMonomialsEdge_(x1, x2, tmp, k, integrals);
    }
  }
}

/* ******************************************************************
* Integrate over face f a group of uniformly normalized monomials of
* the same order k centered at the centroid of cell c.
****************************************************************** */
void NumericalIntegration::IntegrateMonomialsFace_(
    int c, int f, double factor, int k, Polynomial& integrals)
{
  int nk = PolynomialSpaceDimension(d_, k - 1);

  const AmanziGeometry::Point& xc = mesh_->cell_centroid(c);
  const AmanziGeometry::Point& xf = mesh_->face_centroid(f);

  AmanziGeometry::Point normal = mesh_->face_normal(f);
  double area = mesh_->face_area(f);
  normal /= area;

  AmanziGeometry::Point fnormal(d_), x1(d_), x2(d_);
  std::vector<const PolynomialBase*> polys(1);

  PolynomialIterator it(d_);
<<<<<<< HEAD
  for (it.begin(k); it.end() <= k; ++it) {
=======
  for (it.begin(k); it.MonomialSetOrder() <= k; ++it) {
>>>>>>> 61f65f00
    int l = it.MonomialSetPosition();

    // using monomial centered at xc, create polynomial centred at xf
    const int* idx = it.multi_index();
<<<<<<< HEAD
    // Polynomial poly(d_, idx, 1.0);
    // poly.set_origin(xc);
    // poly.ChangeOrigin(xf);
=======
>>>>>>> 61f65f00

    Monomial mono(d_, idx, 1.0);
    mono.set_origin(xc);
    Polynomial poly = integrals.ChangeOrigin(mono, xf);

    Entity_ID_List edges;
    std::vector<int> dirs;

    mesh_->face_get_edges_and_dirs(f, &edges, &dirs);
    int nedges = edges.size();

    for (int n = 0; n < nedges; ++n) {
      int e = edges[n];
      const AmanziGeometry::Point& xe = mesh_->edge_centroid(e);
      const AmanziGeometry::Point& tau = mesh_->edge_vector(e);
      double length = mesh_->edge_length(e);

      fnormal = tau^normal;

      // rescale polynomial coefficients
      double tmp = (factor * dirs[n]) * ((xe - xf) * fnormal) / length;

      Polynomial q(poly);
<<<<<<< HEAD
      for (auto jt = poly.begin(); jt.end() <= poly.end(); ++jt) {
        int m = jt.MonomialSetOrder();
        int k = jt.MonomialSetPosition();
        q(m, k) *= tmp / (m + d_ - 1);
=======
      for (auto jt = poly.begin(); jt < poly.end(); ++jt) {
        int m = jt.MonomialSetOrder();
        int s = jt.PolynomialPosition();
        q(s) *= tmp / (m + d_ - 1);
>>>>>>> 61f65f00
      }

      // integrate along edge
      int n0, n1; 
      mesh_->edge_get_nodes(e, &n0, &n1);
      mesh_->node_get_coordinates(n0, &x1);
      mesh_->node_get_coordinates(n1, &x2);

      polys[0] = &q;
<<<<<<< HEAD
      integrals(k, l) += IntegratePolynomialsEdge(x1, x2, polys);
=======
      integrals(nk + l) += IntegratePolynomialsEdge(x1, x2, polys);
>>>>>>> 61f65f00
    }
  }
}


/* ******************************************************************
* Integrate over edge (x1,x2) a group of non-normalized monomials of
* the same order k centered at zero. 
****************************************************************** */
void NumericalIntegration::IntegrateMonomialsEdge_(
    const AmanziGeometry::Point& x1, const AmanziGeometry::Point& x2,
    double factor, int k, Polynomial& integrals)
{
  int nk = PolynomialSpaceDimension(d_, k - 1);
  AmanziGeometry::Point xm(d_);

  // minimal quadrature rule
  int m = k / 2;
  AMANZI_ASSERT(m < 8);

  PolynomialIterator it(d_);
<<<<<<< HEAD
  for (it.begin(k); it.end() <= k; ++it) {
=======
  for (it.begin(k); it.MonomialSetOrder() <= k; ++it) {
>>>>>>> 61f65f00
    const int* idx = it.multi_index();
    int l = it.MonomialSetPosition();

    for (int n = 0; n <= m; ++n) { 
      xm = x1 * q1d_points[m][n] + x2 * (1.0 - q1d_points[m][n]);

      double a1(factor);
      for (int i = 0; i < d_; ++i) {
        a1 *= std::pow(xm[i], idx[i]);
      }

<<<<<<< HEAD
      integrals(k, l) += a1 * q1d_weights[m][n];      
    }
  }
}


/* ******************************************************************
* Pseudo-maximum value of a polynomial.
=======
      integrals(nk + l) += a1 * q1d_weights[m][n];      
    }
  }
}


/* ******************************************************************
* Approximate maximum value of a polynomial.
>>>>>>> 61f65f00
****************************************************************** */
double NumericalIntegration::PolynomialMaxValue(int f, const Polynomial& poly)
{
  int k = poly.order();
  int m = k / 2;
  double pmax;
  AmanziGeometry::Point x1(d_), x2(d_), xm(d_);

  Entity_ID_List nodes;
  mesh_->face_get_nodes(f, &nodes);

  if (d_ == 2) {
    mesh_->node_get_coordinates(nodes[0], &x1);
    mesh_->node_get_coordinates(nodes[1], &x2);

    pmax = std::max(fabs(poly.Value(x1)), fabs(poly.Value(x2)));
    for (int n = 0; n <= m; ++n) { 
      xm = x1 * q1d_points[m][n] + x2 * (1.0 - q1d_points[m][n]);
      pmax = std::max(pmax, fabs(poly.Value(xm)));
    }
  } else {
    pmax = -1.0e+99;
    for (int i = 0; i < nodes.size(); ++i) {
      mesh_->node_get_coordinates(nodes[i], &xm);
      pmax = std::max(pmax, fabs(poly.Value(xm)));
    }
  }

  return pmax;
<<<<<<< HEAD
}


/* ******************************************************************
* Re-scale polynomial coefficients: lazy implementation.
* Scaling factor is constant for monomials of the same order.
****************************************************************** */
double NumericalIntegration::MonomialNaturalScales(int c, int k) {
  if (! single_cell_) {
    basis_[c].Init(mesh_, c, k);
    return basis_[c].monomial_scales()[k];
  }

  single_cell_basis_.Init(mesh_, c, k);
  return single_cell_basis_.monomial_scales()[k];
}


void NumericalIntegration::ChangeBasisRegularToNatural(int c, Polynomial& p)
{
  for (int k = 0; k <= p.order(); ++k) {
    auto& mono = p.MonomialSet(k);
    mono /= MonomialNaturalScales(c, k);
  }
}


void NumericalIntegration::ChangeBasisNaturalToRegular(int c, Polynomial& p)
{
  for (int k = 0; k <= p.order(); ++k) {
    auto& mono = p.MonomialSet(k);
    mono *= MonomialNaturalScales(c, k);
  }
}


double NumericalIntegration::MonomialNaturalSingleScale_(int k, double volume) const {
  // return 1.0;
  return std::pow(volume, -(double)k / d_);
=======
>>>>>>> 61f65f00
}

}  // namespace WhetStone
}  // namespace Amanzi
<|MERGE_RESOLUTION|>--- conflicted
+++ resolved
@@ -14,12 +14,8 @@
 
 #include "NumericalIntegration.hh"
 #include "Monomial.hh"
-<<<<<<< HEAD
-#include "WhetStone_typedefs.hh"
-=======
 #include "WhetStoneDefs.hh"
 #include "WhetStoneFunction.hh"
->>>>>>> 61f65f00
 
 namespace Amanzi {
 namespace WhetStone {
@@ -27,44 +23,6 @@
 /* ******************************************************************
 * Constructor.
 ****************************************************************** */
-<<<<<<< HEAD
-NumericalIntegration::NumericalIntegration(
-    Teuchos::RCP<const AmanziMesh::Mesh> mesh, bool single_cell)
-  : mesh_(mesh),
-    d_(mesh_->space_dimension()),
-    single_cell_(single_cell)
-{
-  if (! single_cell_) {
-    int ncells_wghost = mesh_->num_entities(AmanziMesh::CELL, AmanziMesh::Parallel_type::ALL);
-    basis_.resize(ncells_wghost);
-  }
-}
-
-
-/* ******************************************************************
-* Integrate over triangulated face a product of polynomials.
-****************************************************************** */
-double NumericalIntegration::IntegratePolynomialsTrianglatedCell(
-    int c, const std::vector<const Polynomial*>& polys, int order) const
-{
-  double integral(0.0);
-
-  if (d_ == 2) {
-    AmanziMesh::Entity_ID_List faces, nodes;
-    mesh_->cell_get_faces(c, &faces);
-    int nfaces = faces.size();
-
-    std::vector<AmanziGeometry::Point> xy(3); 
-    xy[0] = mesh_->cell_centroid(c);
-
-    for (int n = 0; n < nfaces; ++n) {
-      int f = faces[n];
-      mesh_->face_get_nodes(f, &nodes);
-      mesh_->node_get_coordinates(nodes[0], &(xy[1]));
-      mesh_->node_get_coordinates(nodes[1], &(xy[2]));
-
-      integral += IntegratePolynomialsTriangle(xy, polys, order);
-=======
 NumericalIntegration::NumericalIntegration(Teuchos::RCP<const AmanziMesh::Mesh> mesh)
   : mesh_(mesh),
     d_(mesh->space_dimension())
@@ -107,7 +65,6 @@
       mesh_->node_get_coordinates(nodes[1], &(xy[2]));
 
       integral += IntegrateFunctionsTriangle_(xy, funcs, order);
->>>>>>> 61f65f00
     }
   }
 
@@ -133,15 +90,8 @@
   tmp.ChangeOrigin(mesh_->cell_centroid(c));
 
   double value(0.0);
-<<<<<<< HEAD
-  for (int k = 0; k <= order; ++k) {
-    double scale = MonomialNaturalScales(c, k);
-    int mk = integrals.MonomialSet(k).NumRows();
-    for (int i = 0; i < mk; ++i) value += integrals(k, i) * tmp(k, i) / scale;
-=======
   for (int n = 0; n < tmp.size(); ++n) {
     value += integrals(n) * tmp(n);
->>>>>>> 61f65f00
   }
 
   return value;
@@ -204,11 +154,7 @@
     double tmp = dirs[n] * ((xe - xf) * enormal) / length;
 
     Polynomial q(product);
-<<<<<<< HEAD
-    for (auto it = q.begin(); it.end() <= q.end(); ++it) {
-=======
     for (auto it = q.begin(); it < q.end(); ++it) {
->>>>>>> 61f65f00
       int m = it.MonomialSetOrder();
       int k = it.MonomialSetPosition();
       q(m, k) *= tmp / (m + 2);
@@ -262,57 +208,6 @@
 
 
 /* ******************************************************************
-<<<<<<< HEAD
-* Integrate a product of polynomials that may have different origins
-* over a triangle.
-****************************************************************** */
-double NumericalIntegration::IntegratePolynomialsTriangle(
-    const std::vector<AmanziGeometry::Point>& xy,
-    const std::vector<const Polynomial*>& polys, int order) const
-{
-  // calculate minimal quadrature rule 
-  int m(order);
-  if (m < 0) { 
-    m = 0;
-    for (int i = 0; i < polys.size(); ++i) {
-      m += polys[i]->order();
-    }
-  }
-  AMANZI_ASSERT(m < 10);
-
-  int n1 = q2d_order[m][1];
-  int n2 = n1 + q2d_order[m][0];
-
-  AmanziGeometry::Point ym(d_);
-  AmanziGeometry::Point y1 = xy[1] - xy[0];
-  AmanziGeometry::Point y2 = xy[2] - xy[0];
-
-  double integral(0.0);
-  for (int n = n1; n < n2; ++n) { 
-    ym = xy[0] + y1 * q2d_points[n][1] + y2 * q2d_points[n][2];
-
-    double a(q2d_weights[n]);
-    for (int i = 0; i < polys.size(); ++i) {
-      a *= polys[i]->Value(ym);
-    }
-    integral += a;      
-  }
-
-  ym = y1^y2;
-  double area = std::fabs(ym[0] / 2);
-
-  return integral * area;
-}
-
-
-/* ******************************************************************
-* Integrate over cell c a group of uniformly normalized monomials of
-* the same order centered at the centroid of c.
-****************************************************************** */
-void NumericalIntegration::UpdateMonomialIntegralsCell(
-    int c, int order, PolynomialOnMesh& integrals)
-{
-=======
 * Integrate a product of functions over a 2D or 3D triangle.
 ****************************************************************** */
 double NumericalIntegration::IntegrateFunctionsTriangle_(
@@ -389,7 +284,6 @@
 void NumericalIntegration::UpdateMonomialIntegralsCell(
     int c, int order, PolynomialOnMesh& integrals)
 {
->>>>>>> 61f65f00
   Polynomial& poly = integrals.poly();
   int k0 = poly.order();
 
@@ -418,15 +312,10 @@
 ****************************************************************** */
 void NumericalIntegration::IntegrateMonomialsCell(int c, int k, Polynomial& integrals)
 {
-<<<<<<< HEAD
-  for (int i = 0; i < integrals.MonomialSet(k).NumRows(); ++i) {
-    integrals(k, i) = 0.0;
-=======
   int nk = PolynomialSpaceDimension(d_, k - 1);
   int mk = MonomialSpaceDimension(d_, k);
   for (int i = 0; i < mk; ++i) {
     integrals(nk + i) = 0.0;
->>>>>>> 61f65f00
   }
 
   Entity_ID_List faces, nodes;
@@ -436,13 +325,12 @@
   int nfaces = faces.size();
 
   const AmanziGeometry::Point& xc = mesh_->cell_centroid(c);
-  double factor = MonomialNaturalScales(c, k);
 
   for (int n = 0; n < nfaces; ++n) {
     int f = faces[n];
     const AmanziGeometry::Point& xf = mesh_->face_centroid(f);
     const AmanziGeometry::Point& normal = mesh_->face_normal(f);
-    double tmp = factor * dirs[n] * ((xf - xc) * normal) / (k + d_);
+    double tmp = dirs[n] * ((xf - xc) * normal) / (k + d_);
     
     if (d_ == 3) {
       tmp /= mesh_->face_area(f);
@@ -461,6 +349,7 @@
   }
 }
 
+
 /* ******************************************************************
 * Integrate over face f a group of uniformly normalized monomials of
 * the same order k centered at the centroid of cell c.
@@ -481,21 +370,11 @@
   std::vector<const PolynomialBase*> polys(1);
 
   PolynomialIterator it(d_);
-<<<<<<< HEAD
-  for (it.begin(k); it.end() <= k; ++it) {
-=======
   for (it.begin(k); it.MonomialSetOrder() <= k; ++it) {
->>>>>>> 61f65f00
     int l = it.MonomialSetPosition();
 
     // using monomial centered at xc, create polynomial centred at xf
     const int* idx = it.multi_index();
-<<<<<<< HEAD
-    // Polynomial poly(d_, idx, 1.0);
-    // poly.set_origin(xc);
-    // poly.ChangeOrigin(xf);
-=======
->>>>>>> 61f65f00
 
     Monomial mono(d_, idx, 1.0);
     mono.set_origin(xc);
@@ -519,17 +398,10 @@
       double tmp = (factor * dirs[n]) * ((xe - xf) * fnormal) / length;
 
       Polynomial q(poly);
-<<<<<<< HEAD
-      for (auto jt = poly.begin(); jt.end() <= poly.end(); ++jt) {
-        int m = jt.MonomialSetOrder();
-        int k = jt.MonomialSetPosition();
-        q(m, k) *= tmp / (m + d_ - 1);
-=======
       for (auto jt = poly.begin(); jt < poly.end(); ++jt) {
         int m = jt.MonomialSetOrder();
         int s = jt.PolynomialPosition();
         q(s) *= tmp / (m + d_ - 1);
->>>>>>> 61f65f00
       }
 
       // integrate along edge
@@ -539,11 +411,7 @@
       mesh_->node_get_coordinates(n1, &x2);
 
       polys[0] = &q;
-<<<<<<< HEAD
-      integrals(k, l) += IntegratePolynomialsEdge(x1, x2, polys);
-=======
       integrals(nk + l) += IntegratePolynomialsEdge(x1, x2, polys);
->>>>>>> 61f65f00
     }
   }
 }
@@ -565,11 +433,7 @@
   AMANZI_ASSERT(m < 8);
 
   PolynomialIterator it(d_);
-<<<<<<< HEAD
-  for (it.begin(k); it.end() <= k; ++it) {
-=======
   for (it.begin(k); it.MonomialSetOrder() <= k; ++it) {
->>>>>>> 61f65f00
     const int* idx = it.multi_index();
     int l = it.MonomialSetPosition();
 
@@ -581,16 +445,6 @@
         a1 *= std::pow(xm[i], idx[i]);
       }
 
-<<<<<<< HEAD
-      integrals(k, l) += a1 * q1d_weights[m][n];      
-    }
-  }
-}
-
-
-/* ******************************************************************
-* Pseudo-maximum value of a polynomial.
-=======
       integrals(nk + l) += a1 * q1d_weights[m][n];      
     }
   }
@@ -599,7 +453,6 @@
 
 /* ******************************************************************
 * Approximate maximum value of a polynomial.
->>>>>>> 61f65f00
 ****************************************************************** */
 double NumericalIntegration::PolynomialMaxValue(int f, const Polynomial& poly)
 {
@@ -629,48 +482,6 @@
   }
 
   return pmax;
-<<<<<<< HEAD
-}
-
-
-/* ******************************************************************
-* Re-scale polynomial coefficients: lazy implementation.
-* Scaling factor is constant for monomials of the same order.
-****************************************************************** */
-double NumericalIntegration::MonomialNaturalScales(int c, int k) {
-  if (! single_cell_) {
-    basis_[c].Init(mesh_, c, k);
-    return basis_[c].monomial_scales()[k];
-  }
-
-  single_cell_basis_.Init(mesh_, c, k);
-  return single_cell_basis_.monomial_scales()[k];
-}
-
-
-void NumericalIntegration::ChangeBasisRegularToNatural(int c, Polynomial& p)
-{
-  for (int k = 0; k <= p.order(); ++k) {
-    auto& mono = p.MonomialSet(k);
-    mono /= MonomialNaturalScales(c, k);
-  }
-}
-
-
-void NumericalIntegration::ChangeBasisNaturalToRegular(int c, Polynomial& p)
-{
-  for (int k = 0; k <= p.order(); ++k) {
-    auto& mono = p.MonomialSet(k);
-    mono *= MonomialNaturalScales(c, k);
-  }
-}
-
-
-double NumericalIntegration::MonomialNaturalSingleScale_(int k, double volume) const {
-  // return 1.0;
-  return std::pow(volume, -(double)k / d_);
-=======
->>>>>>> 61f65f00
 }
 
 }  // namespace WhetStone
