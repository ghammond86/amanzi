/*
  WhetStone, version 2.1
  Release name: naka-to.

  Copyright 2010-201x held jointly by LANS/LANL, LBNL, and PNNL. 
  Amanzi is released under the three-clause BSD License. 
  The terms of use and "as is" disclaimer for this license are 
  provided in the top-level COPYRIGHT file.

  Author: Konstantin Lipnikov (lipnikov@lanl.gov)

  Operations with vector of polynomials of type p(x - x0) where x0
  could be different for each vector component.
*/ 

#ifndef AMANZI_WHETSTONE_VECTORPOLYNOMIAL_HH_
#define AMANZI_WHETSTONE_VECTORPOLYNOMIAL_HH_

#include <vector>

#include "Point.hh"

#include "DenseVector.hh"
#include "Polynomial.hh"
#include "Tensor.hh"

namespace Amanzi {
namespace WhetStone {

class VectorPolynomial {
 public:
  VectorPolynomial() : d_(0) {};
  VectorPolynomial(int d, int size);
<<<<<<< HEAD
=======
  VectorPolynomial(int d, int size, int order);
>>>>>>> 61f65f00
  VectorPolynomial(const Polynomial& p);
  ~VectorPolynomial() {};

  // minimal set of vector operations
  int size() const { return polys_.size(); }
  void resize(int size) { polys_.resize(size); }

  Polynomial& operator[](int i) { return polys_[i]; }
  const Polynomial& operator[](int i) const { return polys_[i]; }

  // typical operations with polynomials
  void PutScalar(double val);
<<<<<<< HEAD
  double NormMax() const;
=======
  double NormInf() const;
>>>>>>> 61f65f00

  // ring algebra
  template<typename Type>
  VectorPolynomial& operator*=(Type val) {
    for (int i = 0; i < polys_.size(); ++i) {
      polys_[i] *= val;
    }
    return *this;
  }

  VectorPolynomial& operator+=(const VectorPolynomial& vp);
  VectorPolynomial& operator-=(const VectorPolynomial& vp);

  friend VectorPolynomial operator+(const VectorPolynomial& vp1, const VectorPolynomial& vp2) {
    VectorPolynomial tmp(vp1);
    return tmp += vp2;
  }

  friend VectorPolynomial operator-(const VectorPolynomial& vp1, const VectorPolynomial& vp2) {
    VectorPolynomial tmp(vp1);
    return tmp -= vp2;
  }

  template<typename Type>
  friend VectorPolynomial operator*(const Type& val, const VectorPolynomial& vp) {
    VectorPolynomial tmp(vp);
    return tmp *= val;
  }

  template<typename Type>
  friend VectorPolynomial operator*(const VectorPolynomial& vp, const Type& val) {
    VectorPolynomial tmp(vp);
    return tmp *= val;
  }

  // change the coordinate system
  void set_origin(const AmanziGeometry::Point& origin);
  void ChangeOrigin(const AmanziGeometry::Point& origin);

  // typical operations with vector polynomials
  // -- value
  DenseVector Value(const AmanziGeometry::Point& xp) const;
<<<<<<< HEAD

  // -- gradient of a polynomial
  void Gradient(const Polynomial p);
=======
>>>>>>> 61f65f00

  // -- matrix-vector product A * v
  void Multiply(const std::vector<std::vector<Polynomial> >& A,
                const VectorPolynomial& v, bool transpose);

  // -- matrix-point product A * p
  void Multiply(const std::vector<std::vector<Polynomial> >& A,
                const AmanziGeometry::Point& p, bool transpose);

  // dot product v1 * p 
  friend Polynomial operator*(const VectorPolynomial& poly, const AmanziGeometry::Point& p) {
    AMANZI_ASSERT(poly.size() == p.dim());

    Polynomial tmp(poly[0] * p[0]);

    for (int i = 1; i < p.dim(); ++i) {
      tmp += poly[i] * p[i];
    }
    return tmp;
  }

  // dot product T * v1 
  friend VectorPolynomial operator*(const Tensor& T, const VectorPolynomial& poly) {
    int d(T.dimension());
    VectorPolynomial tmp(d, d, 0);

    if (T.rank() == 1) {
      tmp = poly;
      tmp *= T(0, 0);
    } else {
      tmp.set_origin(poly[0].origin());

      for (int i = 0; i < d; ++i) {
        for (int j = 0; j < d; ++j) {
          tmp[i] += T(i, j) * poly[j];
        }
      }
    }
    return tmp;
  }

  // dot product v1 * v2
  friend Polynomial operator*(const VectorPolynomial& v1, const VectorPolynomial& v2) {
    AMANZI_ASSERT(v1.size() == v2.size());

    Polynomial tmp(v1[0] * v2[0]);

    for (int i = 1; i < v1.size(); ++i) {
      tmp += v1[i] * v2[i];
    }
    return tmp;
  }

<<<<<<< HEAD
=======
  // specialized member functions
  // -- project gradient of the given polynomial on unit sphere using
  //    the Taylor expansion with k terms
  friend VectorPolynomial GradientOnUnitSphere(const Polynomial& poly, int k);

>>>>>>> 61f65f00
  // output 
  friend std::ostream& operator << (std::ostream& os, const VectorPolynomial& poly) {
    os << "Vector Polynomial (size=" << poly.size() << "):" << std::endl;
    for (int i = 0; i < poly.size(); ++i) {
      os << "i=" << i << " " << poly[i];
    }
    return os;
  }

 private:
  int d_;
  std::vector<Polynomial> polys_;
};

// non-member functions
<<<<<<< HEAD
// --divergence
inline
Polynomial Divergence(const VectorPolynomial vp) 
=======
// -- gradient
inline
VectorPolynomial Gradient(const Polynomial p)
{
  int d = p.dimension();
  int order = std::max(0, p.order() - 1);

  VectorPolynomial poly(d, d, order);
  poly.set_origin(p.origin());

  int index[3];
  for (auto it = p.begin(); it < p.end(); ++it) {
    int k = it.MonomialSetOrder();
    if (k > 0) {
      const int* idx = it.multi_index();
      int n = it.PolynomialPosition();
      double val = p(n);

      for (int i = 0; i < d; ++i) {
        for (int j = 0; j < d; ++j) index[j] = idx[j];

        if (index[i] > 0) {
          index[i]--;
          int m = MonomialSetPosition(d, index);
          poly[i](k - 1, m) = val * idx[i];
        }
      }
    }
  }

  return poly;
}


// --divergence
inline
Polynomial Divergence(const VectorPolynomial& vp) 
>>>>>>> 61f65f00
{
  int d = vp[0].dimension();
  AMANZI_ASSERT(d == vp.size());

  int order = vp[0].order();
  order = std::max(0, order - 1);

  Polynomial div(d, order);
  div.set_origin(vp[0].origin());

  int index[3];
  for (int i = 0; i < d; ++i) {
<<<<<<< HEAD
    for (auto it = vp[i].begin(); it.end() <= vp[i].end(); ++it) {
=======
    for (auto it = vp[i].begin(); it < vp[i].end(); ++it) {
>>>>>>> 61f65f00
      int k = it.MonomialSetOrder();
      if (k > 0) {
        const int* idx = it.multi_index();
        for (int j = 0; j < d; ++j) index[j] = idx[j];

        if (index[i] > 0) {
<<<<<<< HEAD
          int m = it.MonomialSetPosition();
          double val = vp[i](k, m);

          index[i]--;
          m = vp[i].MonomialSetPosition(index);
=======
          int n = it.PolynomialPosition();
          double val = vp[i](n);

          index[i]--;
          int m = MonomialSetPosition(d, index);
>>>>>>> 61f65f00
          div(k - 1, m) += val * idx[i];
        }
      }
    }
  }

  return div;
}

<<<<<<< HEAD
=======

// Projecton of gradient using Taylor expansion with k terms
inline
VectorPolynomial GradientOnUnitSphere(const Polynomial& poly, int k)
{
  int d = poly.dimension();
  AMANZI_ASSERT(d == 2);
  AMANZI_ASSERT(k < 3);

  VectorPolynomial out(d, d, k);
  out.set_origin(poly.origin());

  double a1, a2, a3, a4, a5, a6, a7, a8, a9;
  double len, len2, len3, len5, ux, uy, vx, vy;
  a1 = poly(1);
  a2 = poly(2);
  len = std::pow(a1 * a1 + a2 * a2, 0.5);

  out[0](0) = a1 / len;
  out[1](0) = a2 / len;

  if (k > 0) {
    a3 = poly(3);
    a4 = poly(4);
    a5 = poly(5);

    double tmp1 = a1 * a4 - 2 * a2 * a3;
    double tmp2 = a2 * a4 - 2 * a1 * a5;

    len3 = len * len * len;
    ux =-a2 * tmp1;
    uy = a2 * tmp2;

    vx = a1 * tmp1;
    vy =-a1 * tmp2;

    out[0](1) = ux / len3; 
    out[0](2) = uy / len3; 

    out[1](1) = vx / len3; 
    out[1](2) = vy / len3; 
  }

  if (k > 1) {
    a6 = poly(6);
    a7 = poly(7);
    a8 = poly(8);
    a9 = poly(9);

    len2 = len * len;
    len5 = len3 * len2;
    double uxx = 2 * a2 * (3 * a2 * a6 + a3 * a4) - a1 * (a4 * a4 + 2 * a2 * a7);
    double uxy = 2 * a2 * (a2 * a7 + 4 * a3 * a5 - a1 * a8) - a4 * (a2 * a4 + 2 * a1 * a5);
    double uyy = 2 * a2 * (a2 * a8 + a4 * a5) - a1 * (4 * a5 * a5 + 6 * a2 * a9);

    double dx = 2 * a1 * a3 + a2 * a4;
    double dy = 2 * a2 * a5 + a1 * a4;

    double vxx = 2 * a1 * (a1 * a7 + a3 * a4) - a2 * (4 * a3 * a3 + 6 * a1 * a6); 
    double vxy = 2 * a1 * (a1 * a8 + a4 * a4 - 2 * a3 * a5) - 2 * a2 * (a3 * a4 + a1 * a7); 
    double vyy = 2 * a1 * (3 * a1 * a9 + a4 * a5) - a2 * (a4 * a4 + 2 * a1 * a8); 

    out[0](3) = (uxx * len2 - 3 * ux * dx) / (2 * len5);
    out[0](4) = (uxy * len2 - 3 * ux * dy) / len5;
    out[0](5) = (uyy * len2 - 3 * uy * dy) / (2 * len5);

    out[1](3) = (vxx * len2 - 3 * vx * dx) / (2 * len5);
    out[1](4) = (vxy * len2 - 3 * vx * dy) / len5;
    out[1](5) = (vyy * len2 - 3 * vy * dy) / (2 * len5);
  }

  return out;
}

>>>>>>> 61f65f00
}  // namespace WhetStone
}  // namespace Amanzi

#endif
<|MERGE_RESOLUTION|>--- conflicted
+++ resolved
@@ -31,10 +31,7 @@
  public:
   VectorPolynomial() : d_(0) {};
   VectorPolynomial(int d, int size);
-<<<<<<< HEAD
-=======
   VectorPolynomial(int d, int size, int order);
->>>>>>> 61f65f00
   VectorPolynomial(const Polynomial& p);
   ~VectorPolynomial() {};
 
@@ -47,11 +44,7 @@
 
   // typical operations with polynomials
   void PutScalar(double val);
-<<<<<<< HEAD
-  double NormMax() const;
-=======
   double NormInf() const;
->>>>>>> 61f65f00
 
   // ring algebra
   template<typename Type>
@@ -94,12 +87,6 @@
   // typical operations with vector polynomials
   // -- value
   DenseVector Value(const AmanziGeometry::Point& xp) const;
-<<<<<<< HEAD
-
-  // -- gradient of a polynomial
-  void Gradient(const Polynomial p);
-=======
->>>>>>> 61f65f00
 
   // -- matrix-vector product A * v
   void Multiply(const std::vector<std::vector<Polynomial> >& A,
@@ -153,14 +140,11 @@
     return tmp;
   }
 
-<<<<<<< HEAD
-=======
   // specialized member functions
   // -- project gradient of the given polynomial on unit sphere using
   //    the Taylor expansion with k terms
   friend VectorPolynomial GradientOnUnitSphere(const Polynomial& poly, int k);
 
->>>>>>> 61f65f00
   // output 
   friend std::ostream& operator << (std::ostream& os, const VectorPolynomial& poly) {
     os << "Vector Polynomial (size=" << poly.size() << "):" << std::endl;
@@ -176,11 +160,6 @@
 };
 
 // non-member functions
-<<<<<<< HEAD
-// --divergence
-inline
-Polynomial Divergence(const VectorPolynomial vp) 
-=======
 // -- gradient
 inline
 VectorPolynomial Gradient(const Polynomial p)
@@ -218,7 +197,6 @@
 // --divergence
 inline
 Polynomial Divergence(const VectorPolynomial& vp) 
->>>>>>> 61f65f00
 {
   int d = vp[0].dimension();
   AMANZI_ASSERT(d == vp.size());
@@ -231,30 +209,18 @@
 
   int index[3];
   for (int i = 0; i < d; ++i) {
-<<<<<<< HEAD
-    for (auto it = vp[i].begin(); it.end() <= vp[i].end(); ++it) {
-=======
     for (auto it = vp[i].begin(); it < vp[i].end(); ++it) {
->>>>>>> 61f65f00
       int k = it.MonomialSetOrder();
       if (k > 0) {
         const int* idx = it.multi_index();
         for (int j = 0; j < d; ++j) index[j] = idx[j];
 
         if (index[i] > 0) {
-<<<<<<< HEAD
-          int m = it.MonomialSetPosition();
-          double val = vp[i](k, m);
-
-          index[i]--;
-          m = vp[i].MonomialSetPosition(index);
-=======
           int n = it.PolynomialPosition();
           double val = vp[i](n);
 
           index[i]--;
           int m = MonomialSetPosition(d, index);
->>>>>>> 61f65f00
           div(k - 1, m) += val * idx[i];
         }
       }
@@ -264,8 +230,6 @@
   return div;
 }
 
-<<<<<<< HEAD
-=======
 
 // Projecton of gradient using Taylor expansion with k terms
 inline
@@ -340,7 +304,6 @@
   return out;
 }
 
->>>>>>> 61f65f00
 }  // namespace WhetStone
 }  // namespace Amanzi
 
