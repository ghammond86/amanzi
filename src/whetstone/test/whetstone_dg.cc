--- conflicted
+++ resolved
@@ -90,11 +90,7 @@
   T(0, 0) = 2.0;
 
   for (int k = 0; k < 3; k++) {
-<<<<<<< HEAD
-    DG_Modal dg1(k, mesh, "natural");
-=======
     DG_Modal dg1(k, mesh, "regularized");
->>>>>>> 61f65f00
     dg1.MassMatrix(0, T, M0);
     int nk = M0.NumRows();
 
@@ -344,11 +340,7 @@
   Teuchos::RCP<Mesh> mesh = meshfactory("test/one_quad.exo"); 
 
   for (int k = 0; k < 3; k++) {
-<<<<<<< HEAD
-    DG_Modal dg(k, mesh, "natural");
-=======
     DG_Modal dg(k, mesh, "regularized");
->>>>>>> 61f65f00
 
     DenseMatrix A0, A1;
     VectorPolynomial u(2, 2);
@@ -444,11 +436,7 @@
 
     dg.AdvectionMatrix(0, vu, A1, false);
     A1 -= A0;
-<<<<<<< HEAD
-    CHECK_CLOSE(A1.NormInf(), 0.0, 1e-12);
-=======
     CHECK_CLOSE(0.0, A1.NormInf(), 1e-12);
->>>>>>> 61f65f00
   }
 
   delete comm;
@@ -473,11 +461,7 @@
 
   int d(3);
   for (int k = 0; k < 2; k++) {
-<<<<<<< HEAD
-    DG_Modal dg(k, mesh, "natural");
-=======
     DG_Modal dg(k, mesh, "regularized");
->>>>>>> 61f65f00
 
     DenseMatrix A0;
     VectorPolynomial u(d, 3);
@@ -644,13 +628,9 @@
     }
   }
 
-<<<<<<< HEAD
-  CHECK_CLOSE(0.025, u[0](0, 0), 1e-12);
-=======
   // -- check that it is bilinear map
   CHECK_CLOSE(0.0, u[0](2, 0), 1e-14);
   CHECK_CLOSE(0.0, u[0](2, 2), 1e-14);
->>>>>>> 61f65f00
-
-  delete comm;
-}
+
+  delete comm;
+}
