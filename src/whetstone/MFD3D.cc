--- conflicted
+++ resolved
@@ -400,26 +400,6 @@
 }
 
 
-<<<<<<< HEAD
-/* ******************************************************************
-* Extension of Mesh API. 
-****************************************************************** */
-int MFD3D::cell_get_face_adj_cell(int cell, int face)
-{
-  Entity_ID_List cells;
-  mesh_->face_get_cells(face, Parallel_type::ALL, &cells);
-  int ncells = cells.size();
-
-  if (ncells == 2) {
-    int c2 = cells[0];
-    if (cell == c2) c2 = cells[1];
-    return c2;
-  }
-  return -1;
-}
-
-=======
->>>>>>> 61f65f00
 }  // namespace WhetStone
 }  // namespace Amanzi
 
