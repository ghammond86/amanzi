--- conflicted
+++ resolved
@@ -442,11 +442,7 @@
 int MFD3D::cell_get_face_adj_cell(int cell, int face)
 {
   Entity_ID_List cells;
-<<<<<<< HEAD
-  mesh_->face_get_cells(face, (Parallel_type)WhetStone::USED, &cells);
-=======
   mesh_->face_get_cells(face, Parallel_type::ALL, &cells);
->>>>>>> 3ec4ba95
   int ncells = cells.size();
 
   if (ncells == 2) {
