--- conflicted
+++ resolved
@@ -136,34 +136,5 @@
   return jac;
 }
 
-<<<<<<< HEAD
-=======
-
-/* ******************************************************************
-* Bilinear map (2D algorithm)
-****************************************************************** */
-AmanziGeometry::Point MeshMaps_FEM::Map_(int c, const AmanziGeometry::Point& xref) const
-{
-  Entity_ID_List nodes;
-
-  mesh1_->cell_get_nodes(c, &nodes);
-  int nnodes = nodes.size();
-  AMANZI_ASSERT(nnodes == 4);
-
-  AmanziGeometry::Point p1(d_), p2(d_), p3(d_), p4(d_), f(d_);
-  mesh1_->node_get_coordinates(nodes[0], &p1);
-  mesh1_->node_get_coordinates(nodes[1], &p2);
-  mesh1_->node_get_coordinates(nodes[2], &p3);
-  mesh1_->node_get_coordinates(nodes[3], &p4);
-
-  double x(xref[0]), y(xref[1]);
-  f = (1.0 - x) * (1.0 - y) * p1 + x * (1.0 - y) * p2
-    + x * y * p3 + (1.0 - x) * y * p4;
-
-  return f;
-}
-
-
->>>>>>> 626a6a15
 }  // namespace WhetStone
 }  // namespace Amanzi
