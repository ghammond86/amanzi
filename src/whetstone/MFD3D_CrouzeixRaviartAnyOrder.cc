/*
  WhetStone, Version 2.2
  Release name: naka-to.

  Copyright 2010-201x held jointly by LANS/LANL, LBNL, and PNNL. 
  Amanzi is released under the three-clause BSD License. 
  The terms of use and "as is" disclaimer for this license are 
  provided in the top-level COPYRIGHT file.

  Author: Konstantin Lipnikov (lipnikov@lanl.gov)

  Crouzeix-Raviart element: degrees of freedom are moments on faces
  and inside cell.
*/

#include <cmath>
#include <tuple>
#include <vector>

// Amanzi
#include "MeshLight.hh"
#include "Point.hh"
#include "errors.hh"

// WhetStone
#include "Basis_Regularized.hh"
#include "GrammMatrix.hh"
#include "MFD3D_CrouzeixRaviartAnyOrder.hh"
#include "NumericalIntegration.hh"
#include "SurfaceCoordinateSystem.hh"
#include "Tensor.hh"
#include "VectorObjectsUtils.hh"

namespace Amanzi {
namespace WhetStone {

/* ******************************************************************
* Constructor parses the parameter list
****************************************************************** */
MFD3D_CrouzeixRaviartAnyOrder::MFD3D_CrouzeixRaviartAnyOrder(
    const Teuchos::ParameterList& plist,
    const Teuchos::RCP<const AmanziMesh::MeshLight>& mesh)
  : BilinearForm(mesh)
{
  order_ = plist.get<int>("method order");
}


/* ******************************************************************
* Schema.
****************************************************************** */
std::vector<SchemaItem> MFD3D_CrouzeixRaviartAnyOrder::schema() const
{
  int nk = PolynomialSpaceDimension(d_ - 1, order_ - 1);
  std::vector<SchemaItem> items;
  items.push_back(std::make_tuple(AmanziMesh::FACE, DOF_Type::MOMENT, nk));

  if (order_ > 1) {
    nk = PolynomialSpaceDimension(d_, order_ - 2);
    items.push_back(std::make_tuple(AmanziMesh::CELL, DOF_Type::MOMENT, nk));
  }

  return items;
}


/* ******************************************************************
* High-order consistency condition for stiffness matrix. 
* Only the upper triangular part of Ac is calculated. 
****************************************************************** */
int MFD3D_CrouzeixRaviartAnyOrder::H1consistency(
    int c, const Tensor& K, DenseMatrix& N, DenseMatrix& Ac)
{
  const auto& faces = mesh_->cell_get_faces(c);
  const auto& dirs = mesh_->cell_get_face_dirs(c);
  int nfaces = faces.size();

  const AmanziGeometry::Point& xc = mesh_->cell_centroid(c); 
  double volume = mesh_->cell_volume(c); 

  // calculate degrees of freedom 
  Polynomial poly(d_, order_), pc;
  if (order_ > 1) {
    pc.Reshape(d_, order_ - 2);
  }
  int nd = poly.size();
  int ndf = PolynomialSpaceDimension(d_ - 1, order_ - 1);
  int ndc = pc.size();

  int ndof = nfaces * ndf + ndc;
  N.Reshape(ndof, nd);
  R_.Reshape(ndof, nd);
  Ac.Reshape(ndof, ndof);
  G_.Reshape(nd, nd);

  // select regularized basis
  Polynomial ptmp;
  Basis_Regularized basis;
  basis.Init(mesh_, c, order_, ptmp);

  // pre-calculate integrals of natural monomials 
<<<<<<< HEAD
  std::vector<double> moments;
  NumericalIntegration<AmanziMesh::Mesh> numi(mesh_);
=======
  NumericalIntegration numi(mesh_);
>>>>>>> 0865fe07
  numi.UpdateMonomialIntegralsCell(c, 2 * order_ - 2, integrals_);

  // populate matrices N and R
  R_.PutScalar(0.0);
  N.PutScalar(0.0);

  for (auto it = poly.begin(); it < poly.end(); ++it) { 
    const int* index = it.multi_index();
    double factor = basis.monomial_scales()[it.MonomialSetOrder()];
    Polynomial cmono(d_, index, factor);
    cmono.set_origin(xc);  

    // N and R: degrees of freedom on faces 
    auto grad = Gradient(cmono);
     
    int col = it.PolynomialPosition();
    int row(0);

    for (int i = 0; i < nfaces; i++) {
      int f = faces[i];
      const AmanziGeometry::Point& xf = mesh_->face_centroid(f); 
      AmanziGeometry::Point normal = mesh_->face_normal(f);

      // local coordinate system with origin at face centroid
      SurfaceCoordinateSystem coordsys(xf, normal);
      const auto& tau = *coordsys.tau();
      normal *= dirs[i];

      auto conormal = K * normal;
      Polynomial tmp = grad * conormal;
      tmp.ChangeCoordinates(xf, tau);

      for (int n = 0; n < tmp.size(); ++n) {
        R_(row + n, col) = tmp(n);
      }

      numi.CalculatePolynomialMomentsFace(f, cmono, order_ - 1, moments);
      for (int n = 0; n < moments.size(); ++n) {
        N(row + n, col) = moments[n];
      }
      row += ndf;
    }

    // N and R: degrees of freedom in cells
    if (cmono.order() > 1) {
      auto Kgrad = K * grad;
      Polynomial tmp = Divergence(Kgrad);

      for (auto jt = tmp.begin(); jt < tmp.end(); ++jt) {
        int m = jt.MonomialSetOrder();
        int n = jt.PolynomialPosition();

        R_(row + n, col) = -tmp(n) / basis.monomial_scales()[m] * volume;
      }
    }

    if (order_ > 1) {
      for (auto jt = pc.begin(); jt < pc.end(); ++jt) {
        int n = jt.PolynomialPosition();
        const int* jndex = jt.multi_index();

        int nm(0);
        int multi_index[3];
        for (int i = 0; i < d_; ++i) {
          multi_index[i] = index[i] + jndex[i];
          nm += multi_index[i];
        }

        int np = MonomialSetPosition(d_, multi_index); 
        factor = basis.monomial_scales()[it.MonomialSetOrder()] *
                 basis.monomial_scales()[jt.MonomialSetOrder()];
        N(row + n, col) = integrals_.poly()(nm, np) * factor / volume; 
      }
    }
  }

  // Gramm matrix for gradients of polynomials 
  G_.Multiply(N, R_, true);

  // calculate R inv(G) R^T
  DenseMatrix RG(ndof, nd), Rtmp(nd, ndof);

  // to invert degenerate matrix, we add and subtruct positive diagonal entry 
  G_(0, 0) = 1.0;
  G_.Inverse();
  G_(0, 0) = 0.0;
  RG.Multiply(R_, G_, false);

  Rtmp.Transpose(R_);
  Ac.Multiply(RG, Rtmp, false);

  return 0;
}


/* ******************************************************************
* Stiffness matrix for a high-order scheme.
****************************************************************** */
int MFD3D_CrouzeixRaviartAnyOrder::StiffnessMatrix(
    int c, const Tensor& K, DenseMatrix& A)
{
  DenseMatrix N;

  int ok = H1consistency(c, K, N, A);
  if (ok) return ok;

  StabilityScalar_(N, A);
  return 0;
}


/* ******************************************************************
* L2 projector of gradient on the space of polynomials of order k-1.
****************************************************************** */
void MFD3D_CrouzeixRaviartAnyOrder::ProjectorGradientCell_(
    int c, const std::vector<VectorPolynomial>& vf,
    const ProjectorType type, 
    const std::shared_ptr<DenseVector>& moments, MatrixPolynomial& uc)
{
  AMANZI_ASSERT(d_ == 2);

  const auto& faces = mesh_->cell_get_faces(c);
  const auto& dirs = mesh_->cell_get_face_dirs(c);
  int nfaces = faces.size();

  const AmanziGeometry::Point& xc = mesh_->cell_centroid(c);
  double volume = mesh_->cell_volume(c);

  // calculate stiffness matrix
  Tensor T(d_, 1);
  DenseMatrix N, A;

  T(0, 0) = 1.0;
  StiffnessMatrix(c, T, A);  

  // number of degrees of freedom
  Polynomial poly(d_, order_ -1);

  // create zero vector polynomial
  int dim = vf[0].NumRows();
  uc.Reshape(d_, dim, d_, order_ - 1, true);

  std::vector<const PolynomialBase*> polys(2);
  NumericalIntegration numi(mesh_);

  // selecting regularized basis
  Polynomial ptmp;
  Basis_Regularized basis;
  basis.Init(mesh_, c, order_, ptmp);

  for (int i = 0; i < dim; ++i) {
    for (int j = 0; j < d_; ++j) {
      // calculate right-hand side matrix R for the L2 projector
      int md = poly.size();
      DenseVector v4(md), v5(md);

      v4.PutScalar(0.0);
      for (auto it = poly.begin(); it < poly.end(); ++it) {
        int row = it.PolynomialPosition();
        const int* index = it.multi_index();

        double factor = basis.monomial_scales()[it.MonomialSetOrder()];
        Polynomial cmono(d_, index, factor);
        cmono.set_origin(xc);  

        polys[0] = &cmono;

        // -- face contribution
        for (int n = 0; n < nfaces; ++n) {
          int f = faces[n];
          const AmanziGeometry::Point& normal = mesh_->face_normal(f);
          double area = mesh_->face_area(f);

          polys[1] = &(vf[n][i]);
          double tmp = numi.IntegratePolynomialsFace(f, polys) / area;
          v4(row) += tmp * normal[j] * dirs[n];
        }

        // -- cell contribution
        if (order_ > 1) {
          auto grad = Gradient(cmono);

          for (auto jt = grad[j].begin(); jt < grad[j].end(); ++jt) {
            int m = jt.MonomialSetOrder();
            int s = jt.PolynomialPosition();
            v4(row) -= grad[j](s) / basis.monomial_scales()[m] * (*moments)(s) * volume;
          }
        }
      }

      // calculate coefficients of polynomial
      DenseMatrix M;
      GrammMatrix(numi, order_ - 1, integrals_, basis, M);

      M.Inverse();
      M.Multiply(v4, v5, false);

      uc(i, j) = basis.CalculatePolynomial(mesh_, c, order_ - 1, v5);
    }
  }
}

<<<<<<< HEAD
=======

/* ******************************************************************
* Degrees of freedom on face f.
****************************************************************** */
void MFD3D_CrouzeixRaviartAnyOrder::CalculateFaceDOFs_(
    int f, const Polynomial& vf, const Polynomial& pf,
    DenseVector& vdof, int& row)
{
  std::vector<const PolynomialBase*> polys(2);

  NumericalIntegration numi(mesh_);

  double area = mesh_->face_area(f);
  const AmanziGeometry::Point& xf = mesh_->face_centroid(f); 
  const AmanziGeometry::Point& normal = mesh_->face_normal(f);

  // local coordinate system with origin at face centroid
  SurfaceCoordinateSystem coordsys(xf, normal);

  polys[0] = &vf;

  for (auto it = pf.begin(); it < pf.end(); ++it) {
    const int* index = it.multi_index();
    Polynomial fmono(d_ - 1, index, 1.0);
    fmono.InverseChangeCoordinates(xf, *coordsys.tau());  

    polys[1] = &fmono;

    vdof(row) = numi.IntegratePolynomialsFace(f, polys) / area;
    row++;
  }
}


/* ******************************************************************
* Generic projector on space of polynomials of order k in cell c.
****************************************************************** */
void MFD3D_CrouzeixRaviartAnyOrder::ProjectorCell_(
    const Teuchos::RCP<const AmanziMesh::MeshLight>& mymesh, 
    int c, const std::vector<Polynomial>& ve,
    const std::vector<Polynomial>& vf,
    const ProjectorType type,
    const Polynomial* moments, Polynomial& uc)
{
  AMANZI_ASSERT(d_ == 2);

  const auto& faces = mymesh->cell_get_faces(c);
  int nfaces = faces.size();

  const AmanziGeometry::Point& xc = mymesh->cell_centroid(c);
  double volume = mymesh->cell_volume(c);

  // calculate stiffness matrix
  Tensor T(d_, 1);
  DenseMatrix N, A;

  T(0, 0) = 1.0;
  StiffnessMatrix(c, T, A);  

  // number of degrees of freedom
  Polynomial pf(d_ - 1, order_ - 1);
  int nd = G_.NumRows();
  int ndf = pf.size();
  int ndof = A.NumRows();

  int ndof_f(nfaces * ndf);
  int ndof_c(ndof - ndof_f);

  // calculate DOFs for boundary polynomial
  DenseVector vdof(ndof);

  // selecting regularized basis
  Polynomial ptmp;
  Basis_Regularized basis;
  basis.Init(mymesh, c, order_, ptmp);

  // populate matrices N and R
  int row(0);
  // degrees of freedom on faces
  for (int n = 0; n < nfaces; ++n) {
    int f = faces[n];
    CalculateFaceDOFs_(f, vf[n], pf, vdof, row);
  }
  // degrees of freedom in cell
  if (ndof_c > 0) {
    AMANZI_ASSERT(moments != NULL);
    const DenseVector& v3 = moments->coefs();
    AMANZI_ASSERT(ndof_c == v3.NumRows());

    for (int n = 0; n < ndof_c; ++n) {
      vdof(row + n) = v3(n);
    }
  }

  // calculate polynomial coefficients (in natural basis)
  DenseVector v4(nd), v5(nd);
  R_.Multiply(vdof, v4, true);
  G_.Multiply(v4, v5, false);

  uc = basis.CalculatePolynomial(mymesh, c, order_, v5);

  // uniqueness requires to specify constant in polynomial
  if (order_ == 1) {
    AmanziGeometry::Point grad(d_);
    for (int j = 0; j < d_; ++j) {
      grad[j] = uc(j + 1);
    }
    
    double a1(0.0), a2(0.0), tmp;
    for (int n = 0; n < nfaces; ++n) {  
      int f = faces[n];
      const AmanziGeometry::Point& xf = mymesh->face_centroid(f);
      double area = mymesh->face_area(f);
       
      tmp = vf[n].Value(xf) - grad * (xf - xc);
      a1 += tmp * area;
      a2 += area;
    }

    uc(0) = a1 / a2;
  } else if (order_ >= 2) {
    v4 = integrals_.poly().coefs();
    basis.ChangeBasisMyToNatural(v4);
    v4.Reshape(nd);
    uc(0) = vdof(row) - (v4 * v5) / volume;
  }

  // calculate L2 projector
  if (type == ProjectorType::L2 && ndof_c > 0) {
    v5(0) = uc(0);

    DenseMatrix M, M2;
    DenseVector v6(nd - ndof_c);
    Polynomial poly(d_, order_);
    NumericalIntegration numi(mymesh);

    numi.UpdateMonomialIntegralsCell(c, 2 * order_, integrals_);
    GrammMatrix(poly, integrals_, basis, M);

    M2 = M.SubMatrix(ndof_c, nd, 0, nd);
    M2.Multiply(v5, v6, false);

    const DenseVector& v3 = moments->coefs();
    for (int n = 0; n < ndof_c; ++n) {
      v4(n) = v3(n) * mymesh->cell_volume(c);
    }

    for (int n = 0; n < nd - ndof_c; ++n) {
      v4(ndof_c + n) = v6(n);
    }

    M.Inverse();
    M.Multiply(v4, v5, false);

    uc = basis.CalculatePolynomial(mymesh, c, order_, v5);
  }

  // set correct origin 
  uc.set_origin(xc);
}

>>>>>>> 0865fe07
}  // namespace WhetStone
}  // namespace Amanzi
<|MERGE_RESOLUTION|>--- conflicted
+++ resolved
@@ -99,12 +99,8 @@
   basis.Init(mesh_, c, order_, ptmp);
 
   // pre-calculate integrals of natural monomials 
-<<<<<<< HEAD
   std::vector<double> moments;
-  NumericalIntegration<AmanziMesh::Mesh> numi(mesh_);
-=======
   NumericalIntegration numi(mesh_);
->>>>>>> 0865fe07
   numi.UpdateMonomialIntegralsCell(c, 2 * order_ - 2, integrals_);
 
   // populate matrices N and R
@@ -307,12 +303,11 @@
   }
 }
 
-<<<<<<< HEAD
-=======
 
 /* ******************************************************************
 * Degrees of freedom on face f.
 ****************************************************************** */
+/*
 void MFD3D_CrouzeixRaviartAnyOrder::CalculateFaceDOFs_(
     int f, const Polynomial& vf, const Polynomial& pf,
     DenseVector& vdof, int& row)
@@ -341,6 +336,7 @@
     row++;
   }
 }
+*/
 
 
 /* ******************************************************************
@@ -377,22 +373,28 @@
   int ndof_f(nfaces * ndf);
   int ndof_c(ndof - ndof_f);
 
-  // calculate DOFs for boundary polynomial
-  DenseVector vdof(ndof);
-
   // selecting regularized basis
   Polynomial ptmp;
   Basis_Regularized basis;
   basis.Init(mymesh, c, order_, ptmp);
 
-  // populate matrices N and R
+  NumericalIntegration numi(mymesh);
+
+  // calculate DOFs for boundary polynomial
+  std::vector<double> face_moments;
+  DenseVector vdof(ndof);
+
+  // -- degrees of freedom on faces
   int row(0);
-  // degrees of freedom on faces
   for (int n = 0; n < nfaces; ++n) {
     int f = faces[n];
-    CalculateFaceDOFs_(f, vf[n], pf, vdof, row);
-  }
-  // degrees of freedom in cell
+    numi.CalculatePolynomialMomentsFace(f, vf[n], pf.order(), face_moments);
+    for (int k = 0; k < face_moments.size(); ++k) {
+      vdof(row++) = face_moments[k];
+    }
+  }
+
+  // -- degrees of freedom in cell
   if (ndof_c > 0) {
     AMANZI_ASSERT(moments != NULL);
     const DenseVector& v3 = moments->coefs();
@@ -442,12 +444,8 @@
 
     DenseMatrix M, M2;
     DenseVector v6(nd - ndof_c);
-    Polynomial poly(d_, order_);
-    NumericalIntegration numi(mymesh);
-
-    numi.UpdateMonomialIntegralsCell(c, 2 * order_, integrals_);
-    GrammMatrix(poly, integrals_, basis, M);
-
+
+    GrammMatrix(numi, order_, integrals_, basis, M);
     M2 = M.SubMatrix(ndof_c, nd, 0, nd);
     M2.Multiply(v5, v6, false);
 
@@ -470,6 +468,5 @@
   uc.set_origin(xc);
 }
 
->>>>>>> 0865fe07
 }  // namespace WhetStone
-}  // namespace Amanzi
+}  // namespace Amanzi