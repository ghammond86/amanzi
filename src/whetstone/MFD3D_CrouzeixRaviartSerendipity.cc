/*
  WhetStone, Version 2.2
  Release name: naka-to.

  Copyright 2010-201x held jointly by LANS/LANL, LBNL, and PNNL. 
  Amanzi is released under the three-clause BSD License. 
  The terms of use and "as is" disclaimer for this license are 
  provided in the top-level COPYRIGHT file.

  Author: Konstantin Lipnikov (lipnikov@lanl.gov)

  Serendipity CrouzeixRaviart-type element: degrees of freedom are 
  moments on faces and inside cell. The number of later is 
  reduced significantly for polytopal cells. 
*/

#include <cmath>
#include <tuple>
#include <vector>

#include "MeshLight.hh"
#include "Point.hh"
#include "errors.hh"

#include "Basis_Regularized.hh"
#include "SurfaceCoordinateSystem.hh"
#include "GrammMatrix.hh"
#include "MFD3D_CrouzeixRaviartSerendipity.hh"
#include "NumericalIntegration.hh"
#include "Tensor.hh"

namespace Amanzi {
namespace WhetStone {

/* ******************************************************************
* Schema.
****************************************************************** */
std::vector<SchemaItem> MFD3D_CrouzeixRaviartSerendipity::schema() const
{
  int nk = PolynomialSpaceDimension(d_ - 1, order_ - 1);
  std::vector<SchemaItem> items;
  items.push_back(std::make_tuple(AmanziMesh::FACE, DOF_Type::MOMENT, nk));

  if (order_ > 3) {
    nk = PolynomialSpaceDimension(d_, order_ - 4);
    items.push_back(std::make_tuple(AmanziMesh::CELL, DOF_Type::MOMENT, nk));
  }

  return items;
}


/* ******************************************************************
* High-order consistency condition for the stiffness matrix. 
* Only the upper triangular part of Ac is calculated. 
****************************************************************** */
int MFD3D_CrouzeixRaviartSerendipity::H1consistency(
    int c, const Tensor& K, DenseMatrix& N, DenseMatrix& Ac)
{
  int nfaces = mesh_->cell_get_num_faces(c);
  AMANZI_ASSERT(nfaces > 3);  // FIXME

  // calculate degrees of freedom 
  Polynomial poly(d_, order_), pf, pc;
  pf.Reshape(d_ - 1, order_ - 1);
  if (order_ > 3) {
    pc.Reshape(d_, order_ - 4);
  }

  int nd = poly.size();
  int ndf = pf.size();
  int ndc = pc.size();
  int ndof_S = nfaces * ndf + ndc;

  // calculate full matrices
  DenseMatrix Nf, Af;
  MFD3D_CrouzeixRaviartAnyOrder::H1consistency(c, K, Nf, Af);

  // pre-calculate integrals of monomials 
  NumericalIntegration numi(mesh_);
  numi.UpdateMonomialIntegralsCell(c, 2 * order_, integrals_);

  // selecting regularized basis
  Basis_Regularized basis;
  basis.Init(mesh_, c, order_, integrals_.poly());

  // Gramm matrix for polynomials
  DenseMatrix M(nd, nd);
  GrammMatrix(numi, order_, integrals_, basis, M);

  // setup matrix representing Laplacian of polynomials
  DenseMatrix L(nd, nd);
  L.PutScalar(0.0);

  for (auto it = poly.begin(); it < poly.end(); ++it) {
    const int* index = it.multi_index();
    int k = it.PolynomialPosition();

    double factor = basis.monomial_scales()[it.MonomialSetOrder()];
    Polynomial cmono(d_, index, factor);

    auto Kgrad = K * Gradient(cmono);
    Polynomial lap = Divergence(Kgrad);

    for (auto jt = lap.begin(); jt < lap.end(); ++jt) {
      int l = jt.PolynomialPosition();
      int m = jt.MonomialSetOrder();
      L(l, k) = lap(l) / basis.monomial_scales()[m];
    }  
  }

  // calculate matrices N and R
  // -- extract sub-matrices 
  DenseMatrix Rf(R_);
  N = Nf.SubMatrix(0, ndof_S, 0, nd);
  R_ = Rf.SubMatrix(0, ndof_S, 0, nd);

  // -- add correcton Ns (Ns^T Ns)^{-1} M L to matrix R_
  DenseMatrix NN(nd, nd), NM(nd, nd);

  NN.Multiply(N, N, true);
  NN.Inverse();

  NM.Multiply(NN, M, false);
  NN.Multiply(NM, L, false);

  Nf.Reshape(ndof_S, nd);
  Nf.Multiply(N, NN, false);

  R_ -= Nf;

  // calculate Ac = R inv(G) R^T
  Ac.Reshape(ndof_S, ndof_S);
  DenseMatrix Rtmp(nd, ndof_S);

  Nf.Multiply(R_, G_, false);
  Rtmp.Transpose(R_);
  Ac.Multiply(Nf, Rtmp, false);

  return 0;
}


/* ******************************************************************
* Stiffness matrix for a high-order scheme.
****************************************************************** */
int MFD3D_CrouzeixRaviartSerendipity::StiffnessMatrix(
    int c, const Tensor& K, DenseMatrix& A)
{
  DenseMatrix N;

  int ok = H1consistency(c, K, N, A);
  if (ok) return ok;

  StabilityScalar_(N, A);
  return 0;
}


/* ******************************************************************
* L2 projector 
****************************************************************** */
void MFD3D_CrouzeixRaviartSerendipity::ProjectorCell_(
    int c, const std::vector<Polynomial>& vf,
    const ProjectorType type,
    const Polynomial* moments, Polynomial& uc)
{
  // selecting regularized basis
  Polynomial ptmp;
  Basis_Regularized basis;
  basis.Init(mesh_, c, order_, ptmp);

  // calculate full matrices
  Tensor T(d_, 1);
  DenseMatrix N, A;

  T(0, 0) = 1.0;
  MFD3D_CrouzeixRaviartAnyOrder::H1consistency(c, T, N, A);  

  // select number of non-aligned edges: we assume cell convexity 
  int nfaces = mesh_->cell_get_num_faces(c);
  int eta(3);
  if (nfaces > 3) eta = 4;

  // number of degrees of freedom
  int nd = G_.NumRows();
  int ndof = A.NumRows();
  int ndof_c = PolynomialSpaceDimension(d_, order_ - 2);
  int ndof_cs = PolynomialSpaceDimension(d_, order_ - eta);
  int ndof_f(ndof - ndof_c);

  // extract submatrix
  DenseMatrix Ns, NN(nd, nd);
  Ns = N.SubMatrix(0, ndof_f, 0, nd);

  NN.Multiply(Ns, Ns, true);
  NN.Inverse();

  // calculate degrees of freedom
  const AmanziGeometry::Point& xc = mesh_->cell_centroid(c);
  DenseVector v1(nd), v5(nd);

  DenseVector vdof(ndof_f + ndof_cs);
  CalculateDOFsOnBoundary_(c, vf, vdof);

  // DOFs inside cell: copy moments from input data
  if (ndof_cs > 0) {
    AMANZI_ASSERT(moments != NULL);
    const DenseVector& v3 = moments->coefs();
    for (int n = 0; n < ndof_cs; ++n) {
      vdof(ndof_f + n) = v3(n);
    }
  }

  Ns.Multiply(vdof, v1, true);
  NN.Multiply(v1, v5, false);

  uc = basis.CalculatePolynomial(mesh_, c, order_, v5);

  // H1 projector needs to populate moments from ndof_cs + 1 till ndof_c
  if (type == ProjectorType::H1) {
    DenseVector v4(nd);
    DenseMatrix M;
<<<<<<< HEAD
    NumericalIntegration<AmanziMesh::Mesh> numi(mesh_);
=======
    Polynomial poly(d_, order_);

    NumericalIntegration numi(mesh_);
    numi.UpdateMonomialIntegralsCell(c, 2 * order_, integrals_);
>>>>>>> 0865fe07

    GrammMatrix(numi, order_, integrals_, basis, M);
    M.Multiply(v5, v4, false);

    vdof.Reshape(ndof_f + ndof_c);
    for (int n = ndof_cs; n < ndof_c; ++n) {
      vdof(ndof_f + n) = v4(n) / mesh_->cell_volume(c); 
    }

    R_.Multiply(vdof, v4, true);
    G_.Multiply(v4, v5, false);

    v5(0) = uc(0);
    uc = basis.CalculatePolynomial(mesh_, c, order_, v5);
  }

  // L2 projector is different if the set S contains some internal dofs
  if (type == ProjectorType::L2 && ndof_cs > 0) {
    DenseVector v4(nd), v6(nd - ndof_cs);
    DenseMatrix M, M2;
<<<<<<< HEAD
    NumericalIntegration<AmanziMesh::Mesh> numi(mesh_);
=======
    Polynomial poly(d_, order_);

    NumericalIntegration numi(mesh_);
    numi.UpdateMonomialIntegralsCell(c, 2 * order_, integrals_);
>>>>>>> 0865fe07

    GrammMatrix(numi, order_, integrals_, basis, M);
    M2 = M.SubMatrix(ndof_cs, nd, 0, nd);
    M2.Multiply(v5, v6, false);

    const DenseVector& v3 = moments->coefs();
    for (int n = 0; n < ndof_cs; ++n) {
      v4(n) = v3(n) * mesh_->cell_volume(c);
    }

    for (int n = 0; n < nd - ndof_cs; ++n) {
      v4(ndof_cs + n) = v6(n);
    }

    M.Inverse();
    M.Multiply(v4, v5, false);

    uc = basis.CalculatePolynomial(mesh_, c, order_, v5);
  }

  // set correct origin
  uc.set_origin(xc);
}


/* ******************************************************************
* Calculate degrees of freedom in 2D.
****************************************************************** */
void MFD3D_CrouzeixRaviartSerendipity::CalculateDOFsOnBoundary_(
    int c, const std::vector<Polynomial>& vf, DenseVector& vdof)
{
  const auto& faces = mesh_->cell_get_faces(c);
  int nfaces = faces.size();

<<<<<<< HEAD
  std::vector<double> moments;
  NumericalIntegration<AmanziMesh::Mesh> numi(mesh_);
=======
  std::vector<const PolynomialBase*> polys(2);
  NumericalIntegration numi(mesh_);
>>>>>>> 0865fe07

  int row(0);
  for (int n = 0; n < nfaces; ++n) {
    int f = faces[n];
    numi.CalculatePolynomialMomentsFace(f, vf[n], order_ - 1, moments);
    for (int k = 0; k < moments.size(); ++k) {
      vdof(row++) = moments[k];
    }
  }
}

}  // namespace WhetStone
}  // namespace Amanzi
<|MERGE_RESOLUTION|>--- conflicted
+++ resolved
@@ -221,14 +221,7 @@
   if (type == ProjectorType::H1) {
     DenseVector v4(nd);
     DenseMatrix M;
-<<<<<<< HEAD
-    NumericalIntegration<AmanziMesh::Mesh> numi(mesh_);
-=======
-    Polynomial poly(d_, order_);
-
     NumericalIntegration numi(mesh_);
-    numi.UpdateMonomialIntegralsCell(c, 2 * order_, integrals_);
->>>>>>> 0865fe07
 
     GrammMatrix(numi, order_, integrals_, basis, M);
     M.Multiply(v5, v4, false);
@@ -249,14 +242,7 @@
   if (type == ProjectorType::L2 && ndof_cs > 0) {
     DenseVector v4(nd), v6(nd - ndof_cs);
     DenseMatrix M, M2;
-<<<<<<< HEAD
-    NumericalIntegration<AmanziMesh::Mesh> numi(mesh_);
-=======
-    Polynomial poly(d_, order_);
-
     NumericalIntegration numi(mesh_);
-    numi.UpdateMonomialIntegralsCell(c, 2 * order_, integrals_);
->>>>>>> 0865fe07
 
     GrammMatrix(numi, order_, integrals_, basis, M);
     M2 = M.SubMatrix(ndof_cs, nd, 0, nd);
@@ -291,13 +277,8 @@
   const auto& faces = mesh_->cell_get_faces(c);
   int nfaces = faces.size();
 
-<<<<<<< HEAD
   std::vector<double> moments;
-  NumericalIntegration<AmanziMesh::Mesh> numi(mesh_);
-=======
-  std::vector<const PolynomialBase*> polys(2);
   NumericalIntegration numi(mesh_);
->>>>>>> 0865fe07
 
   int row(0);
   for (int n = 0; n < nfaces; ++n) {
