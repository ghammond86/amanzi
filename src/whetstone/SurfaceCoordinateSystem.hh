--- conflicted
+++ resolved
@@ -17,12 +17,6 @@
 
 #include <memory>
 
-<<<<<<< HEAD
-#include "Teuchos_RCP.hpp"
-
-#include "Mesh.hh"
-=======
->>>>>>> 0e80a7cb
 #include "Point.hh"
 
 namespace Amanzi {
