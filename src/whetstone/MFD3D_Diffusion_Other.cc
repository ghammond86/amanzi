--- conflicted
+++ resolved
@@ -175,15 +175,9 @@
 
     Tensor& Mv_tmp = Mv[n];
     for (int i = 0; i < d_; i++) {
-<<<<<<< HEAD
-      int k = FindPosition(corner_faces[i], faces);
-      for (int j = i; j < d_; j++) {
-        int l = FindPosition(corner_faces[j], faces);
-=======
       int k = std::distance(faces.begin(), std::find(faces.begin(), faces.end(), corner_faces[i]));
       for (int j = i; j < d_; j++) {
         int l = std::distance(faces.begin(), std::find(faces.begin(), faces.end(), corner_faces[j]));
->>>>>>> 61f65f00
         W(k, l) += Mv_tmp(i, j) * cwgt[n] * fdirs[k] * fdirs[l];
         W(l, k) = W(k, l);
       }
