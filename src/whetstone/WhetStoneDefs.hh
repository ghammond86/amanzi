--- conflicted
+++ resolved
@@ -104,13 +104,6 @@
 const int DIFFUSION_SUPPORT_OPERATOR = 7;
 const int DIFFUSION_TPFA = 5; 
 
-<<<<<<< HEAD
-const int ELECTROMAGNETICS_DEFAULT = 1;
-const int ELECTROMAGNETICS_GENERALIZED = 2;
-const int ELECTROMAGNETICS_VEM_TYPE2 = 3;
-
-=======
->>>>>>> 943a7156
 // various DG schemes
 const int TAYLOR_BASIS_NATURAL = 1;
 const int TAYLOR_BASIS_NORMALIZED = 2;
