/*
  WhetStone, version 2.1
  Release name: naka-to.

  Copyright 2010-201x held jointly by LANS/LANL, LBNL, and PNNL. 
  Amanzi is released under the three-clause BSD License. 
  The terms of use and "as is" disclaimer for this license are 
  provided in the top-level COPYRIGHT file.

  Author: Konstantin Lipnikov (lipnikov@lanl.gov)
*/

#ifndef AMANZI_WHETSTONE_DEFS_HH_
#define AMANZI_WHETSTONE_DEFS_HH_

#include <vector>

#include "GeometryDefs.hh"
#include "Mesh.hh"

namespace Amanzi {
namespace WhetStone {

// This definition allows us to use WhetStone as a standalone library.
#define AMANZI_CODE

#ifdef AMANZI_CODE
typedef AmanziGeometry::Entity_ID Entity_ID;
typedef std::vector<Entity_ID> Entity_ID_List;
typedef AmanziMesh::Parallel_type Parallel_type;
typedef AmanziMesh::Entity_kind Entity_kind;

const int NODE = AmanziMesh::NODE;
const int EDGE = AmanziMesh::EDGE;
const int FACE = AmanziMesh::FACE;
const int CELL = AmanziMesh::CELL;
const int BOUNDARY_FACE = AmanziMesh::BOUNDARY_FACE;

#else
typedef long long int Entity_ID;
typedef std::vector<Entity_ID> Entity_ID_List;

enum Entity_kind {
  NODE = 0,
  EDGE,
  FACE,
  CELL,
  BOUNDARY_FACE
};

enum class Parallel_type {
  OWNED = 1;  // Owned by this processor
  GHOST = 2;  // Owned by another processor
  ALL = 3;    // OWNED + GHOST
};
#endif

class Polynomial;
typedef std::vector<std::vector<Polynomial> > MatrixPolynomial;


// status of elemental matrices
const int WHETSTONE_ELEMENTAL_MATRIX_OK = 0;
const int WHETSTONE_ELEMENTAL_MATRIX_SIZE = 1;
const int WHETSTONE_ELEMENTAL_MATRIX_FAILED = 2;  // only for unexpected situations

// control of the stabilization term in MFD schemes
const int WHETSTONE_STABILITY_GENERIC = 1;
const int WHETSTONE_STABILITY_GENERIC_SCALED = 2;
const int WHETSTONE_STABILITY_OPTIMIZED_DMP = 3;
const int WHETSTONE_STABILITY_OPTIMIZED_GEOMETRY = 4;

const double WHETSTONE_TOLERANCE_DECOMPOSITION = 1e-12;

// control of simplex method
const double WHETSTONE_SIMPLEX_TOLERANCE = 1e-10;
const double WHETSTONE_SIMPLEX_MAX_ITERATIONS = 100;  // factor of number of unknowns
const double WHETSTONE_SIMPLEX_NO_FEASIBLE_SET = -1;
const double WHETSTONE_SIMPLEX_NO_CONVERGENCE = -2;
const double WHETSTONE_SIMPLEX_UNBOUNDED_PROBLEM = -3;
const int WHETSTONE_SIMPLEX_FUNCTIONAL_SUMALL = 1;
const int WHETSTONE_SIMPLEX_FUNCTIONAL_TRACE = 2;

#undef WHETSTONE_SIMPLEX_PIVOT_BRANDT  // select pivot rule
#define WHETSTONE_SIMPLEX_PIVOT_MFD3D

// various MFD schemes
const int DIFFUSION_OPTIMIZED_FOR_SPARSITY = 9;  // recommended
const int DIFFUSION_POLYHEDRA_SCALED = 2; 
const int DIFFUSION_OPTIMIZED_FOR_MONOTONICITY = 3;  
const int DIFFUSION_HEXAHEDRA_MONOTONE = 4;
const int DIFFUSION_SUPPORT_OPERATOR = 7;
const int DIFFUSION_TPFA = 5; 

// various DG schemes
<<<<<<< HEAD
const int TAYLOR_BASIS_NORMALIZED = 1;
const int TAYLOR_BASIS_NORMALIZED_ORTHO = 2;  // recommended
const int TAYLOR_BASIS_NATURAL = 3; 
=======
const int TAYLOR_BASIS_NATURAL = 1;
const int TAYLOR_BASIS_NORMALIZED = 2;
const int TAYLOR_BASIS_NORMALIZED_ORTHO = 3;  // recommended
const int TAYLOR_BASIS_REGULARIZED = 4; 
>>>>>>> 61f65f00

}  // namespace WhetStone
}  // namespace Amanzi

#endif
<|MERGE_RESOLUTION|>--- conflicted
+++ resolved
@@ -93,16 +93,10 @@
 const int DIFFUSION_TPFA = 5; 
 
 // various DG schemes
-<<<<<<< HEAD
-const int TAYLOR_BASIS_NORMALIZED = 1;
-const int TAYLOR_BASIS_NORMALIZED_ORTHO = 2;  // recommended
-const int TAYLOR_BASIS_NATURAL = 3; 
-=======
 const int TAYLOR_BASIS_NATURAL = 1;
 const int TAYLOR_BASIS_NORMALIZED = 2;
 const int TAYLOR_BASIS_NORMALIZED_ORTHO = 3;  // recommended
 const int TAYLOR_BASIS_REGULARIZED = 4; 
->>>>>>> 61f65f00
 
 }  // namespace WhetStone
 }  // namespace Amanzi
