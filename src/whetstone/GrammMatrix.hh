/*
  WhetStone, Version 2.2
  Release name: naka-to.

  Copyright 2010-201x held jointly by LANS/LANL, LBNL, and PNNL. 
  Amanzi is released under the three-clause BSD License. 
  The terms of use and "as is" disclaimer for this license are 
  provided in the top-level COPYRIGHT file.

  Author: Konstantin Lipnikov (lipnikov@lanl.gov)

  Calculation of various Gramm matrices. Implemented algorithms use
  integrator and optional database of monomial integrals.
*/

#ifndef AMANZI_WHETSTONE_GRAMM_MATRIX_HH_
#define AMANZI_WHETSTONE_GRAMM_MATRIX_HH_

#include <cmath>
#include <vector>

#include "Basis_Regularized.hh"
<<<<<<< HEAD
#include "Mesh.hh"
#include "NumericalIntegration.hh"
=======
>>>>>>> 0865fe07
#include "Polynomial.hh"
#include "PolynomialOnMesh.hh"
#include "Tensor.hh"


namespace Amanzi {
namespace WhetStone {

class Polynomial;
class PolynomialOnMesh;

// Gramm matrix for polynomials
void GrammMatrix(
<<<<<<< HEAD
    NumericalIntegration<MyMesh>& numi,
    int order, PolynomialOnMesh& integrals,
    const Basis_Regularized<MyMesh>& basis, DenseMatrix& G);
=======
    const Polynomial& poly, const PolynomialOnMesh& integrals,
    const Basis_Regularized& basis, DenseMatrix& G);
>>>>>>> 0865fe07

// Gramm matrix for gradient of polynomials with tensorial weight
inline
void GrammMatrixGradients(
    const Tensor& K, 
<<<<<<< HEAD
    NumericalIntegration<MyMesh>& numi,
    int order, PolynomialOnMesh& integrals,
    const Basis_Regularized<MyMesh>& basis, DenseMatrix& G);
=======
    const Polynomial& poly, const PolynomialOnMesh& integrals,
    const Basis_Regularized& basis, DenseMatrix& G);
>>>>>>> 0865fe07


/* ******************************************************************
* Gramm matrix G for polynomials.
****************************************************************** */
inline
void GrammMatrix(
<<<<<<< HEAD
    NumericalIntegration<MyMesh>& numi,
    int order, PolynomialOnMesh& integrals,
    const Basis_Regularized<MyMesh>& basis, DenseMatrix& G)
=======
    const Polynomial& poly, const PolynomialOnMesh& integrals,
    const Basis_Regularized& basis, DenseMatrix& G)
>>>>>>> 0865fe07
{
  int d = numi.dimension();

  PolynomialIterator it0(d), it1(d);
  it0.begin(0);
  it1.begin(order + 1);

  int nd = it1.PolynomialPosition();
  G.Reshape(nd, nd);

  // extended database of integrals of monomials
  int c = integrals.get_id();
  numi.UpdateMonomialIntegralsCell(c, 2 * order, integrals);

  int multi_index[3];
  for (auto it = it0; it < it1; ++it) {
    const int* index = it.multi_index();
    int k = it.PolynomialPosition();
    double scalek = basis.monomial_scales()[it.MonomialSetOrder()];

    for (auto jt = it; jt < it1; ++jt) {
      const int* jndex = jt.multi_index();
      int l = jt.PolynomialPosition();
      double scalel = basis.monomial_scales()[jt.MonomialSetOrder()];
      
      for (int i = 0; i < d; ++i) {
        multi_index[i] = index[i] + jndex[i];
      }

      int pos = PolynomialPosition(d, multi_index); 
      G(k, l) = G(l, k) = integrals.poly()(pos) * scalek * scalel; 
    }
  }
}


/* ******************************************************************
* Gramm matrix for gradient of polynomials with tensorial weight.
****************************************************************** */
void GrammMatrixGradients(
    const Tensor& K, 
<<<<<<< HEAD
    NumericalIntegration<MyMesh>& numi,
    int order, PolynomialOnMesh& integrals,
    const Basis_Regularized<MyMesh>& basis, DenseMatrix& G)
=======
    const Polynomial& poly, const PolynomialOnMesh& integrals,
    const Basis_Regularized& basis, DenseMatrix& G)
>>>>>>> 0865fe07
{
  int d = numi.dimension();

  PolynomialIterator it0(d), it1(d);
  it0.begin(0);
  it1.begin(order + 1);

  int nd = it1.PolynomialPosition();
  G.Reshape(nd, nd);

  // extended database of integrals of monomials
  int c = integrals.get_id();
  numi.UpdateMonomialIntegralsCell(c, std::max(0, 2 * (order - 1)), integrals);

  Tensor Ktmp(d, 2);
  if (K.rank() == 2)
    Ktmp = K;
  else 
    Ktmp.MakeDiagonal(K(0, 0));

  int multi_index[3];
  for (auto it = it0; it < it1; ++it) {
    const int* index = it.multi_index();
    int k = it.PolynomialPosition();
    double scalek = basis.monomial_scales()[it.MonomialSetOrder()];

    for (auto jt = it; jt < it1; ++jt) {
      const int* jndex = jt.multi_index();
      int l = jt.PolynomialPosition();
      double scalel = basis.monomial_scales()[jt.MonomialSetOrder()];
      
      for (int i = 0; i < d; ++i) {
        multi_index[i] = index[i] + jndex[i];
      }

      double sum(0.0), tmp;
      for (int i = 0; i < d; ++i) {
        if (index[i] > 0) {
          multi_index[i] -= 1;

          for (int j = 0; j < d; ++j) {
            if (jndex[j] > 0) {
              multi_index[j] -= 1;

              int n = PolynomialPosition(d, multi_index);
              tmp = integrals.poly()(n);
              sum += Ktmp(i, j) * tmp * index[i] * jndex[j];

              multi_index[j] += 1;
            }
          }
          multi_index[i] += 1;
        }
      }

      G(l, k) = G(k, l) = sum * scalek * scalel; 
    }
  }
}

}  // namespace WhetStone
}  // namespace Amanzi

#endif
<|MERGE_RESOLUTION|>--- conflicted
+++ resolved
@@ -20,11 +20,8 @@
 #include <vector>
 
 #include "Basis_Regularized.hh"
-<<<<<<< HEAD
 #include "Mesh.hh"
 #include "NumericalIntegration.hh"
-=======
->>>>>>> 0865fe07
 #include "Polynomial.hh"
 #include "PolynomialOnMesh.hh"
 #include "Tensor.hh"
@@ -38,27 +35,17 @@
 
 // Gramm matrix for polynomials
 void GrammMatrix(
-<<<<<<< HEAD
-    NumericalIntegration<MyMesh>& numi,
+    NumericalIntegration& numi,
     int order, PolynomialOnMesh& integrals,
-    const Basis_Regularized<MyMesh>& basis, DenseMatrix& G);
-=======
-    const Polynomial& poly, const PolynomialOnMesh& integrals,
     const Basis_Regularized& basis, DenseMatrix& G);
->>>>>>> 0865fe07
 
 // Gramm matrix for gradient of polynomials with tensorial weight
 inline
 void GrammMatrixGradients(
     const Tensor& K, 
-<<<<<<< HEAD
-    NumericalIntegration<MyMesh>& numi,
+    NumericalIntegration& numi,
     int order, PolynomialOnMesh& integrals,
-    const Basis_Regularized<MyMesh>& basis, DenseMatrix& G);
-=======
-    const Polynomial& poly, const PolynomialOnMesh& integrals,
     const Basis_Regularized& basis, DenseMatrix& G);
->>>>>>> 0865fe07
 
 
 /* ******************************************************************
@@ -66,14 +53,9 @@
 ****************************************************************** */
 inline
 void GrammMatrix(
-<<<<<<< HEAD
-    NumericalIntegration<MyMesh>& numi,
+    NumericalIntegration& numi,
     int order, PolynomialOnMesh& integrals,
-    const Basis_Regularized<MyMesh>& basis, DenseMatrix& G)
-=======
-    const Polynomial& poly, const PolynomialOnMesh& integrals,
     const Basis_Regularized& basis, DenseMatrix& G)
->>>>>>> 0865fe07
 {
   int d = numi.dimension();
 
@@ -115,14 +97,9 @@
 ****************************************************************** */
 void GrammMatrixGradients(
     const Tensor& K, 
-<<<<<<< HEAD
-    NumericalIntegration<MyMesh>& numi,
+    NumericalIntegration& numi,
     int order, PolynomialOnMesh& integrals,
-    const Basis_Regularized<MyMesh>& basis, DenseMatrix& G)
-=======
-    const Polynomial& poly, const PolynomialOnMesh& integrals,
     const Basis_Regularized& basis, DenseMatrix& G)
->>>>>>> 0865fe07
 {
   int d = numi.dimension();
 
