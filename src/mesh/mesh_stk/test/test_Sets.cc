// -------------------------------------------------------------
/**
 * @file   test_Sets.cc
 * @author Rao Garimella 
 * @date 
 * 
 * @brief Some unit tests for generating a Mesh_STK instance,
 * creating the right sets from an input specification, and
 * responding correctly to set queries
 * 
 * 
 */

// -------------------------------------------------------------
// -------------------------------------------------------------
// Created November 22, 2010 by William A. Perkins
// Last Change: Wed May 18 14:15:54 2011 by William A. Perkins <d3g096@PE10900.pnl.gov>
// -------------------------------------------------------------

#include <sstream>
#include <UnitTest++.h>
#include <Epetra_MpiComm.h>

#include "Exodus_readers.hh"
#include "Parallel_Exodus_file.hh"
#include "../Mesh_STK_Impl.hh"
#include "../Mesh_STK.hh"
#include "Auditor.hh"

#include "Epetra_Map.h"
#include "Epetra_MpiComm.h"
#include "Teuchos_ParameterList.hpp"
#include "Teuchos_ParameterXMLFileReader.hpp"

#include "mpi.h"


SUITE (STK_SETS)
{
  TEST (SETS_READ)
  {

    std::string expcsetnames[12] = {"Bottom LS", "Middle LS", "Top LS", 
                                    "Bottom+Middle Box", "Top Box",
                                    "Sample Point InCell", "Sample Point OnFace",
                                    "Sample Point OnEdge", "Sample Point OnVertex",
                                    "Bottom ColFunc", "Middle ColFunc", "Top ColFunc"};  
  
    unsigned int csetsize, expcsetsizes[12] = {9,9,9,18,9,1,2,4,8,9,9,9};
  
    int expcsetcells[12][18] = {{0,1,2,3,4,5,6,7,8,-1,-1,-1,-1,-1,-1,-1,-1},
				{9,10,11,12,13,14,15,16,17,-1,-1,-1,-1,-1,-1,-1,-1,-1},
				{18,19,20,21,22,23,24,25,26,-1,-1,-1,-1,-1,-1,-1,-1,-1},
				{0,1,2,3,4,5,6,7,8,9,10,11,12,13,14,15,16,17},
				{18,19,20,21,22,23,24,25,26,-1,-1,-1,-1,-1,-1,-1,-1,-1},
				{13,-1,-1,-1,-1,-1,-1,-1,-1,-1,-1,-1,-1,-1,-1,-1,-1,-1},
				{12,13,-1,-1,-1,-1,-1,-1,-1,-1,-1,-1,-1,-1,-1,-1,-1,-1},
				{9,10,12,13,-1,-1,-1,-1,-1,-1,-1,-1,-1,-1,-1,-1,-1,-1},
				{0,1,3,4,9,10,12,13,-1,-1,-1,-1,-1,-1,-1,-1,-1,-1},
				{0,1,2,3,4,5,6,7,8,-1,-1,-1,-1,-1,-1,-1,-1},
				{9,10,11,12,13,14,15,16,17,-1,-1,-1,-1,-1,-1,-1,-1,-1},
				{18,19,20,21,22,23,24,25,26,-1,-1,-1,-1,-1,-1,-1,-1,-1}};
    
    std::string expfsetnames[7] = {"Face 101", "Face 102", 
                                   "Face 10005", "Face 20004", "Face 30004",
                                   "ZLO FACE Plane", "YLO FACE Box"};

    unsigned int expfsetids[7]={101,102,10005,20004,30004,0,0};
  
    unsigned int fsetsize, expfsetsizes[7] = {9,9,3,3,3,9,9};


    int expfsetfaces[7][9] = {{4,9,14,19,23,27,32,36,40},
			      {0,6,11,42,47,51,75,80,84},
			      {30,35,39,-1,-1,-1,-1,-1,-1},
			      {66,70,73,-1,-1,-1,-1,-1,-1},
			      {99,103,106,-1,-1,-1,-1,-1,-1},
			      {4,9,14,19,23,27,32,36,40},
			      {0,6,11,42,47,51,75,80,84}};
    

    std::string infilename = "test/hex_3x3x3_read.xml";
    Teuchos::ParameterXMLFileReader xmlreader(infilename);

    Teuchos::ParameterList reg_spec(xmlreader.getParameters());

    Epetra_MpiComm *comm_(new Epetra_MpiComm(MPI_COMM_WORLD));

<<<<<<< HEAD
    Amanzi::AmanziGeometry::GeometricModelPtr gm = new Amanzi::AmanziGeometry::GeometricModel(3, reg_spec, comm_);
=======
    Teuchos::RCP<Amanzi::AmanziGeometry::GeometricModel> gm = Teuchos::rcp(new Amanzi::AmanziGeometry::GeometricModel(3, reg_spec, comm));
>>>>>>> 0eaa5e34

    // Load a mesh consisting of 3x3x3 elements

    Amanzi::AmanziMesh::Mesh_STK mesh("test/hex_3x3x3_ss.exo",comm_,gm);


    Teuchos::ParameterList::ConstIterator i;
    for (i = reg_spec.begin(); i != reg_spec.end(); i++) {
      const std::string reg_name = reg_spec.name(i);     

      Teuchos::ParameterList reg_params = reg_spec.sublist(reg_name);

      // See if the geometric model has a region by this name
  
      Teuchos::RCP<const Amanzi::AmanziGeometry::Region> reg = gm->FindRegion(reg_name);

      CHECK(reg != Teuchos::null);

      // Do their names match ?

      CHECK_EQUAL(reg->name(),reg_name);


      // Get the region info directly from the XML and compare
  
      Teuchos::ParameterList::ConstIterator j = reg_params.begin(); 

      std::string shape = reg_params.name(j);

      if (shape == "Region: Plane") {

        // Do we have a valid sideset by this name

        CHECK(mesh.valid_set_name(reg_name,Amanzi::AmanziMesh::FACE));

        int j;
        for (j = 0; j < 7; j++) {
          if (expfsetnames[j] == reg_name) break;
        }

        CHECK(j < 7);


        // Verify that we can get the right number of entities in the set

        int set_size = mesh.get_set_size(reg_name,Amanzi::AmanziMesh::FACE,Amanzi::AmanziMesh::OWNED);

        CHECK_EQUAL(expfsetsizes[j],set_size);


        // Verify that we can get the correct set entities
     
        Amanzi::AmanziMesh::Entity_ID_List setents;
        mesh.get_set_entities(reg_name,Amanzi::AmanziMesh::FACE,Amanzi::AmanziMesh::OWNED,&setents);

        CHECK_ARRAY_EQUAL(expfsetfaces[j],setents,set_size);

      }
      else if (shape == "Region: Box") {

        Teuchos::ParameterList box_params = reg_params.sublist(shape);
        Teuchos::Array<double> pmin = box_params.get< Teuchos::Array<double> >("Low Coordinate");
        Teuchos::Array<double> pmax = box_params.get< Teuchos::Array<double> >("High Coordinate");

        if (pmin[0] == pmax[0] || pmin[1] == pmax[1] || pmin[2] == pmax[2])
          {
            // This is a reduced dimensionality box - request a faceset

            // Do we have a valid sideset by this name

            CHECK(mesh.valid_set_name(reg_name,Amanzi::AmanziMesh::FACE));
	  
            int j;
            for (j = 0; j < 7; j++) {
              if (expfsetnames[j] == reg_name) break;
            }
	  
            CHECK(j < 7);
	  
	  
            // Verify that we can get the right number of entities in the set
	  
            int set_size = mesh.get_set_size(reg_name,Amanzi::AmanziMesh::FACE,Amanzi::AmanziMesh::OWNED);
	  
            CHECK_EQUAL(expfsetsizes[j],set_size);
	  
	  
            // Verify that we can get the correct set entities
	  
            Amanzi::AmanziMesh::Entity_ID_List setents;
            mesh.get_set_entities(reg_name,Amanzi::AmanziMesh::FACE,Amanzi::AmanziMesh::OWNED,&setents);
	  
            CHECK_ARRAY_EQUAL(expfsetfaces[j],setents,set_size);	  
          }
        else 
          {
            // Do we have a valid cellset by this name
	  
            CHECK(mesh.valid_set_name(reg_name,Amanzi::AmanziMesh::CELL));
	  
            // Find the expected cell set info corresponding to this name 
	  
            int j;
            for (j = 0; j < 5; j++)
              if (reg_name == expcsetnames[j]) break;
	  
            CHECK(j < 5);
	  
            // Verify that we can get the right number of entities in the set
	  
            int set_size = mesh.get_set_size(reg_name,Amanzi::AmanziMesh::CELL,Amanzi::AmanziMesh::OWNED);
	  
            CHECK_EQUAL(expcsetsizes[j],set_size);
	  
            // Verify that we can get the correct set entities
	  
            Amanzi::AmanziMesh::Entity_ID_List setents;
            mesh.get_set_entities(reg_name,Amanzi::AmanziMesh::CELL,Amanzi::AmanziMesh::OWNED,&setents);
	  
            CHECK_ARRAY_EQUAL(expcsetcells[j],setents,set_size);
          }
      }
      else if (shape == "Region: Point") {

        // Get cells around this point

        Teuchos::ParameterList point_params = reg_params.sublist(shape);
        Teuchos::Array<double> p_vec = point_params.get< Teuchos::Array<double> >("Coordinate");

        // Do we have a valid set by this name
      
        CHECK(mesh.valid_set_name(reg_name,Amanzi::AmanziMesh::CELL));
	  
        int j;
        for (j = 0; j < 12; j++) {
          if (expcsetnames[j] == reg_name) break;
        }
	  
        CHECK(j < 12);
	  
	  
        // Verify that we can get the right number of entities in the set
	  
        int set_size = mesh.get_set_size(reg_name,Amanzi::AmanziMesh::CELL,Amanzi::AmanziMesh::OWNED);
	  
        CHECK_EQUAL(expcsetsizes[j],set_size);
	  
	  
        // Verify that we can get the correct set entities
      
        Amanzi::AmanziMesh::Entity_ID_List setents;
        mesh.get_set_entities(reg_name,Amanzi::AmanziMesh::CELL,Amanzi::AmanziMesh::OWNED,&setents);
	  
        CHECK_ARRAY_EQUAL(expcsetcells[j],setents,set_size);	  

      }
      else if (shape == "Region: Labeled Set") {

        Teuchos::ParameterList lsparams = reg_params.sublist(shape);

        // Find the entity type in this parameter list

        std::string entity_type = lsparams.get<std::string>("Entity");

        if (entity_type == "Face") {

          // Do we have a valid sideset by this name

          CHECK(mesh.valid_set_name(reg_name,Amanzi::AmanziMesh::FACE));

          // Find the expected face set info corresponding to this name

          int j;
          for (j = 0; j < 7; j++)
            if (reg_name == expfsetnames[j]) break;

          CHECK(j < 7);
	
          // Verify that we can get the right number of entities in the set
	
          int set_size = mesh.get_set_size(reg_name,Amanzi::AmanziMesh::FACE,Amanzi::AmanziMesh::OWNED);
		
          CHECK_EQUAL(expfsetsizes[j],set_size);

          // Verify that we can get the correct set entities
	
          Amanzi::AmanziMesh::Entity_ID_List setents;
          mesh.get_set_entities(reg_name,Amanzi::AmanziMesh::FACE,Amanzi::AmanziMesh::OWNED,&setents);

          CHECK_ARRAY_EQUAL(expfsetfaces[j],setents,set_size);

        }
        else if (entity_type == "Cell") {

          // Do we have a valid sideset by this name

          CHECK(mesh.valid_set_name(reg_name,Amanzi::AmanziMesh::CELL));
	
          // Find the expected face set info corresponding to this name

          int j;
          for (j = 0; j < 12; j++)
            if (reg_name == expcsetnames[j]) break;

          CHECK(j < 12);
	
          // Verify that we can get the right number of entities in the set
	
          int set_size = mesh.get_set_size(reg_name,Amanzi::AmanziMesh::CELL,Amanzi::AmanziMesh::OWNED);

          CHECK_EQUAL(expcsetsizes[j],set_size);
	
          // Verify that we can get the correct set entities
	
          Amanzi::AmanziMesh::Entity_ID_List setents;
          mesh.get_set_entities(reg_name,Amanzi::AmanziMesh::CELL,Amanzi::AmanziMesh::OWNED,&setents);

          CHECK_ARRAY_EQUAL(expcsetcells[j],setents,set_size);
        }

      }
      else if (shape == "Region: Color Function") {

        // Do we have a valid sideset by this name
      
        CHECK(mesh.valid_set_name(reg_name,Amanzi::AmanziMesh::CELL));
      
        // Find the expected face set info corresponding to this name
      
        int j;
        for (j = 0; j < 12; j++)
          if (reg_name == expcsetnames[j]) break;
      
        CHECK(j < 12);
	
        // Verify that we can get the right number of entities in the set
      
        int set_size = mesh.get_set_size(reg_name,Amanzi::AmanziMesh::CELL,Amanzi::AmanziMesh::OWNED);
      
        CHECK_EQUAL(expcsetsizes[j],set_size);
      
        // Verify that we can get the correct set entities
      
        Amanzi::AmanziMesh::Entity_ID_List setents;
        mesh.get_set_entities(reg_name,Amanzi::AmanziMesh::CELL,Amanzi::AmanziMesh::OWNED,&setents);
      
        CHECK_ARRAY_EQUAL(expcsetcells[j],setents,set_size);

      }
    }

  }



  TEST (SETS_GEN)
  {
    using namespace std;

#ifdef HAVE_MPI
    Epetra_MpiComm *comm_ = new Epetra_MpiComm(MPI_COMM_WORLD);
#else
    Epetra_SerialComm *comm_ = new Epetra_SerialComm();
#endif

    std::string expcsetnames[4] = {"Bottom Box", "Bottom+Middle Box",
				   "Vertical Box", "Sample Point 1"};
    unsigned int csetsize, expcsetsizes[4] = {9,18,9,8};
  
    int expcsetcells[4][18] = {{0,1,2,3,4,5,6,7,8,-1,-1,-1,-1,-1,-1,-1,-1,-1},
			       {0,1,2,3,4,5,6,7,8,9,10,11,12,13,14,15,16,17},
			       {1,4,7,10,13,16,19,22,25,-1,-1,-1,-1,-1,-1,-1,-1,-1},
			       {0,1,3,4,9,10,12,13,-1,-1,-1,-1,-1,-1,-1,-1,-1,-1}
    };

    std::string expfsetnames[2] = {"ZLO FACE Plane", "YLO FACE Box"};

    unsigned int fsetsize, expfsetsizes[2] = {9,3};


    int expfsetfaces[6][9] = {{3,8,13,19,23,27,32,36,40},
			      {78,82,86,-1,-1,-1,-1,-1,-1}};


    std::string infilename = "test/hex_3x3x3_gen.xml";
    Teuchos::ParameterXMLFileReader xmlreader(infilename);

    Teuchos::ParameterList reg_spec(xmlreader.getParameters());

    Epetra_MpiComm ecomm_(MPI_COMM_WORLD);

<<<<<<< HEAD
    Amanzi::AmanziGeometry::GeometricModelPtr gm = new Amanzi::AmanziGeometry::GeometricModel(3, reg_spec, &ecomm_);
=======
    Teuchos::RCP<Amanzi::AmanziGeometry::GeometricModel> gm = Teuchos::rcp(new Amanzi::AmanziGeometry::GeometricModel(3, reg_spec, &ecomm));
>>>>>>> 0eaa5e34

    // Create a mesh consisting of 3x3x3 elements

    Amanzi::AmanziMesh::Mesh_STK mesh(0.0, 0.0, 0.0, 1.0, 1.0, 1.0, 3, 3, 3, comm_, gm); 

    Teuchos::ParameterList::ConstIterator i;
    for (i = reg_spec.begin(); i != reg_spec.end(); i++) {
      const std::string reg_name = reg_spec.name(i);     

      Teuchos::ParameterList reg_params = reg_spec.sublist(reg_name);

      // See if the geometric model has a region by this name
  
      Teuchos::RCP<const Amanzi::AmanziGeometry::Region> reg = gm->FindRegion(reg_name);

      CHECK(reg != Teuchos::null);

      // Do their names match ?

      CHECK_EQUAL(reg->name(),reg_name);


      // Get the region info directly from the XML and compare
  
      Teuchos::ParameterList::ConstIterator j = reg_params.begin(); 

      std::string shape = reg_params.name(j);

      if (shape == "Region: Plane") {

	// Do we have a valid sideset by this name

	CHECK(mesh.valid_set_name(reg_name,Amanzi::AmanziMesh::FACE));

	int j;
	for (j = 0; j < 2; j++) {
	  if (expfsetnames[j] == reg_name) break;
	}

	CHECK(j < 2);


	// Verify that we can get the right number of entities in the set

	int set_size = mesh.get_set_size(reg_name,Amanzi::AmanziMesh::FACE,Amanzi::AmanziMesh::USED);

	CHECK_EQUAL(expfsetsizes[j],set_size);


	// Verify that we can get the correct set entities
     
	Amanzi::AmanziMesh::Entity_ID_List setents;
	mesh.get_set_entities(reg_name,Amanzi::AmanziMesh::FACE,Amanzi::AmanziMesh::USED,&setents);

	CHECK_ARRAY_EQUAL(expfsetfaces[j],setents,set_size);

      }
      else if (shape == "Region: Box") {

	Teuchos::ParameterList box_params = reg_params.sublist(shape);
	Teuchos::Array<double> pmin = box_params.get< Teuchos::Array<double> >("Low Coordinate");
	Teuchos::Array<double> pmax = box_params.get< Teuchos::Array<double> >("High Coordinate");

	if (pmin[0] == pmax[0] || pmin[1] == pmax[1] || pmin[2] == pmax[2])
	  {
	    // This is a reduced dimensionality box - request a faceset

	    // Do we have a valid sideset by this name

	    CHECK(mesh.valid_set_name(reg_name,Amanzi::AmanziMesh::FACE));
	  
	    int j;
	    for (j = 0; j < 2; j++) {
	      if (expfsetnames[j] == reg_name) break;
	    }
	  
	    CHECK(j < 2);
	  
	  
	    // Verify that we can get the right number of entities in the set
	  
	    int set_size = mesh.get_set_size(reg_name,Amanzi::AmanziMesh::FACE,Amanzi::AmanziMesh::USED);
	  
	    CHECK_EQUAL(expfsetsizes[j],set_size);
	  
	  
	    // Verify that we can get the correct set entities
	  
	    Amanzi::AmanziMesh::Entity_ID_List setents;
	    mesh.get_set_entities(reg_name,Amanzi::AmanziMesh::FACE,Amanzi::AmanziMesh::USED,&setents);
	  
	    CHECK_ARRAY_EQUAL(expfsetfaces[j],setents,set_size);	  

	  }
	else 
	  {
	    // Do we have a valid cellset by this name
	  
	    CHECK(mesh.valid_set_name(reg_name,Amanzi::AmanziMesh::CELL));
	  
	    // Find the expected cell set info corresponding to this name 
	  
	    int j;
	    for (j = 0; j < 3; j++)
	      if (reg_name == expcsetnames[j]) break;
	  
	    CHECK(j < 3);
	  
	    // Verify that we can get the right number of entities in the set
	  
	    int set_size = mesh.get_set_size(reg_name,Amanzi::AmanziMesh::CELL,Amanzi::AmanziMesh::USED);
	  
	    CHECK_EQUAL(expcsetsizes[j],set_size);
	  
	    // Verify that we can get the correct set entities
	  
	    Amanzi::AmanziMesh::Entity_ID_List setents;
	    mesh.get_set_entities(reg_name,Amanzi::AmanziMesh::CELL,Amanzi::AmanziMesh::USED,&setents);
	  
	    CHECK_ARRAY_EQUAL(expcsetcells[j],setents,set_size);
	  }
      }
      else if (shape == "Region: Point") {
        
        Teuchos::ParameterList point_params = reg_params.sublist(shape);
        Teuchos::Array<double> p_vec = point_params.get< Teuchos::Array<double> >("Coordinate");
        
        // Do we have a valid set by this name
        
        CHECK(mesh.valid_set_name(reg_name,Amanzi::AmanziMesh::CELL));
        
        int j;
        for (j = 0; j < 4; j++) {
          if (expcsetnames[j] == reg_name) break;
        }
        
        CHECK(j < 4);
        
	
        // Verify that we can get the right number of entities in the set
        
        int set_size = mesh.get_set_size(reg_name,Amanzi::AmanziMesh::CELL,Amanzi::AmanziMesh::OWNED);
        
        CHECK_EQUAL(expcsetsizes[j],set_size);
        
	
        // Verify that we can get the correct set entities
        
        Amanzi::AmanziMesh::Entity_ID_List setents;
        mesh.get_set_entities(reg_name,Amanzi::AmanziMesh::CELL,Amanzi::AmanziMesh::OWNED,&setents);
        
        CHECK_ARRAY_EQUAL(expcsetcells[j],setents,set_size);	  
        
      }
      else if (shape == "Region: Labeled Set") {

	std::cerr << "Mesh framework cannot do labeled sets" << std::endl;

	CHECK(false); 

      }
    }

  }
}



<|MERGE_RESOLUTION|>--- conflicted
+++ resolved
@@ -86,11 +86,7 @@
 
     Epetra_MpiComm *comm_(new Epetra_MpiComm(MPI_COMM_WORLD));
 
-<<<<<<< HEAD
-    Amanzi::AmanziGeometry::GeometricModelPtr gm = new Amanzi::AmanziGeometry::GeometricModel(3, reg_spec, comm_);
-=======
     Teuchos::RCP<Amanzi::AmanziGeometry::GeometricModel> gm = Teuchos::rcp(new Amanzi::AmanziGeometry::GeometricModel(3, reg_spec, comm));
->>>>>>> 0eaa5e34
 
     // Load a mesh consisting of 3x3x3 elements
 
@@ -382,11 +378,7 @@
 
     Epetra_MpiComm ecomm_(MPI_COMM_WORLD);
 
-<<<<<<< HEAD
-    Amanzi::AmanziGeometry::GeometricModelPtr gm = new Amanzi::AmanziGeometry::GeometricModel(3, reg_spec, &ecomm_);
-=======
     Teuchos::RCP<Amanzi::AmanziGeometry::GeometricModel> gm = Teuchos::rcp(new Amanzi::AmanziGeometry::GeometricModel(3, reg_spec, &ecomm));
->>>>>>> 0eaa5e34
 
     // Create a mesh consisting of 3x3x3 elements
 
