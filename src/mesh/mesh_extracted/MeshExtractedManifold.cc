/*
  Mesh Extracted

  Copyright 2010-201x held jointly by LANS/LANL, LBNL, and PNNL. 
  Amanzi is released under the three-clause BSD License. 
  The terms of use and "as is" disclaimer for this license are 
  provided in the top-level COPYRIGHT file.

  Authors: Konstantin Lipnikov
*/

#include <set>
#include <utility>

// TPLs
#include "Epetra_IntVector.h"

// Amanzi
#include "dbc.hh"
#include "errors.hh"
#include "RegionLogical.hh"
#include "RegionPoint.hh"
#include "VerboseObject.hh"

// Amanzi::Mesh
#include "BlockMapUtils.hh"
#include "MeshExtractedManifold.hh"

#include "MeshExtractedDefs.hh"

namespace Amanzi {
namespace AmanziMesh {

/* ******************************************************************
* Light-weigthed constructor
****************************************************************** */
MeshExtractedManifold::MeshExtractedManifold(
    const Teuchos::RCP<const Mesh>& parent_mesh,
    const std::string& setname, 
    const Entity_kind entity_kind,
    const Comm_ptr_type& comm,
    const Teuchos::RCP<const AmanziGeometry::GeometricModel>& gm,
    const Teuchos::RCP<const Teuchos::ParameterList>& plist,
    bool request_faces, bool request_edges,
    bool flattened)
  : Mesh(comm, gm, plist, request_faces, request_edges),
    parent_mesh_(parent_mesh),
    flattened_(flattened)
{
  vo_ = Teuchos::rcp(new VerboseObject(comm_, "MeshExtractedManifold", *plist_));

  int d = parent_mesh_->space_dimension();
  set_space_dimension(d);
  set_manifold_dimension(d - 1);
  if (flattened_) set_space_dimension(d - 1);

  InitParentMaps(setname); 
  InitEpetraMaps(); 
  try {
    InitExteriorEpetraMaps();
  } catch(...) {
    if (vo_.get() && vo_->os_OK(Teuchos::VERB_HIGH)) {
      Teuchos::OSTab tab = vo_->getOSTab();
      *(vo_->os()) << "Parent framework does not support buildng of exterior maps.\n";
    }
  }

  PrintSets_();
}


/* ******************************************************************
* Get cell type
****************************************************************** */
Cell_type MeshExtractedManifold::cell_get_type(const Entity_ID c) const
{
  int nfaces = cell_face_ids_[c].size();
  return (nfaces == 4) ? QUAD : ((nfaces == 3) ? TRI : POLYGON);
}


/* ******************************************************************
* Number of OWNED, GHOST or ALL entities of different types
*
* Number of entities of any kind (cell, face, edge, node) and in a
* particular category (OWNED, GHOST, ALL)
****************************************************************** */
unsigned int MeshExtractedManifold::num_entities(const Entity_kind kind, 
                                                 const Parallel_type ptype) const
{
  if (ptype == Parallel_type::OWNED)
    return nents_owned_[kind];
  else if (ptype == Parallel_type::ALL)
    return nents_owned_[kind] + nents_ghost_[kind];

  return nents_ghost_[kind]; 
}


/* ******************************************************************
* Connectivity list: cell -> cells
****************************************************************** */
void MeshExtractedManifold::cell_get_face_adj_cells(
    const Entity_ID c, const Parallel_type ptype, Entity_ID_List *cells) const
{
  Entity_ID_List nodes, faces0, faces1;

  int fp = entid_to_parent_[CELL][c];
  parent_mesh_->face_get_nodes(fp, &nodes);
  int nnodes = nodes.size();
 
  int nfaces_p = parent_mesh_->num_entities(FACE, ptype);

  cells->clear();
  for (int i = 0; i < nnodes; ++i) {
    int j = (i + 1) % nnodes;
    int np0 = nodes[i];
    int np1 = nodes[j];

    parent_mesh_->node_get_faces(np0, ptype, &faces0);
    parent_mesh_->node_get_faces(np1, ptype, &faces1);

    for (auto it0 = faces0.begin(); it0 != faces0.end(); ++it0) {
      for (auto it1 = faces1.begin(); it1 != faces1.end(); ++it1) {
        if (*it0 == *it1 && *it0 != fp) {
          if (*it0 < nfaces_p) 
            cells->push_back(parent_to_entid_[CELL][*it0]);
        }
      }
    }
  }
}


/* ******************************************************************
* Connectivity list: cell -> faces
****************************************************************** */
void MeshExtractedManifold::cell_get_faces_and_dirs_internal_(
    const Entity_ID c,
    Entity_ID_List *faces, std::vector<int> *fdirs, const bool ordered) const
{
  int fp = entid_to_parent_[CELL][c];
  parent_mesh_->face_get_edges_and_dirs(fp, faces, fdirs);
  int nfaces = faces->size();
 
  for (int i = 0; i < nfaces; ++i) {
    int f = (*faces)[i];
    (*faces)[i] = parent_to_entid_[FACE][f];
  }

  // algorithms on a non-manifold use multiple normals and special continuity
  // equations for fluxes, so that orientation does not play role.
<<<<<<< HEAD
  //
  // Now if the mesh is flattened, the Mesh class algorithm uses 2D edge
=======
  // How if the mesh is flattened, the Mesh class algorithm uses 2D edge
>>>>>>> bca8c955
  // orientation. In this case, the result is correct iff the 3D face normal
  // is exterior.
  if (! flattened_) {
    for (int i = 0; i < nfaces; ++i) {
      (*fdirs)[i] = 1;
    }
  }
}


/* ******************************************************************
* Connectivity list: cell -> edges = cell -> faces
****************************************************************** */
void MeshExtractedManifold::cell_get_edges_internal_(
    const Entity_ID c, Entity_ID_List *edges) const
{
  std::vector<int> edirs;

  int fp = entid_to_parent_[CELL][c];
  parent_mesh_->face_get_edges_and_dirs(fp, edges, &edirs);
  int nedges = edges->size();

  for (int i = 0; i < nedges; ++i) {
    int e = (*edges)[i];
    (*edges)[i] = parent_to_entid_[FACE][e];
  }
}


/* ******************************************************************
* Connectivity list: cell -> nodes
****************************************************************** */
void MeshExtractedManifold::cell_get_nodes(const Entity_ID c, Entity_ID_List* nodes) const
{
  int fp = entid_to_parent_[CELL][c];
  parent_mesh_->face_get_nodes(fp, nodes);
  int nnodes = nodes->size();

  for (int i = 0; i < nnodes; ++i) {
    int v = (*nodes)[i];
    (*nodes)[i] = parent_to_entid_[NODE][v];
  }
}


/* ******************************************************************
* Connectivity list: face -> nodes
****************************************************************** */
void MeshExtractedManifold::face_get_nodes(const Entity_ID f, Entity_ID_List *nodes) const {
  Entity_ID v0, v1;

  int ep = entid_to_parent_[FACE][f];
  parent_mesh_->edge_get_nodes(ep, &v0, &v1);

  nodes->clear();
  nodes->push_back(parent_to_entid_[NODE][v0]);
  nodes->push_back(parent_to_entid_[NODE][v1]);
}


/* ******************************************************************
* Connectivity list: face -> edges
****************************************************************** */
void MeshExtractedManifold::face_get_edges_and_dirs_internal_(
    const Entity_ID f,
    Entity_ID_List *edges, std::vector<int> *edirs, const bool ordered) const
{
  Entity_ID v0, v1;

  int ep = entid_to_parent_[FACE][f];
  parent_mesh_->edge_get_nodes(ep, &v0, &v1);

  edges->clear();
  edges->push_back(parent_to_entid_[NODE][v0]);
  edges->push_back(parent_to_entid_[NODE][v1]);
  edirs->resize(2, 1);
}


/* ******************************************************************
* Connectivity list: node -> cells
****************************************************************** */
void MeshExtractedManifold::node_get_cells(
    const Entity_ID n,
    const Parallel_type ptype, Entity_ID_List *cells) const 
{
  Entity_ID_List faces;

  int np = entid_to_parent_[NODE][n];
  parent_mesh_->node_get_faces(np, ptype, &faces);
  int nfaces = faces.size();

  cells->clear();
  for (int i = 0; i < nfaces; ++i) {
    int f = faces[i];
    auto it = parent_to_entid_[CELL].find(f);
    if (it != parent_to_entid_[CELL].end()) cells->push_back(it->second);
  }
}


/* ******************************************************************
* Connectivity list: edge -> cells
****************************************************************** */
void MeshExtractedManifold::edge_get_cells(
   const Entity_ID e, const Parallel_type ptype, Entity_ID_List *cells) const 
{
  Entity_ID_List faces;

  int ep = entid_to_parent_[FACE][e];
  parent_mesh_->edge_get_faces(ep, ptype, &faces);
  int nfaces = faces.size();

  cells->clear();
  for (int i = 0; i < nfaces; ++i) {
    int f = faces[i];
    auto it = parent_to_entid_[CELL].find(f);
    if (it != parent_to_entid_[CELL].end()) cells->push_back(it->second);
  }
}


/* ******************************************************************
* Connectivity list: face -> cells
****************************************************************** */
void MeshExtractedManifold::face_get_cells_internal_(
    const Entity_ID f,
    const Parallel_type ptype, Entity_ID_List *cells) const
{
  Entity_ID_List faces;

  int ep = entid_to_parent_[FACE][f];
  parent_mesh_->edge_get_faces(ep, ptype, &faces);
  int nfaces = faces.size();

  cells->clear();
  for (int i = 0; i < nfaces; ++i) {
    auto it = parent_to_entid_[CELL].find(faces[i]);
    if (it != parent_to_entid_[CELL].end()) cells->push_back(it->second);
  }
}


/* ******************************************************************
* The node coordinates are returned in in arbitrary order
****************************************************************** */
void MeshExtractedManifold::cell_get_coordinates(
    const Entity_ID c, std::vector<AmanziGeometry::Point> *vxyz) const
{
  Entity_ID_List nodes; 

  int fp = entid_to_parent_[CELL][c];
  parent_mesh_->face_get_nodes(fp, &nodes);
  int nnodes = nodes.size();

  AmanziGeometry::Point p(space_dimension());

  vxyz->clear();
  for (int i = 0; i < nnodes; ++i) {
    parent_mesh_->node_get_coordinates(nodes[i], &p);
    vxyz->push_back(p);
  }

  if (flattened_) {
    for (int i = 0; i < nnodes; ++i) {
      (*vxyz)[i].set((*vxyz)[i][0], (*vxyz)[i][1]);
    }
  }
}


/* ******************************************************************
* Face coordinates use convention same as in face_to_nodes()
****************************************************************** */
void MeshExtractedManifold::face_get_coordinates(
    const Entity_ID f, std::vector<AmanziGeometry::Point>* vxyz) const
{
  Entity_ID v0, v1;

  int ep = entid_to_parent_[FACE][f];
  parent_mesh_->edge_get_nodes(ep, &v0, &v1);

  AmanziGeometry::Point xyz(space_dimension());

  vxyz->clear();
  parent_mesh_->node_get_coordinates(v0, &xyz);
  vxyz->push_back(xyz);

  parent_mesh_->node_get_coordinates(v1, &xyz);
  vxyz->push_back(xyz);

  if (flattened_) {
    for (int i = 0; i < 2; ++i) {
      (*vxyz)[i].set((*vxyz)[i][0], (*vxyz)[i][1]);
    }
  }
}


/* ******************************************************************
* Position vector for a node
****************************************************************** */
void MeshExtractedManifold::node_get_coordinates(
    const Entity_ID n, AmanziGeometry::Point *xyz) const
{
  auto np = entid_to_parent_[NODE][n];
  parent_mesh_->node_get_coordinates(np, xyz);

  if (flattened_) xyz->set((*xyz)[0], (*xyz)[1]);
}


/* ******************************************************************
* Get list of entities of type 'ptype' in set specified by setname
****************************************************************** */
void MeshExtractedManifold::get_set_entities_and_vofs(
    const std::string& setname, 
    const Entity_kind kind, const Parallel_type ptype, 
    std::vector<Entity_ID> *setents, std::vector<double> *vofs) const
{
  assert(setents != nullptr);

  setents->clear();
  Teuchos::RCP<const AmanziGeometry::GeometricModel> gm = geometric_model();

  // is there an appropriate region by this name?
  Teuchos::RCP<const AmanziGeometry::Region> rgn;
  try {
    rgn = gm->FindRegion(setname);
  } catch (...) {
    valid_set_name(setname, kind);
  }

  if (rgn == Teuchos::null) {
    std::stringstream ss;
    ss << "Geometric model has no region named \"" << setname <<"\", kind=" << kind << "\n";
    Errors::Message msg(ss.str());
    Exceptions::amanzi_throw(msg);
  }

  std::string setname_internal = setname + std::to_string(kind);
  if (sets_.find(setname_internal) != sets_.end()) {
    *setents = sets_[setname_internal];
  }

  // set does not exist - build it
  if (sets_.find(setname_internal) == sets_.end()) {
    sets_[setname_internal] = build_set_(rgn, kind);
    *setents = sets_[setname_internal];
  }

  // extract entities only of specified parallel type
  int m(0);

  if (ptype == Parallel_type::ALL) {
    m = setents->size();
  } else if (ptype == Parallel_type::OWNED) {
    int nents = num_entities(kind, ptype); 
    for (int n = 0; n < setents->size(); ++n) {
      if ((*setents)[n] < nents) (*setents)[m++] = (*setents)[n];
    }
  } else if (ptype == Parallel_type::GHOST) {
    int nents = num_entities(kind, Parallel_type::OWNED); 
    for (int n = 0; n < setents->size(); ++n) {
      if ((*setents)[n] >= nents) (*setents)[m++] = (*setents)[n];
    }
  }
    
  setents->resize(m);
      
  // Check if there were no entities left on any processor after
  // extracting the appropriate category of entities
  int mglob; 
  get_comm()->SumAll(&m, &mglob, 1);
  
  if (mglob == 0) {
    std::stringstream ss;
    ss << "Could not retrieve mesh entities of kind=" << kind << " for set \"" << setname << "\"" << std::endl;
    Errors::Message msg(ss.str());
    Exceptions::amanzi_throw(msg);
  }
}


/* ******************************************************************
* Create a set from similar set in mesh
****************************************************************** */
Entity_ID_List MeshExtractedManifold::build_set_(
    const Teuchos::RCP<const AmanziGeometry::Region>& rgn, const Entity_kind kind) const
{
  // modify rgn/set name by prefixing it with the type of entity requested
  std::string internal_name = rgn->name() + std::to_string(kind);

  // create entity set based on the region definition  
  Entity_ID_List mset;

  // special processing of regions
  if (rgn->type() == AmanziGeometry::LABELEDSET) {
    if (parent_labeledsets_.find(internal_name) == parent_labeledsets_.end()) {
      Entity_kind kind_p(NODE);
      if (kind == CELL) kind_p = FACE;
      if (kind == FACE) kind_p = EDGE;

      Entity_ID_List setents;
      TryExtension_(rgn->name(), kind_p, kind, &setents);
    }

    const auto& ids_p = parent_labeledsets_[internal_name];
    for (auto it = ids_p.begin(); it != ids_p.end(); ++it) {
      mset.push_back(parent_to_entid_[kind][*it]);
    }
    return mset;
  }

  // generic algorithm
  int nents_wghost = num_entities(kind, Parallel_type::ALL);
  if (rgn->type() == AmanziGeometry::ALL)  {
    for (int n = 0; n < nents_wghost; ++n) {
      mset.push_back(n);
    }
    return mset;
  }

  bool missing(false);

  // check if this set exists in parent mesh
  if (flattened_ && rgn->type() != AmanziGeometry::LOGICAL) {
    mset = build_from_parent_(rgn->name(), kind);
    if (mset.size() > 0) return mset;
  }

  if (kind == CELL)
    mset = build_set_cells_(rgn, &missing);
  else if (kind == FACE) 
    mset = build_set_faces_(rgn, &missing);
  else if (kind == NODE) 
    mset = build_set_nodes_(rgn, &missing);

  // check if this set exists in parent mesh
  if (missing && !flattened_ && rgn->type() != AmanziGeometry::LOGICAL) {
    mset = build_from_parent_(rgn->name(), kind);
    if (mset.size() == 0) missing = true;
  }

  if (missing) {
    if (vo_.get() && vo_->os_OK(Teuchos::VERB_HIGH)) {
      Teuchos::OSTab tab = vo_->getOSTab();
      *(vo_->os()) << "Requested entities of kind=" << kind 
        << " on region=\"" << rgn->name() << "\" of type " << rgn->type()  
        << " and dimension " << rgn->manifold_dimension() << ". Result is an empty set.\n";
    }
  }

  if (rgn->type() == AmanziGeometry::LOGICAL) {
    Teuchos::RCP<const AmanziGeometry::GeometricModel> gm = geometric_model();

    auto boolrgn = Teuchos::rcp_static_cast<const AmanziGeometry::RegionLogical>(rgn);
    const std::vector<std::string> rgn_names = boolrgn->component_regions();
    int nregs = rgn_names.size();
    
    std::vector<std::set<Entity_ID> > msets;
    
    for (int r = 0; r < nregs; r++) {
      auto rgn1 = gm->FindRegion(rgn_names[r]);

      // Did not find the rgn
      if (rgn1 == Teuchos::null) {
        std::stringstream ss;
        ss << "Geometric model has no region named " << rgn_names[r];
        Errors::Message msg(ss.str());
        Exceptions::amanzi_throw(msg);
      }
        
      std::string setname_internal = rgn1->name() + std::to_string(kind);

      if (sets_.find(setname_internal) == sets_.end())
        sets_[setname_internal] = build_set_(rgn1, kind); 
     
      auto it = sets_.find(setname_internal);
      msets.push_back(std::set<Entity_ID>(it->second.begin(), it->second.end())); 
    }

    if (boolrgn->operation() == AmanziGeometry::UNION) {
      for (int n = 1; n < msets.size(); ++n) {
        for (auto it = msets[n].begin(); it != msets[n].end(); ++it)
          msets[0].insert(*it);
      }
    }

    else if (boolrgn->operation() == AmanziGeometry::SUBTRACT) {
      for (int n = 2; n < msets.size(); ++n) {
        for (auto it = msets[n].begin(); it != msets[n].end(); ++it)
          msets[0].insert(*it);
      }

      for (auto it = msets[1].begin(); it != msets[1].end(); ++it)
        msets[0].erase(*it);
    }

    else if (boolrgn->operation() == AmanziGeometry::COMPLEMENT) {
      for (int n = 1; n < msets.size(); ++n) {
        for (auto it = msets[n].begin(); it != msets[n].end(); ++it)
          msets[0].insert(*it);
      } 

      auto tmp = msets[0];
      msets[0].clear();
      for (int n = 0; n < nents_wghost; ++n)
        if (tmp.find(n) == tmp.end()) msets[0].insert(n);
    } 

    else if (boolrgn->operation() == AmanziGeometry::INTERSECT) {
      for (int n = 1; n < msets.size(); ++n) {
        for (auto it = msets[n].begin(); it != msets[n].end(); ++it)
          if (msets[0].find(*it) == msets[0].end()) msets[0].erase(*it);
      }
    } 

    for (auto it = msets[0].begin(); it != msets[0].end(); ++it)
      mset.push_back(*it);
  }

  return mset;
}


/* ******************************************************************
* Create a cell-set from similar set in mesh
****************************************************************** */
Entity_ID_List MeshExtractedManifold::build_set_cells_(
    const Teuchos::RCP<const AmanziGeometry::Region>& rgn, bool* missing) const
{
  int space_dim = space_dimension();
  int manifold_dim = manifold_dimension();

  Entity_ID_List mset;

  int ncells_wghost = num_entities(CELL, Parallel_type::ALL);              
  *missing = false;

  if (rgn->type() == AmanziGeometry::BOX ||
      rgn->type() == AmanziGeometry::CYLINDER ||
      rgn->type() == AmanziGeometry::COLORFUNCTION) {

    for (int c = 0; c < ncells_wghost; ++c)
      if (rgn->inside(cell_centroid(c))) mset.push_back(c);
  }

  else if (rgn->type() == AmanziGeometry::POINT) {
    auto rp = Teuchos::rcp_static_cast<const AmanziGeometry::RegionPoint>(rgn)->point();

    for (int c = 0; c < ncells_wghost; ++c)
      if (point_in_cell(rp, c)) mset.push_back(c);
  }

  else if (((rgn->type() == AmanziGeometry::PLANE) ||
            (rgn->type() == AmanziGeometry::POLYGON)) && 
           manifold_dim == 2) {
    for (int c = 0; c < ncells_wghost; ++c) {
      std::vector<AmanziGeometry::Point> ccoords(space_dim);
      cell_get_coordinates(c, &ccoords);

      bool on_plane(true);
      for (int i = 0; i < ccoords.size(); ++i) {
        if (!rgn->inside(ccoords[i])) {
          on_plane = false;
          break;
        }
      }
      if (on_plane) mset.push_back(c);
    }
  }

  else if (rgn->type() != AmanziGeometry::LOGICAL) {
    *missing = true;
  }

  return mset;
}


/* ******************************************************************
* Create a face-set from similar set in mesh
****************************************************************** */
Entity_ID_List MeshExtractedManifold::build_set_faces_(
    const Teuchos::RCP<const AmanziGeometry::Region>& rgn, bool* missing) const
{
  int space_dim = space_dimension();
  int nfaces_wghost = num_entities(FACE, Parallel_type::ALL);              

  Entity_ID_List mset;

  *missing = false;

  if (rgn->type() == AmanziGeometry::BOX ||
      rgn->type() == AmanziGeometry::CYLINDER) {
    for (int f = 0; f < nfaces_wghost; ++f) {
      if (rgn->inside(face_centroid(f))) mset.push_back(f);
    }
  }

  else if (rgn->type() == AmanziGeometry::PLANE ||
           rgn->type() == AmanziGeometry::POLYGON) {
    for (int f = 0; f < nfaces_wghost; ++f) {
      std::vector<AmanziGeometry::Point> fcoords(space_dim);
      face_get_coordinates(f, &fcoords);
            
      bool on_plane(true);
      for (int i = 0; i < fcoords.size(); ++i) {
        if (!rgn->inside(fcoords[i])) {
          on_plane = false;
          break;
        }
      }
      if (on_plane) mset.push_back(f);
    }
  }

  else if (rgn->type() == AmanziGeometry::BOUNDARY)  {
    const Epetra_Map& fmap = face_map(true); 
    const Epetra_Map& map = exterior_face_map(true); 

    int nfaces = map.NumMyElements(); 

    for (int f = 0; f < nfaces; ++f) {
      int lid = fmap.LID(map.GID(f));
      mset.push_back(lid);
    }
  }

  else if (rgn->type() != AmanziGeometry::LOGICAL) {
    *missing = true;
  }

  return mset;
}


/* ******************************************************************
* Create a node-set from similar set in mesh
****************************************************************** */
Entity_ID_List MeshExtractedManifold::build_set_nodes_(
    const Teuchos::RCP<const AmanziGeometry::Region>& rgn, bool* missing) const
{
  int space_dim = space_dimension();
  int nnodes_wghost = num_entities(NODE, Parallel_type::ALL);

  Entity_ID_List mset;

  *missing = false;

  if (rgn->type() == AmanziGeometry::BOX ||
      rgn->type() == AmanziGeometry::PLANE ||
      rgn->type() == AmanziGeometry::POLYGON ||
      rgn->type() == AmanziGeometry::CYLINDER ||
      rgn->type() == AmanziGeometry::POINT) {
    for (int v = 0; v < nnodes_wghost; ++v) {
      AmanziGeometry::Point xp(space_dim);
      node_get_coordinates(v, &xp);
                  
      if (rgn->inside(xp)) {
        mset.push_back(v);
        // Only one node per point rgn
        if (rgn->type() == AmanziGeometry::POINT) break;      
      }
    }
  }

  else if (rgn->type() == AmanziGeometry::BOUNDARY)  {
    const Epetra_Map& vmap = node_map(true); 
    const Epetra_Map& map = exterior_node_map(true); 

    int nnodes = map.NumMyElements(); 

    for (int v = 0; v < nnodes; ++v) {
      int lid = vmap.LID(map.GID(v));
      mset.push_back(lid);
    }
  }

  else if (rgn->type() != AmanziGeometry::LOGICAL) {
    *missing = true;
  }

  return mset;
}


/* ******************************************************************
* Create from a parent mesh
****************************************************************** */
Entity_ID_List MeshExtractedManifold::build_from_parent_(
  const std::string& rgnname, const Entity_kind kind_d) const
{
  Entity_ID_List mset, mset_tmp;
  Entity_kind kind_p;

  if (kind_d == CELL) 
    kind_p = FACE;
  else if (kind_d == FACE) 
    kind_p = EDGE;
  else if (kind_d == NODE)
    kind_p = NODE;
  else 
    return mset;

  try {
    parent_mesh_->get_set_entities(rgnname, kind_p, Parallel_type::ALL, &mset_tmp);

    for (int i = 0; i < mset_tmp.size(); ++i) {
      int f = mset_tmp[i];
      auto it = parent_to_entid_[kind_d].find(f);
      if (it == parent_to_entid_[kind_d].end()) continue;
      mset.push_back(it->second);
    }
  } catch (...) {
    // pass
  }
  return mset;
}


/* ******************************************************************
* Create internal maps for child->parent
****************************************************************** */
void MeshExtractedManifold::InitParentMaps(const std::string& setname)
{
  nents_owned_.clear();
  nents_ghost_.clear();
  entid_to_parent_.clear();
  parent_to_entid_.clear();

  std::vector<Entity_kind> kinds_extracted({CELL, FACE, NODE});
  std::vector<Entity_kind> kinds_parent({FACE, EDGE, NODE});

  for (int i = 0; i < 3; ++i) {
    auto kind_d = kinds_extracted[i];
    auto kind_p = kinds_parent[i];

    // build edge set from Exodus labeled face set
    Entity_ID_List setents;
    std::vector<double> vofs;

    TryExtension_(setname, kind_p, kind_d, &setents);
    if (setents.size() == 0)
      parent_mesh_->get_set_entities_and_vofs(setname, kind_p, Parallel_type::ALL, &setents, &vofs);

    auto marked_ents = EnforceOneLayerOfGhosts_(setname, kind_p, &setents);

    // extract owned ids
    auto& ids_p = entid_to_parent_[kind_d];
    ids_p.clear();
    for (auto it = marked_ents.begin(); it != marked_ents.end(); ++it) {
      if (it->second == MASTER) ids_p.push_back(it->first);
    }

    nents_owned_[kind_d] = ids_p.size();
    nents_ghost_[kind_d] = marked_ents.size() - ids_p.size();

    // extract ghost ids
    for (auto it = marked_ents.begin(); it != marked_ents.end(); ++it) {
      if (it->second == GHOST) ids_p.push_back(it->first);
    }

    // create reverse ordered map
    auto& ids_d = parent_to_entid_[kind_d];
    ids_d.clear();
    for (int n = 0; n < ids_p.size(); ++n) {
      ids_d[ids_p[n]] = n;
    }
  }
}


/* ******************************************************************
* Epetra maps are structures specifying the global IDs of entities 
* owned or used by this processor. This helps Epetra understand 
* inter-partition dependencies of the data.
****************************************************************** */
void MeshExtractedManifold::InitEpetraMaps()
{
  std::vector<Entity_kind> kinds_extracted({CELL, FACE, NODE});
  std::vector<Entity_kind> kinds_parent({FACE, EDGE, NODE});

  for (int i = 0; i < 3; ++i) {
    auto kind_d = kinds_extracted[i];
    auto kind_p = kinds_parent[i];

    // compute (discontinuous) owned global ids using the parent map 
    Teuchos::RCP<const Epetra_BlockMap> parent_map = Teuchos::rcpFromRef(parent_mesh_->map(kind_p, false));
    Teuchos::RCP<const Epetra_BlockMap> parent_map_wghost = Teuchos::rcpFromRef(parent_mesh_->map(kind_p, true));

    int nents = nents_owned_[kind_d];
    int nents_wghost = nents_owned_[kind_d] + nents_ghost_[kind_d];
    auto gids = new int[nents_wghost];

    for (int n = 0; n < nents; ++n) {
      int id = entid_to_parent_[kind_d][n];
      gids[n] = parent_map_wghost->GID(id);
    }

    auto subset_map = Teuchos::rcp(new Epetra_Map(-1, nents, gids, 0, *comm_));

    // compute owned + ghost ids using the parent map and the minimum global id
    for (int n = 0; n < nents_wghost; ++n) {
      int id = entid_to_parent_[kind_d][n];
      gids[n] = parent_map_wghost->GID(id);
    }

    auto subset_map_wghost = Teuchos::rcp(new Epetra_Map(-1, nents_wghost, gids, 0, *comm_));
    delete [] gids;

    // creare continuous maps
    auto mymesh = Teuchos::rcpFromRef(*this);
    auto tmp = CreateContinuousMaps(mymesh,
                                    std::make_pair(parent_map, parent_map_wghost),
                                    std::make_pair(subset_map, subset_map_wghost));

    ent_map_owned_[kind_d] = tmp.first;
    ent_map_wghost_[kind_d] = tmp.second;
  }
}


/* ******************************************************************
* Exterior Epetra maps are cannot be always extracted from a
* parent mesh, so we build them explicitly.
****************************************************************** */
void MeshExtractedManifold::InitExteriorEpetraMaps()
{
  int nents = nents_owned_[FACE];
  Entity_ID_List cells, nodes;

  const auto& fmap_owned = face_map(false);
  const auto& fmap_wghost = face_map(true);
  
  const auto& vmap_owned = node_map(false);
  const auto& vmap_wghost = node_map(true);
  
  std::vector<int> gids;
  Epetra_IntVector counts(fmap_wghost), flags(vmap_wghost);

  // collect information about boundary faces and nodes
  for (int n = 0; n < nents; ++n) {
    face_get_cells_internal_(n, Parallel_type::ALL, &cells);
    int ncells = cells.size();
    if (ncells == 1) {
      gids.push_back(fmap_owned.GID(n));

      face_get_nodes(n, &nodes);
      for (int i = 0; i < nodes.size(); ++i) flags[nodes[i]] = 1;
    }
    counts[n] = ncells; 
  }

  // process faces
  ent_extmap_owned_[FACE] = Teuchos::rcp(new Epetra_Map(-1, gids.size(), gids.data(), 0, *comm_));
  exterior_face_importer_ = Teuchos::rcp(new Epetra_Import(*ent_extmap_owned_[FACE], *ent_map_owned_[FACE]));

#ifdef HAVE_MPI
  {
    auto importer = Teuchos::rcp(new Epetra_Import(fmap_wghost, fmap_owned));
    int* vdata;
    counts.ExtractView(&vdata);
    Epetra_IntVector tmp(View, fmap_owned, vdata);
    counts.Import(tmp, *importer, Insert);
  }
#endif

  int nents_wghost = nents + nents_ghost_[FACE];
  for (int n = nents; n < nents_wghost; ++n) {
    if (counts[n] == 1) gids.push_back(fmap_wghost.GID(n));
  }

  ent_extmap_wghost_[FACE] = Teuchos::rcp(new Epetra_Map(-1, gids.size(), gids.data(), 0, *comm_));

  // process nodes
  gids.clear();

  nents = nents_owned_[NODE];
  for (int n = 0; n < nents; ++n) {
    if (flags[n] == 1) gids.push_back(vmap_owned.GID(n));
  }

  ent_extmap_owned_[NODE] = Teuchos::rcp(new Epetra_Map(-1, gids.size(), gids.data(), 0, *comm_));

#ifdef HAVE_MPI
  {
    auto importer = Teuchos::rcp(new Epetra_Import(vmap_wghost, vmap_owned));
    int* vdata;
    flags.ExtractView(&vdata);
    Epetra_IntVector tmp(View, vmap_owned, vdata);
    flags.Import(tmp, *importer, Insert);
  }
#endif

  nents_wghost = nents + nents_ghost_[NODE];
  for (int n = nents; n < nents_wghost; ++n) {
    if (flags[n] == 1) gids.push_back(vmap_wghost.GID(n));
  }

  ent_extmap_wghost_[NODE] = Teuchos::rcp(new Epetra_Map(-1, gids.size(), gids.data(), 0, *comm_));
}


/* ******************************************************************
* Exception due to limitations of the base mesh framework.
****************************************************************** */
void MeshExtractedManifold::TryExtension_(
    const std::string& setname,
    Entity_kind kind_p, Entity_kind kind_d, Entity_ID_List* setents) const
{
  // labeled set: extract edges
  setents->clear();

  const auto& gm = geometric_model();
  if (gm == Teuchos::null) return;

  auto rgn = gm->FindRegion(setname);
  if (rgn->type() != AmanziGeometry::LABELEDSET) return;

  // populate list of edges
  std::vector<Entity_ID> faceents;
  std::vector<double> vofs;
  parent_mesh_->get_set_entities_and_vofs(setname, FACE, Parallel_type::ALL, &faceents, &vofs);
  auto marked_ents = EnforceOneLayerOfGhosts_(setname, FACE, &faceents);

  Entity_ID_List edges, nodes;
  std::vector<int> dirs;
  std::set<Entity_ID> setents_tmp;

  for (auto it = marked_ents.begin(); it != marked_ents.end(); ++it) {
    int f = it->first;
    if (kind_p == FACE) {
      setents_tmp.insert(f);
    }
    else if (kind_p == EDGE) {
      parent_mesh_->face_get_edges_and_dirs(f, &edges, &dirs);
      for (int i = 0; i < edges.size(); ++i) {
        setents_tmp.insert(edges[i]);
      }
    }
    else if (kind_p == NODE) {
      parent_mesh_->face_get_nodes(f, &nodes);
      for (int i = 0; i < nodes.size(); ++i) {
        setents_tmp.insert(nodes[i]);
      }
    }
  }

  for (auto it = setents_tmp.begin(); it != setents_tmp.end(); ++it)
    setents->push_back(*it);

  std::string setname_internal = setname + std::to_string(kind_d);
  parent_labeledsets_[setname_internal] = *setents;
}


/* ******************************************************************
* Limits the set of parent objects to only one layer of ghosts.
****************************************************************** */
std::map<Entity_ID, int> MeshExtractedManifold::EnforceOneLayerOfGhosts_(
    const std::string& setname, Entity_kind kind, Entity_ID_List* setents) const
{
  // base set is the set of master cells
  Entity_ID_List fullset;
  if (kind != FACE) {
    std::vector<double> vofs;
    parent_mesh_->get_set_entities_and_vofs(setname, FACE, Parallel_type::ALL, &fullset, &vofs);
  } else { 
    fullset = *setents;
  }

  // initial set of entities is defined by master parent faces and is marked as 
  // potential master entities
  Entity_ID_List nodes, edges, faces;
  std::vector<int> dirs;
  int nfaces_owned = parent_mesh_->num_entities(FACE, Parallel_type::OWNED);
  std::map<Entity_ID, int> nodeset0, nodeset, edgeset, faceset;

  for (int n = 0; n < fullset.size(); ++n) {
    int f = fullset[n];
    if (f < nfaces_owned) {
      parent_mesh_->face_get_nodes(f, &nodes);
      for (int i = 0; i < nodes.size(); ++i) nodeset0[nodes[i]] = MASTER;
 
      if (kind == EDGE) {
        parent_mesh_->face_get_edges_and_dirs(f, &edges, &dirs);
        for (int i = 0; i < edges.size(); ++i) edgeset[edges[i]] = MASTER;
      }
 
      faceset[f] = MASTER;
    } 
  }

  // ghosts entities are defined by neighboor faces of master faces. New
  // entities are marked as ghosts. Old entities are marked as undefined.
  nodeset = nodeset0;
  for (int n = 0; n < fullset.size(); ++n) {
    int f = fullset[n];
    if (f >= nfaces_owned) {
      bool found(false);
      parent_mesh_->face_get_nodes(f, &nodes);
      for (int i = 0; i < nodes.size(); ++i) {
        if (nodeset0.find(nodes[i]) != nodeset0.end()) {
          found = true;
          break;
        }
      }
      if (found) {
        for (int i = 0; i < nodes.size(); ++i) {
          auto it = nodeset.find(nodes[i]);
          if (it == nodeset.end())
            nodeset[nodes[i]] = GHOST;
          else
            it->second |= GHOST;
        }

        if (kind == EDGE) {
          parent_mesh_->face_get_edges_and_dirs(f, &edges, &dirs);
          for (int i = 0; i < edges.size(); ++i) {
            auto it = edgeset.find(edges[i]);
            if (it == edgeset.end())
              edgeset[edges[i]] = GHOST;
            else
              it->second |= GHOST;
          }
        }

        faceset[f] = GHOST;
      }
    }
  }

  // resolve master+ghost entities
  std::set<Entity_ID> auxset;
  for (int n = 0; n < fullset.size(); ++n) auxset.insert(fullset[n]);

  if (kind == FACE) {
    return faceset;
  } else if (kind == EDGE) {
    const auto& fmap = parent_mesh_->face_map(true);

    int nowned = parent_mesh_->num_entities(FACE, Parallel_type::OWNED);
    int gidmax = fmap.MaxAllGID();

    for (auto it = edgeset.begin(); it != edgeset.end(); ++it) {
      if (it->second == MASTER + GHOST) {
        parent_mesh_->edge_get_faces(it->first, Parallel_type::ALL, &faces);
        int nfaces = faces.size();

        // compare maximum global ids for owned and all faces living on manifold
        Entity_ID gid_owned_min(gidmax + 1), gid_wghost_min(gidmax + 1);
        for (int n = 0; n < nfaces; ++n) {
          Entity_ID f = faces[n];
          if (auxset.find(f) != auxset.end()) {
            gid_wghost_min = std::min(gid_wghost_min, fmap.GID(f));
            if (f < nowned)
              gid_owned_min = std::min(gid_owned_min, fmap.GID(f));
          }
        }
        it->second = (gid_wghost_min == gid_owned_min) ? MASTER : GHOST;
      }
    }
    return edgeset;
  } else if (kind == NODE) {
    const auto& fmap = parent_mesh_->face_map(true);

    int nowned = parent_mesh_->num_entities(FACE, Parallel_type::OWNED);
    int gidmax = fmap.MaxAllGID();

    for (auto it = nodeset.begin(); it != nodeset.end(); ++it) {
      if (it->second == MASTER + GHOST) {
        parent_mesh_->node_get_faces(it->first, Parallel_type::ALL, &faces);
        int nfaces = faces.size();

        // compare maximum global ids for owned and all faces living on manifold
        Entity_ID gid_owned_min(gidmax + 1), gid_wghost_min(gidmax + 1);
        for (int n = 0; n < nfaces; ++n) {
          Entity_ID f = faces[n];
          if (auxset.find(f) != auxset.end()) {
            gid_wghost_min = std::min(gid_wghost_min, fmap.GID(f));
            if (f < nowned)
              gid_owned_min = std::min(gid_owned_min, fmap.GID(f));
          }
        }
        it->second = (gid_wghost_min == gid_owned_min) ? MASTER : GHOST;
      }
    }
    return nodeset;
  }

  return std::map<Entity_ID, int>();
}


/* ******************************************************************
* Statistics
****************************************************************** */
void MeshExtractedManifold::PrintSets_() const
{
  if (vo_.get() && vo_->os_OK(Teuchos::VERB_LOW)) {
    Teuchos::OSTab tab = vo_->getOSTab();
    *(vo_->os()) << "sets: ";
    for (auto it : sets_) {
      int i1, i0(it.second.size());
      get_comm()->SumAll(&i0, &i1, 1);
      *(vo_->os()) << "\"" << it.first << "\" (" << i1 << ") ";
    }
    *(vo_->os())  << "\n";

    *(vo_->os()) << "parent labeledsets: ";
    for (auto it : parent_labeledsets_) {
      int i1, i0(it.second.size());
      get_comm()->SumAll(&i0, &i1, 1);
      *(vo_->os()) << "\"" << it.first << "\" (" << i1 << ") ";
    }
    *(vo_->os())  << "\n";
  }
}

}  // namespace AmanziMesh
}  // namespace Amanzi
<|MERGE_RESOLUTION|>--- conflicted
+++ resolved
@@ -150,12 +150,7 @@
 
   // algorithms on a non-manifold use multiple normals and special continuity
   // equations for fluxes, so that orientation does not play role.
-<<<<<<< HEAD
-  //
   // Now if the mesh is flattened, the Mesh class algorithm uses 2D edge
-=======
-  // How if the mesh is flattened, the Mesh class algorithm uses 2D edge
->>>>>>> bca8c955
   // orientation. In this case, the result is correct iff the 3D face normal
   // is exterior.
   if (! flattened_) {
