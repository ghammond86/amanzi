#include "dbc.hh"
#include "errors.hh"

#include "Point.hh"
#include "GeometricModel.hh"

#include "RegionLogical.hh"
#include "RegionPoint.hh"
#include "RegionLabeledSet.hh"

#include "Mesh_MSTK.hh"

using namespace std;

namespace Amanzi {

namespace AmanziMesh {

char kind_to_string[4][256] = {"NODE","EDGE","FACE","CELL"};

//--------------------------------------
// Constructor - load up mesh from file
//--------------------------------------
Mesh_MSTK::Mesh_MSTK(const char *filename, const Epetra_MpiComm *incomm_,
                     const Teuchos::RCP<const AmanziGeometry::GeometricModel>& gm,
                     const Teuchos::RCP<const VerboseObject>& verbobj,
                     const bool request_faces,
                     const bool request_edges) :
    Mesh(verbobj,request_faces,request_edges), 
    mpicomm_(incomm_->GetMpiComm()), meshxyz(NULL), 
    faces_initialized(false), edges_initialized(false),
    target_cell_volumes_(NULL), min_cell_volumes_(NULL),
    extface_map_w_ghosts_(NULL), extface_map_wo_ghosts_(NULL),
    owned_to_extface_importer_(NULL)
{  

  int numprocs = incomm_->NumProc();

  // Assume three dimensional problem if constructor called without 
  // the space_dimension parameter

  int ok;

#ifdef DEBUG
  if (verbobj.get() && verbobj->os_OK(Teuchos::VERB_MEDIUM)) {
      *(verbobj->os()) << "Testing Verbosity !!!! - Construct mesh from file" << std::endl;
  }
#endif

  // Pre-processing (init, MPI queries etc)

  int space_dim = 3;
  pre_create_steps_(space_dim, incomm_, gm);


  if (myprocid == 0) {
    int DebugWait=0;
    while (DebugWait);
  }


  mesh = MESH_New(F1);

  int len = strlen(filename);
  if (len > 4 && strncmp(&(filename[len-4]),".exo",4) == 0) { // Exodus file 

    if (numprocs == 1) {
      ok = MESH_ImportFromExodusII(mesh,filename,NULL,mpicomm_);
    }
    else {
      int opts[5] = {0,0,0,0,0};

      opts[0] = 1;   // Partition the input mesh
      opts[1] = 0;   // Use the default method for distributing the mesh
      opts[2] = 1;   // Number of ghost layers
      opts[3] = 1;   // Use Zoltan for partitioning if available

      ok = MESH_ImportFromExodusII(mesh,filename,opts,mpicomm_);
    }

  }
  else if (len > 4 && strncmp(&(filename[len-4]),".par",4) == 0) { // Nemesis file 
    int opts[5] = {0,0,0,0,0};

    opts[0] = 1;     // Parallel weave distributed meshes
    opts[1] = 1;     // Number of ghost layers

    ok = MESH_ImportFromNemesisI(mesh,filename,opts,mpicomm_);

  }
  else {
    std::stringstream mesg_stream;
    mesg_stream << "Cannot identify file type from extension of input file " << filename << " on processor " << myprocid << std::endl;
    Errors::Message mesg(mesg_stream.str());
    amanzi_throw(mesg);
  }

  if (!ok) {
    std::stringstream mesg_stream;
    mesg_stream << "Failed to load " << filename << " on processor " << myprocid << std::endl;
    Errors::Message mesg(mesg_stream.str());
    amanzi_throw(mesg);
  }

  int cell_dim = MESH_Num_Regions(mesh) ? 3 : 2;
  
  int max;
  incomm_->MaxAll(&cell_dim,&max,1);

  if (max != cell_dim) {
    Errors::Message mesg("cell dimension on this processor is different from max cell dimension across all processors");
    amanzi_throw(mesg);
  }

  set_manifold_dimension(cell_dim);

  if (cell_dim == 2 && space_dim == 3) {
      
    // Check if this is a completely planar mesh 
    // in which case one can label the space dimension as 2
    
    MVertex_ptr mv, mv0 = MESH_Vertex(mesh,0);
    double vxyz[3], z0;
    
    MV_Coords(mv0,vxyz);
    z0 = vxyz[2];
    
    bool planar = true;
    int idx = 0;
    while ((mv = MESH_Next_Vertex(mesh,&idx))) {
      MV_Coords(mv,vxyz);
      if (z0 != vxyz[2]) {
        planar = false;
        break;
      }
    }
    
    if (planar)
      space_dim = 2;

    incomm_->MaxAll(&space_dim,&max,1);

    space_dim = max;
    set_space_dimension(space_dim);      
  }

  // Do all the processing required for setting up the mesh for Amanzi 
  
  post_create_steps_(request_faces, request_edges);
}


//--------------------------------------
// Constructor - load up mesh from file
//--------------------------------------
Mesh_MSTK::Mesh_MSTK(const char *filename, const Epetra_MpiComm *incomm_, 
                     int space_dimension,
                     const Teuchos::RCP<const AmanziGeometry::GeometricModel>& gm,
                     const Teuchos::RCP<const VerboseObject>& verbobj,
                     const bool request_faces,
                     const bool request_edges) :
    Mesh(verbobj,request_faces,request_edges), 
    mpicomm_(incomm_->GetMpiComm()), meshxyz(NULL),
    faces_initialized(false), edges_initialized(false),
    target_cell_volumes_(NULL), min_cell_volumes_(NULL),
    extface_map_w_ghosts_(NULL), extface_map_wo_ghosts_(NULL),
    owned_to_extface_importer_(NULL)
{
  int ok;

  // Pre-processing (init, MPI queries etc)

  pre_create_steps_(space_dimension, incomm_, gm);


  if (myprocid == 0) {
    int DebugWait=0;
    while (DebugWait);
  }

  mesh = MESH_New(F1);

  int len = strlen(filename);
  if (len > 4 && strncmp(&(filename[len-4]),".exo",4) == 0) { // Exodus file

    if (numprocs == 1) {
      ok = MESH_ImportFromExodusII(mesh,filename,NULL,mpicomm_);
    }
    else {
      int opts[5] = {0,0,0,0,0};

      opts[0] = 1;   // Partition the input mesh
      opts[1] = 0;   // Use the default method for distributing the mesh
      opts[2] = 1;   // Number of ghost layers
      opts[3] = 1;   // Use Zoltan for partitioning if available

      ok = MESH_ImportFromExodusII(mesh,filename,opts,mpicomm_);
    }

  }
  else if (len > 4 && strncmp(&(filename[len-4]),".par",4) == 0) { // Nemesis file 
    int opts[5] = {0,0,0,0,0};

    opts[0] = 1;     // Parallel weave distributed meshes
    opts[1] = 1;     // Number of ghost layers

    ok = MESH_ImportFromNemesisI(mesh,filename,opts,mpicomm_);

  }
  else {
    std::stringstream mesg_stream;
    mesg_stream << "Cannot identify file type from extension of input file " << filename << " on processor " << myprocid << std::endl;
    Errors::Message mesg(mesg_stream.str());
    amanzi_throw(mesg);
  }

  if (!ok) {
    std::stringstream mesg_stream;
    mesg_stream << "Failed to load " << filename << " on processor " << myprocid << std::endl;
    Errors::Message mesg(mesg_stream.str());
    amanzi_throw(mesg);
  }

  int cell_dim = MESH_Num_Regions(mesh) ? 3 : 2;
  
  int max;
  incomm_->MaxAll(&cell_dim,&max,1);

  if (max != cell_dim) {
    Errors::Message mesg("cell dimension on this processor is different from max cell dimension across all processors");
    amanzi_throw(mesg);
  }

  set_manifold_dimension(cell_dim);

  // Do all the processing required for setting up the mesh for Amanzi 
  
  post_create_steps_(request_faces, request_edges);
}


//--------------------------------------
// Construct a 3D regular hexahedral mesh internally
//--------------------------------------
Mesh_MSTK::Mesh_MSTK(const double x0, const double y0, const double z0,
                     const double x1, const double y1, const double z1,
                     const unsigned int nx, const unsigned int ny, 
                     const unsigned int nz, 
                     const Epetra_MpiComm *incomm_,
                     const Teuchos::RCP<const AmanziGeometry::GeometricModel>& gm,
                     const Teuchos::RCP<const VerboseObject>& verbobj,
                     const bool request_faces,
                     const bool request_edges) :
    Mesh(verbobj,request_faces,request_edges), 
    mpicomm_(incomm_->GetMpiComm()), meshxyz(NULL), 
    faces_initialized(false), edges_initialized(false),
    target_cell_volumes_(NULL), min_cell_volumes_(NULL),
    extface_map_w_ghosts_(NULL), extface_map_wo_ghosts_(NULL),
    owned_to_extface_importer_(NULL)
{
  int ok;

  int space_dimension = 3;
  pre_create_steps_(space_dimension, incomm_, gm);


  Mesh::set_mesh_type(RECTANGULAR);   // Discretizations can use this info if they want

  if (serial_run) {

    // Load serial mesh

    mesh = MESH_New(F1);
    ok = generate_regular_mesh(mesh,x0,y0,z0,x1,y1,z1,nx,ny,nz);

    set_manifold_dimension(3);

    myprocid = 0;
  }
  else {
    Mesh_ptr globalmesh;
    int topo_dim=3; // What is the topological dimension of the mesh
    int ring = 1; // One layer of ghost cells in parallel meshes
    int with_attr = 1;  // update of attributes in parallel meshes
    int del_inmesh = 1; // delete input mesh as soon as possible
    int method = 1; /* Partition with ZOLTAN */

    
    if (myprocid == 0) {
      globalmesh = MESH_New(F1);

      ok = generate_regular_mesh(globalmesh,x0,y0,z0,x1,y1,z1,nx,ny,nz);
      
      topo_dim = (MESH_Num_Regions(globalmesh) == 0) ? 2 : 3;
    }
    else {
      globalmesh = NULL;
      ok = 1;
    }

#ifdef MSTK_2_21rc1_OR_NEWER
    ok = ok & MSTK_Mesh_Distribute(globalmesh,&mesh,&topo_dim,ring,with_attr,
                                   method,del_inmesh,mpicomm_);
#else
    ok = ok & MSTK_Mesh_Distribute(globalmesh,&mesh,&topo_dim,ring,with_attr,
                                   method,mpicomm_);
    if (myprocid == 0)
      MESH_Delete(globalmesh);
#endif

    set_manifold_dimension(topo_dim);
  }

  if (!ok) {
    std::stringstream mesg_stream;
    mesg_stream << "Failed to generate mesh on processor " << myprocid;
    Errors::Message mesg(mesg_stream.str());
    amanzi_throw(mesg);
    assert(ok);
  }

  // Do all the processing required for setting up the mesh for Amanzi 
  
  post_create_steps_(request_faces, request_edges);
}


//--------------------------------------
// Construct a 2D regular quadrilateral mesh internally
//--------------------------------------
Mesh_MSTK::Mesh_MSTK(const double x0, const double y0,
                     const double x1, const double y1,
                     const int nx, const int ny, 
                     const Epetra_MpiComm *incomm_,
                     const Teuchos::RCP<const AmanziGeometry::GeometricModel>& gm,
                     const Teuchos::RCP<const VerboseObject>&verbobj,
                     const bool request_faces,
                     const bool request_edges) :
    Mesh(verbobj,request_faces,request_edges), 
    mpicomm_(incomm_->GetMpiComm()), meshxyz(NULL), 
    faces_initialized(false), edges_initialized(false),
    target_cell_volumes_(NULL), min_cell_volumes_(NULL),
    extface_map_w_ghosts_(NULL), extface_map_wo_ghosts_(NULL),
    owned_to_extface_importer_(NULL)
{
  int ok;
  int space_dim = 2;
  pre_create_steps_(space_dim, incomm_, gm);

  if (myprocid == 0) {
    int DebugWait=0;
    while (DebugWait);
  }

#ifdef DEBUG
  if (Mesh::verbosity_obj()) {
    if (verbosity_obj()->os_OK(Teuchos::VERB_MEDIUM)) {
      verbosity_obj()->os() << "Testing Verbosity !!!! - Construct mesh from low/hi coords - 2D" << std::endl;
    }
  }
#endif

  Mesh::set_mesh_type(RECTANGULAR);   // Discretizations can use this info if they want


  int topo_dim=space_dim; // What is the topological dimension of the mesh
  set_manifold_dimension(topo_dim);

  if (serial_run) {

    // Load serial mesh

    mesh = MESH_New(F1);
    ok = generate_regular_mesh(mesh,x0,y0,x1,y1,nx,ny);

    myprocid = 0;
  }
  else {
    Mesh_ptr globalmesh;
    int ring = 1; // One layer of ghost cells in parallel meshes
    int with_attr = 1;  // update of attributes in parallel meshes
    int del_inmesh = 1; // delete input mesh at the earliest
    int method = 1; /* Partition with ZOLTAN */

    if (myprocid == 0) {
      globalmesh = MESH_New(F1);

      ok = generate_regular_mesh(globalmesh,x0,y0,x1,y1,nx,ny);
      
      topo_dim = (MESH_Num_Regions(globalmesh) == 0) ? 2 : 3;
    }
    else {
      globalmesh = NULL;
      ok = 1;
    }

#ifdef MSTK_2_21rc1_OR_NEWER
    ok = ok & MSTK_Mesh_Distribute(globalmesh,&mesh,&topo_dim,ring,with_attr,
                                   method,del_inmesh,mpicomm_);
#else
    ok = ok & MSTK_Mesh_Distribute(globalmesh,&mesh,&topo_dim,ring,with_attr,
                                   method,mpicomm_);
    if (myprocid == 0)
      MESH_Delete(globalmesh);
#endif

  }

  if (!ok) {
    std::stringstream mesg_stream;
    mesg_stream << "Failed to generate mesh on processor " << myprocid;
    Errors::Message mesg(mesg_stream.str());
    amanzi_throw(mesg);
    assert(ok);
  }

  // Do all the processing required for setting up the mesh for Amanzi 
  
  post_create_steps_(request_faces, request_edges);
}


//-------------------------------------- 
// Construct a 2D or 3D regular mesh using input from the
// GenerationSpec class 
//--------------------------------------
Mesh_MSTK::Mesh_MSTK(const GenerationSpec& gspec,
                     const Epetra_MpiComm *incomm_,
                     const Teuchos::RCP<const AmanziGeometry::GeometricModel>& gm,
                     const Teuchos::RCP<const VerboseObject>&verbobj,
                     const bool request_faces,
                     const bool request_edges) :
    Mesh(verbobj,request_faces,request_edges), 
    mpicomm_(incomm_->GetMpiComm()), meshxyz(NULL), 
    faces_initialized(false), edges_initialized(false),
    target_cell_volumes_(NULL), min_cell_volumes_(NULL),
    extface_map_w_ghosts_(NULL), extface_map_wo_ghosts_(NULL),
    owned_to_extface_importer_(NULL)
{
  int ok;

  // Get info about the domain from the generation specification class

  AmanziGeometry::Point p0(gspec.domain().point0());
  AmanziGeometry::Point p1(gspec.domain().point1());

  int space_dim = p0.dim();
  pre_create_steps_(space_dim, incomm_, gm);


  Mesh::set_mesh_type(RECTANGULAR);   // Discretizations can use this info if they want


  if (myprocid == 0) {
    int DebugWait=0;
    while (DebugWait);
  }

  int topo_dim=space_dim;
  set_manifold_dimension(topo_dim);

  if (serial_run) {

    // Load serial mesh

    mesh = MESH_New(F1);

    if (topo_dim == 2) {
      ok = generate_regular_mesh(mesh,p0.x(),p0.y(),p1.x(),p1.y(),
                                 gspec.xcells(),gspec.ycells());
    }
    else if (topo_dim == 3) {
      ok = generate_regular_mesh(mesh,p0.x(),p0.y(),p0.z(),p1.x(),p1.y(),p1.z(),
                                 gspec.xcells(),gspec.ycells(),gspec.zcells());
    }

    myprocid = 0;
  }
  else {
    Mesh_ptr globalmesh;
    int ring = 1; // One layer of ghost cells in parallel meshes
    int with_attr = 1;  // update of attributes in parallel meshes
    int del_inmesh = 1; // delete global mesh
    int method = 1; // Partition with ZOLTAN
    
    if (myprocid == 0) {
      globalmesh = MESH_New(F1);

      if (topo_dim == 2) {
        ok = generate_regular_mesh(globalmesh,p0.x(),p0.y(),p1.x(),p1.y(),
                                   gspec.xcells(),gspec.ycells());
      }
      else if (topo_dim == 3) {
        ok = generate_regular_mesh(globalmesh,
                                   p0.x(),p0.y(),p0.z(),p1.x(),p1.y(),p1.z(),
                                   gspec.xcells(),gspec.ycells(),gspec.zcells());
      }
    }
    else {
      globalmesh = NULL;
      ok = 1;
    }
      
#ifdef MSTK_2_21rc1_OR_NEWER
    ok = ok & MSTK_Mesh_Distribute(globalmesh,&mesh,&topo_dim,ring,with_attr,
                                   method,del_inmesh,mpicomm_);
#else
    ok = ok & MSTK_Mesh_Distribute(globalmesh,&mesh,&topo_dim,ring,with_attr,
                                   method,mpicomm_);
    if (myprocid == 0)
      MESH_Delete(globalmesh);
#endif
  }

  if (!ok) {
    std::stringstream mesg_stream;
    mesg_stream << "Failed to generate mesh on processor " << myprocid;
    Errors::Message mesg(mesg_stream.str());
    amanzi_throw(mesg);
  }

  // Do all the processing required for setting up the mesh for Amanzi 
  
  post_create_steps_(request_faces, request_edges);
}


//---------------------------------------------------------
// Extract MSTK entities from a named set in an input mesh and make a
// new MSTK mesh
//---------------------------------------------------------
Mesh_MSTK::Mesh_MSTK(const Mesh *inmesh, 
                     const std::vector<std::string>& setnames, 
                     const Entity_kind setkind,
                     const bool flatten,
                     const bool extrude,
                     const bool request_faces,
                     const bool request_edges) :
    mpicomm_(inmesh->get_comm()->GetMpiComm()),
    Mesh(inmesh->verbosity_obj(),request_faces,request_edges),
    extface_map_w_ghosts_(NULL), extface_map_wo_ghosts_(NULL),
    owned_to_extface_importer_(NULL)
{  

  Mesh_ptr inmesh_mstk = ((Mesh_MSTK *)inmesh)->mesh;

  int mkid = MSTK_GetMarker();
  List_ptr src_ents = List_New(10);
  for (int i = 0; i < setnames.size(); ++i) {
    MSet_ptr mset;
    
    Teuchos::RCP<const AmanziGeometry::GeometricModel> gm = inmesh->geometric_model();
    Teuchos::RCP<const AmanziGeometry::Region> rgn = gm->FindRegion(setnames[i]);

    // access the set in Amanzi so that the set gets created in 'inmesh'
    // if it already does not exist

    int setsize = ((Mesh_MSTK *) inmesh)->get_set_size(setnames[i],setkind,OWNED);

    // Now retrieve the entities in the set from MSTK

    std::string internal_name = internal_name_of_set(rgn,setkind);

    mset = MESH_MSetByName(inmesh_mstk,internal_name.c_str());

    if (mset) {
      int idx = 0;
      MEntity_ptr ment;
      while ((ment = (MEntity_ptr) MSet_Next_Entry(mset,&idx))) {
        if (!MEnt_IsMarked(ment,mkid) && MEnt_PType(ment) != PGHOST && MEnt_Dim(ment) != MDELETED) {
          List_Add(src_ents,ment);
          MEnt_Mark(ment,mkid);
        }
      }
    }
  }

  MType entity_dim = ((Mesh_MSTK *) inmesh)->entity_kind_to_mtype(setkind);

  extract_mstk_mesh(inmesh->get_comm(), *((Mesh_MSTK *) inmesh), src_ents, entity_dim,
                    flatten, extrude, request_faces, request_edges);

  List_Delete(src_ents);
}


Mesh_MSTK::Mesh_MSTK(const Mesh& inmesh, 
                     const std::vector<std::string>& setnames, 
                     const Entity_kind setkind,
                     const bool flatten,
                     const bool extrude,
                     const bool request_faces,
                     const bool request_edges) :
    mpicomm_(inmesh.get_comm()->GetMpiComm()),
    Mesh(inmesh.verbosity_obj(),request_faces,request_edges),
    extface_map_w_ghosts_(NULL), extface_map_wo_ghosts_(NULL),
    owned_to_extface_importer_(NULL)
{  

  Mesh_ptr inmesh_mstk = ((Mesh_MSTK&) inmesh).mesh;

  int mkid = MSTK_GetMarker();
  List_ptr src_ents = List_New(10);
  for (int i = 0; i < setnames.size(); ++i) {
    MSet_ptr mset;
    
    Teuchos::RCP<const AmanziGeometry::GeometricModel> gm = inmesh.geometric_model();
    Teuchos::RCP<const AmanziGeometry::Region> rgn = gm->FindRegion(setnames[i]);


    // access the set in Amanzi so that the set gets created in 'inmesh'
    // if it already does not exist

    int setsize = ((Mesh_MSTK&) inmesh).get_set_size(setnames[i],setkind,OWNED);

    //  Now retrieve the entities in the set from MSTK

    std::string internal_name = internal_name_of_set(rgn,setkind);

    mset = MESH_MSetByName(inmesh_mstk,internal_name.c_str());

    if (mset) {
      int idx = 0;
      MEntity_ptr ment;
      while ((ment = (MEntity_ptr) MSet_Next_Entry(mset,&idx))) {
        if (!MEnt_IsMarked(ment,mkid) && MEnt_PType(ment) != PGHOST && MEnt_Dim(ment) != MDELETED) {
          List_Add(src_ents,ment);
          MEnt_Mark(ment,mkid);
        }
      }
    }
  }

  MType entity_dim = ((Mesh_MSTK&) inmesh).entity_kind_to_mtype(setkind);

  extract_mstk_mesh(inmesh.get_comm(), (Mesh_MSTK&) inmesh, src_ents, entity_dim, flatten, extrude,
                    request_faces, request_edges);

  List_Delete(src_ents);
}


//---------------------------------------------------------
// Extract MSTK entities from an ID list and make a new MSTK mesh
//---------------------------------------------------------
Mesh_MSTK::Mesh_MSTK(const Mesh& inmesh, 
                     const Entity_ID_List& entity_ids, 
                     const Entity_kind entity_kind,
                     const bool flatten,
                     const bool extrude,
                     const bool request_faces,
                     const bool request_edges) :
    mpicomm_(inmesh.get_comm()->GetMpiComm()),
    Mesh(inmesh.verbosity_obj(),request_faces,request_edges),
    extface_map_w_ghosts_(NULL), extface_map_wo_ghosts_(NULL),
    owned_to_extface_importer_(NULL)
{  
  // store pointers to the MESH_XXXFromID functions so that they can
  // be called without a switch statement 

  static MEntity_ptr (*MEntFromID[4])(Mesh_ptr,int) =
    {MESH_VertexFromID, MESH_EdgeFromID, MESH_FaceFromID, MESH_RegionFromID};

  MType entity_dim = ((Mesh_MSTK&) inmesh).entity_kind_to_mtype(entity_kind);

  Mesh_ptr inmesh_mstk = ((Mesh_MSTK&) inmesh).mesh;

  int nent = entity_ids.size();
  List_ptr src_ents = List_New(nent);
  for (int i = 0; i < nent; ++i) {
    MEntity_ptr ent = MEntFromID[entity_dim](inmesh_mstk,entity_ids[i]+1);
    List_Add(src_ents,ent);
  }
  
  extract_mstk_mesh(inmesh.get_comm(), (Mesh_MSTK&) inmesh, src_ents, entity_dim, flatten, extrude,
                    request_faces, request_edges);

  List_Delete(src_ents);
}


//---------------------------------------------------------
// Extract MSTK entities from an ID list and make a new MSTK mesh WITH A NEW COMM
//---------------------------------------------------------
Mesh_MSTK::Mesh_MSTK(const Epetra_MpiComm *comm_,
                     const Mesh& inmesh, 
                     const Entity_ID_List& entity_ids, 
                     const Entity_kind entity_kind,
                     const bool flatten,
                     const bool extrude,
                     const bool request_faces,
                     const bool request_edges) :
    mpicomm_(comm_->GetMpiComm()),
    Mesh(inmesh.verbosity_obj(),request_faces,request_edges),
    extface_map_w_ghosts_(NULL), extface_map_wo_ghosts_(NULL),
    owned_to_extface_importer_(NULL)
{  
  // store pointers to the MESH_XXXFromID functions so that they can
  // be called without a switch statement 

  static MEntity_ptr (*MEntFromID[4])(Mesh_ptr,int) =
    {MESH_VertexFromID, MESH_EdgeFromID, MESH_FaceFromID, MESH_RegionFromID};

  MType entity_dim = ((Mesh_MSTK&) inmesh).entity_kind_to_mtype(entity_kind);

  Mesh_ptr inmesh_mstk = ((Mesh_MSTK&) inmesh).mesh;

  int nent = entity_ids.size();
  List_ptr src_ents = List_New(nent);
  for (int i = 0; i < nent; ++i) {
    MEntity_ptr ent = MEntFromID[entity_dim](inmesh_mstk,entity_ids[i]+1);
    List_Add(src_ents,ent);
  }
  
  extract_mstk_mesh(comm_, (Mesh_MSTK&) inmesh, src_ents, entity_dim, flatten, extrude,
                    request_faces, request_edges);

  List_Delete(src_ents);
}


//---------------------------------------------------------
// Translate a setname into a special string with decorations
// indicating which type of entity is in that set
//---------------------------------------------------------
std::string 
Mesh_MSTK::internal_name_of_set(const Teuchos::RCP<const AmanziGeometry::Region>& r,
                                const Entity_kind entity_kind) const
{

  std::string internal_name;
  
  if (r->type() == AmanziGeometry::LABELEDSET) {
    
    Teuchos::RCP<const AmanziGeometry::RegionLabeledSet> lsrgn =
        Teuchos::rcp_static_cast<const AmanziGeometry::RegionLabeledSet>(r);
    std::string label = lsrgn->label();

    if (entity_kind == CELL)
      internal_name = "matset_" + label;
    else if (entity_kind == FACE)
      internal_name = "sideset_" + label;
    else if (entity_kind == EDGE)
      internal_name = "edgeset_not_supported";
    else if (entity_kind == NODE)
      internal_name = "nodeset_" + label;      
  }
  else {
    if (entity_kind == CELL)
      internal_name = "CELLSET_" + r->name();
    else if (entity_kind == FACE)
      internal_name = "FACESET_" + r->name();
    else if (entity_kind == EDGE)
      internal_name = "EDGESET_not_supported";
    else if (entity_kind == NODE)
      internal_name = "NODESET_" + r->name();
  }

  return internal_name;
}


//---------------------------------------------------------
// Get an alternate name (elemset_N instead of matset_N) for sets of type 
// Labeled Set and entity kind Cell. For everything else return regular name 
//---------------------------------------------------------
std::string 
Mesh_MSTK::other_internal_name_of_set(const Teuchos::RCP<const AmanziGeometry::Region>& r,
                                      const Entity_kind entity_kind) const
{

  std::string internal_name;
  
  if (r->type() == AmanziGeometry::LABELEDSET && entity_kind == CELL) {
    
    Teuchos::RCP<const AmanziGeometry::RegionLabeledSet> lsrgn =
        Teuchos::rcp_static_cast<const AmanziGeometry::RegionLabeledSet>(r);
    std::string label = lsrgn->label();

    internal_name = "elemset_" + label;
    return internal_name;
  }
  else
    return internal_name_of_set(r,entity_kind);
}


//---------------------------------------------------------
// Extract a list of MSTK entities and make a new MSTK mesh
// For private use of Mesh_MSTK class only
//---------------------------------------------------------
void Mesh_MSTK::extract_mstk_mesh(const Epetra_MpiComm *incomm,
                                  const Mesh_MSTK& inmesh,
                                  List_ptr src_entities, 
                                  const MType entity_dim,
                                  const bool flatten,
                                  const bool extrude,
                                  const bool request_faces,
                                  const bool request_edges)
{
  int ok, ival, idx;
  double rval, xyz[3];
  void *pval;

  Mesh_ptr inmesh_mstk = inmesh.mesh;

  if (extrude) {
    Errors::Message mesg("Extrude option not implemented yet");
    amanzi_throw(mesg);
  }


  if (flatten || extrude) {
    if (entity_dim == MREGION || entity_dim == MVERTEX) {
      Errors::Message mesg("Flattening or extruding allowed only for sets of FACEs in volume mesh or CELLs in surface meshes");
      amanzi_throw(mesg);
    }
  }


  if (entity_dim == MEDGE) {
    Errors::Message mesg("Requested mesh constructor produces 1D mesh which is not supported by Amanzi");
    amanzi_throw(mesg);
  }


  // Pre-processing (init, MPI queries etc)

  if (flatten)
    pre_create_steps_(inmesh.space_dimension()-1, incomm, 
                      inmesh.geometric_model());
  else
    pre_create_steps_(inmesh.space_dimension(), incomm,
                      inmesh.geometric_model());

  if (myprocid == 0) {
    int DebugWait=0;
    while (DebugWait);
  }


  // Set parent mesh
  
  parent_mesh = &inmesh;

  // What is the cell dimension of new mesh

  switch (entity_dim) {
  case MREGION:
    if (extrude) {
      Errors::Message mesg("Cannot extrude 3D cells");
      amanzi_throw(mesg);
    }
    else 
      set_manifold_dimension(3); // extract regions/cells from mesh
    break;
    
  case MFACE:
    if (extrude)
      set_manifold_dimension(3); // extract faces and extrude them into regions/cells
    else
      set_manifold_dimension(2); // extract faces from mesh
    break;
    
  case MEDGE:
    if (extrude)
      set_manifold_dimension(2); // extract edges and extrude them into faces/cells
    else {
      Errors::Message mesg("Edge list passed into extract mesh. Cannot extract a wire or point mesh");
      amanzi_throw(mesg);
    }
    break;
    
  case NODE: {
    Errors::Message mesg("Vertex list passed into extract mesh. Cannot extract a point mesh");
    amanzi_throw(mesg);
    break;
  }

  default:
    Errors::Message mesg1("Unrecognized Entity_kind");
    amanzi_throw(mesg1);
  }


  // Create new mesh in MSTK

  mesh = MESH_New(MESH_RepType(inmesh_mstk));

  // Have to do some additional work for extruding an extracted mesh
  // Extrusion applicable only in the case of entdim = MFACE/MEDGE

  MAttrib_ptr copyatt = MAttrib_New(inmesh_mstk,"copyatt",POINTER,MALLTYPE);
  vparentatt = MAttrib_New(mesh,"vparentatt",POINTER,MVERTEX);
  eparentatt = MAttrib_New(mesh,"eparentatt",POINTER,MEDGE);
  fparentatt = MAttrib_New(mesh,"fparentatt",POINTER,MFACE);
  rparentatt = MAttrib_New(mesh,"rparentatt",POINTER,MREGION);
  
  switch (entity_dim) {
  case MREGION:
      
    idx = 0; 
    MRegion_ptr mr;
    while ((mr = (MRegion_ptr) List_Next_Entry(src_entities,&idx))) {

      List_ptr rfaces = MR_Faces(mr);                                  
      int nrf = List_Num_Entries(rfaces);
      MFace_ptr rfaces_new[MAXPF3];
      int rfdirs_new[MAXPF3];
      for (int i = 0; i < nrf; ++i) {
        MFace_ptr mf = List_Entry(rfaces,i);

        MEnt_Get_AttVal(mf,copyatt,&ival,&rval,&pval);
        if (pval) {
          rfaces_new[i] = pval;
          rfdirs_new[i] = MR_FaceDir_i(mr,i);
        }
        else {

          List_ptr fverts = MF_Vertices(mf,1,0);
          int nfv = List_Num_Entries(fverts);
          MVertex_ptr fverts_new[MAXPV2];
          for (int j = 0; j < nfv; ++j) {
            MVertex_ptr mv = List_Entry(fverts,j);
            MEnt_Get_AttVal(mv,copyatt,&ival,&rval,&pval);
            if (pval)
              fverts_new[j] = pval;
            else {
              fverts_new[j] = MV_New(mesh);
              MV_Coords(mv,xyz);
              MV_Set_Coords(fverts_new[j],xyz);
              MV_Set_GEntDim(fverts_new[j],MV_GEntDim(mv));
              MV_Set_GEntID(fverts_new[j],MV_GEntID(mv));
              MEnt_Set_AttVal(mv,copyatt,ival,rval,fverts_new[j]);
              MEnt_Set_AttVal(fverts_new[j],vparentatt,0,0.0,mv);
            }
          }
          List_Delete(fverts);
            
          rfaces_new[i] = MF_New(mesh);
          MF_Set_Vertices(rfaces_new[i],nfv,fverts_new);
          MF_Set_GEntDim(rfaces_new[i],MF_GEntDim(mf));
          MF_Set_GEntID(rfaces_new[i],MF_GEntID(mf));
          rfdirs_new[i] = MR_FaceDir_i(mr,i);

          MEnt_Set_AttVal(mf,copyatt,ival,rval,rfaces_new[i]);
          MEnt_Set_AttVal(rfaces_new[i],fparentatt,0,0.0,mf);
        }
      }
      List_Delete(rfaces);

      MRegion_ptr mr_new = MR_New(mesh);
      MR_Set_Faces(mr_new,nrf,rfaces_new,rfdirs_new);
      MR_Set_GEntID(mr_new,MR_GEntID(mr));

      MEnt_Set_AttVal(mr,copyatt,ival,rval,mr_new);
      MEnt_Set_AttVal(mr_new,rparentatt,0,0.0,mr);
    }

    break;

  case MFACE:

    idx = 0; 
    MFace_ptr mf;
    while ((mf = (MFace_ptr) List_Next_Entry(src_entities,&idx))) {

      List_ptr fedges = MF_Edges(mf,1,0);
      int nfe = List_Num_Entries(fedges);
      int fedirs[MAXPV2];
      MEdge_ptr fedges_new[MAXPV2];
      for (int j = 0; j < nfe; ++j) {
        MEdge_ptr me = List_Entry(fedges,j);
        MEnt_Get_AttVal(me,copyatt,&ival,&rval,&pval);
        if (pval)
          fedges_new[j] = pval;
        else {
          fedges_new[j] = ME_New(mesh);

          for (int k = 0; k < 2; ++k) {
            MVertex_ptr mv = ME_Vertex(me,k);
            MVertex_ptr mv_new;
            MEnt_Get_AttVal(mv,copyatt,&ival,&rval,&pval);
            if (pval)
              mv_new = pval;
            else {              
              MV_Coords(mv,xyz);
              if (flatten) xyz[2] = 0.0;
              mv_new = MV_New(mesh);
              MV_Set_Coords(mv_new,xyz);
              MV_Set_GEntDim(mv_new,MV_GEntDim(mv));
              MV_Set_GEntID(mv_new,MV_GEntID(mv));
              MEnt_Set_AttVal(mv,copyatt,ival,rval,mv_new);
              MEnt_Set_AttVal(mv_new,vparentatt,0,0.0,mv);
            }

            ME_Set_Vertex(fedges_new[j],k,mv_new);
            ME_Set_GEntDim(fedges_new[j],ME_GEntDim(me));
            ME_Set_GEntID(fedges_new[j],ME_GEntID(me));
            MEnt_Set_AttVal(me,copyatt,ival,rval,fedges_new[j]);
            MEnt_Set_AttVal(fedges_new[j],eparentatt,0,0.0,me);
          }
        }
        fedirs[j] = MF_EdgeDir_i(mf,j);
      }
      List_Delete(fedges);
            
      MFace_ptr mf_new = MF_New(mesh);
      MF_Set_Edges(mf_new,nfe,fedges_new,fedirs);
      MF_Set_GEntDim(mf_new,MF_GEntDim(mf));
      MF_Set_GEntID(mf_new,MF_GEntID(mf));

      MEnt_Set_AttVal(mf,copyatt,ival,rval,mf_new);
      MEnt_Set_AttVal(mf_new,fparentatt,0,0.0,mf);
    }

    break;

  case MEDGE:

    idx = 0;
    MEdge_ptr me;
    while ((me = (MEdge_ptr) List_Next_Entry(src_entities,&idx))) {

      MEdge_ptr me_new = ME_New(mesh);

      for (int j = 0; j < 2; ++j)  {
        MVertex_ptr mv = ME_Vertex(me,j);

        MVertex_ptr mv_new;

        MEnt_Get_AttVal(mv,copyatt,&ival,&rval,&pval);
        if (pval)
          mv_new = pval;
        else {
          MV_Coords(mv,xyz);
          if (flatten) {
            xyz[1] = 0.0;
            xyz[2] = 0.0;
          }
          mv_new = MV_New(mesh);
          MV_Set_Coords(mv_new,xyz);
          MV_Set_GEntDim(mv_new,MV_GEntDim(mv));
          MV_Set_GEntID(mv_new,MV_GEntID(mv));

          MEnt_Set_AttVal(mv,copyatt,ival,rval,mv_new);
          MEnt_Set_AttVal(mv_new,vparentatt,0,0.0,mv);
        }

        ME_Set_Vertex(me_new,j,mv_new);
      }

      MEnt_Set_AttVal(me,copyatt,ival,rval,me_new);
      MEnt_Set_AttVal(me,eparentatt,0,0.0,me);
    }

    break;

  case MVERTEX:

    idx = 0;
    MVertex_ptr mv;
    while ((mv = (MVertex_ptr) List_Next_Entry(src_entities,&idx))) {

      MVertex_ptr mv_new = MV_New(mesh);
      MV_Set_Coords(mv_new,xyz);
      if (flatten) xyz[2] = 0.0;
      MV_Set_GEntDim(mv_new,MV_GEntDim(mv));
      MV_Set_GEntID(mv_new,MV_GEntID(mv));
        
      MEnt_Set_AttVal(mv,copyatt,ival,rval,mv_new);
      MEnt_Set_AttVal(mv_new,vparentatt,0,0.0,mv);
    }

    break;

  default:
    Errors::Message mesg("Unknown entity type");
    amanzi_throw(mesg);
  }


  if (!serial_run) {
    // Have to assign global IDs and build ghost entities 

    int num_ghost_layers = 1; 
    int input_type = 0; /* No parallel info is given */
    int status = MSTK_Weave_DistributedMeshes(mesh, manifold_dimension(),
                                              num_ghost_layers, input_type, mpicomm_);

    // Now we have to build parent information for global entities

    MAttrib_ptr vparentgid_att = MAttrib_New(mesh,"vparent_gid",INT,MVERTEX);
    MAttrib_ptr eparentgid_att = MAttrib_New(mesh,"eparent_gid",INT,MEDGE);
    MAttrib_ptr fparentgid_att = MAttrib_New(mesh,"fparent_gid",INT,MFACE);
    MAttrib_ptr rparentgid_att = MAttrib_New(mesh,"rparent_gid",INT,MREGION);

    // Attach parent global ID info to entities used by other processors

    idx = 0;
    MVertex_ptr mv;
    while ((mv = (MVertex_ptr) MESH_Next_Vertex(mesh,&idx)))
      if (MV_PType(mv) == POVERLAP) {
        MEnt_Get_AttVal(mv,vparentatt,&ival,&rval,&pval);
        MEnt_Set_AttVal(mv,vparentgid_att,MV_GlobalID((MVertex_ptr)pval),0.0,
                        NULL);
      }
    idx = 0;
    MEdge_ptr me;
    while ((me = (MEdge_ptr) MESH_Next_Edge(mesh,&idx)))
      if (ME_PType(me) == POVERLAP) {
        MEnt_Get_AttVal(me,eparentatt,&ival,&rval,&pval);
        MEnt_Set_AttVal(me,eparentgid_att,ME_GlobalID((MEdge_ptr)pval),0.0,
                        NULL);
      }
    idx = 0;
    MFace_ptr mf;
    while ((mf = (MFace_ptr) MESH_Next_Face(mesh,&idx)))
      if (MF_PType(mf) == POVERLAP) {
        MEnt_Get_AttVal(mf,fparentatt,&ival,&rval,&pval);
        MEnt_Set_AttVal(mf,fparentgid_att,MF_GlobalID((MFace_ptr)pval),0.0,
                        NULL);
      }
    idx = 0;
    MRegion_ptr mr;
    while ((mr = (MRegion_ptr) MESH_Next_Region(mesh,&idx)))
      if (MR_PType(mr) == POVERLAP) {
        MEnt_Get_AttVal(mr,rparentatt,&ival,&rval,&pval);
        MEnt_Set_AttVal(mr,rparentgid_att,MR_GlobalID((MRegion_ptr)pval),0.0,
                        NULL);
      }
      
    // Update attributes on ghost entities - this will ensure that
    // ghost entities have their parent global ID information

    status &= MESH_UpdateAttributes(mesh,mpicomm_);

    // Now reverse engineer the parents of ghost entities from the global IDs

    idx = 0;
    while ((mv = (MVertex_ptr) MESH_Next_GhostVertex(mesh,&idx))) {
      MEnt_Get_AttVal(mv,vparentgid_att,&ival,&rval,&pval);
      MVertex_ptr mv_parent = MESH_VertexFromGlobalID(inmesh_mstk,ival);
      if (!mv_parent) {
        Errors::Message 
          mesg("Cannot find ghost vertex with given global ID");
        amanzi_throw(mesg);
      }
      MEnt_Set_AttVal(mv,vparentatt,0,0.0,mv_parent);
    }
    idx = 0;
    while ((me = (MEdge_ptr) MESH_Next_GhostEdge(mesh,&idx))) {
      MEnt_Get_AttVal(me,eparentgid_att,&ival,&rval,&pval);
      MEdge_ptr me_parent = MESH_EdgeFromGlobalID(inmesh_mstk,ival);
      if (!me_parent) {
        Errors::Message 
          mesg("Cannot find ghost edge with given global ID");
        amanzi_throw(mesg);
      }
      MEnt_Set_AttVal(me,eparentatt,0,0.0,me_parent);
    }
    idx = 0;
    while ((mf = (MFace_ptr) MESH_Next_GhostFace(mesh,&idx))) {
      MEnt_Get_AttVal(mf,fparentgid_att,&ival,&rval,&pval);
      MFace_ptr mf_parent = MESH_FaceFromGlobalID(inmesh_mstk,ival);
      if (!mf_parent) {
        Errors::Message 
          mesg("Cannot find ghost face with given global ID");
        amanzi_throw(mesg);
      }
      MEnt_Set_AttVal(mf,fparentatt,0,0.0,mf_parent);
    }
    idx = 0;
    while ((mr = (MRegion_ptr) MESH_Next_GhostRegion(mesh,&idx))) {
      MEnt_Get_AttVal(mr,rparentgid_att,&ival,&rval,&pval);
      MRegion_ptr mr_parent = MESH_RegionFromGlobalID(inmesh_mstk,ival);
      if (!mr_parent) {
        Errors::Message 
          mesg("Cannot find ghost region with given global ID");
        amanzi_throw(mesg);
      }
      MEnt_Set_AttVal(mr,rparentatt,0,0.0,mr_parent);
    }

    MAttrib_Delete(vparentgid_att);
    MAttrib_Delete(eparentgid_att);
    MAttrib_Delete(fparentgid_att);
    MAttrib_Delete(rparentgid_att);
  }


  // We have to do an extra step to build new labeled sets based on
  // labeled sets of the base mesh

  inherit_labeled_sets(copyatt, src_entities);


  // Do all the processing required for setting up the mesh for Amanzi 
  
  post_create_steps_(request_faces, request_edges);


  // Clean up

  switch (entity_dim) {
  case MREGION:
    MRegion_ptr mr;
    idx = 0; 
    while ((mr = (MRegion_ptr) List_Next_Entry(src_entities,&idx))) {

      List_ptr rfaces = MR_Faces(mr);                                  
      int nrf = List_Num_Entries(rfaces);

      for (int i = 0; i < nrf; ++i) {
        MFace_ptr mf = List_Entry(rfaces,i);
        MEnt_Rem_AttVal(mf,copyatt);

        List_ptr fverts = MF_Vertices(mf,1,0);
        int nfv = List_Num_Entries(fverts);

        for (int j = 0; j < nfv; ++j) {
          MVertex_ptr mv = List_Entry(fverts,j);
          MEnt_Rem_AttVal(mv,copyatt);
        }
        List_Delete(fverts);
            
        MEnt_Rem_AttVal(mf,copyatt);
      }
      List_Delete(rfaces);

      MEnt_Rem_AttVal(mr,copyatt);
    }

    break;

  case MFACE:
    MFace_ptr mf;
    idx = 0; 
    while ((mf = (MFace_ptr) List_Next_Entry(src_entities,&idx))) {

      List_ptr fedges = MF_Edges(mf,1,0);
      int nfe = List_Num_Entries(fedges);
      for (int j = 0; j < nfe; ++j) {
        MEdge_ptr me = List_Entry(fedges,j);
        MEnt_Rem_AttVal(me,copyatt);
        MVertex_ptr mv = ME_Vertex(me,MF_EdgeDir_i(mf,j));
        MEnt_Rem_AttVal(mv,copyatt);
      }
      List_Delete(fedges);
            
      MEnt_Rem_AttVal(mf,copyatt);
    }

    break;

  case MEDGE:
    MEdge_ptr me;
    idx = 0;
    while ((me = (MEdge_ptr) List_Next_Entry(src_entities,&idx))) {
      for (int j = 0; j < 2; ++j)  {
        MVertex_ptr mv = ME_Vertex(me,j);
        MEnt_Rem_AttVal(mv,copyatt);
      }
      MEnt_Rem_AttVal(me,copyatt);
    }

    break;

  case MVERTEX:
    MVertex_ptr mv;
    idx = 0;
    while ((mv = (MVertex_ptr) List_Next_Entry(src_entities,&idx)))
      MEnt_Rem_AttVal(mv,copyatt);

    break;

  default:
    Errors::Message mesg("Unknown entity type");
    amanzi_throw(mesg);
  }
  
  MAttrib_Delete(copyatt);
}


//---------------------------------------------------------
// Destructor with cleanup
//---------------------------------------------------------
Mesh_MSTK::~Mesh_MSTK() {
  delete cell_map_wo_ghosts_;
  delete cell_map_w_ghosts_;
  if (face_map_wo_ghosts_) delete face_map_wo_ghosts_;
  if (face_map_w_ghosts_) delete face_map_w_ghosts_;
  if (edge_map_wo_ghosts_) delete edge_map_wo_ghosts_;
  if (edge_map_w_ghosts_) delete edge_map_w_ghosts_;
  delete node_map_wo_ghosts_;
  delete node_map_w_ghosts_;
  if (extface_map_wo_ghosts_) delete extface_map_wo_ghosts_;
  if (extface_map_w_ghosts_) delete extface_map_w_ghosts_;
  if (owned_to_extface_importer_) delete owned_to_extface_importer_;
  delete [] faceflip;

  if (OwnedVerts) MSet_Delete(OwnedVerts);
  if (NotOwnedVerts) MSet_Delete(NotOwnedVerts);
  if (OwnedEdges) MSet_Delete(OwnedEdges);
  if (NotOwnedEdges) MSet_Delete(NotOwnedEdges);
  if (OwnedFaces) MSet_Delete(OwnedFaces);
  if (NotOwnedFaces) MSet_Delete(NotOwnedFaces);
  if (OwnedCells) MSet_Delete(OwnedCells);
  if (GhostCells) MSet_Delete(GhostCells);

  if (entities_deleted) {
    if (deleted_vertices) List_Delete(deleted_vertices);
    if (deleted_edges) List_Delete(deleted_edges);
    if (deleted_faces) List_Delete(deleted_faces);
    if (deleted_regions) List_Delete(deleted_regions);
  }

  MAttrib_Delete(celltype_att);
  if (vparentatt) MAttrib_Delete(vparentatt);
  if (eparentatt) MAttrib_Delete(eparentatt);
  if (fparentatt) MAttrib_Delete(fparentatt);
  if (rparentatt) MAttrib_Delete(rparentatt);

  MESH_Delete(mesh);
}


//---------------------------------------------------------
// Number of OWNED, GHOST or USED entities of different types
//
// Number of entities of any kind (cell, face, edge, node) and in a
// particular category (OWNED, GHOST, USED)
//---------------------------------------------------------
unsigned int Mesh_MSTK::num_entities(const Entity_kind kind, 
                                     const Parallel_type ptype) const
{
  const int rank = (int) kind;
  const int index = ((int) ptype) - 1;

  switch (kind) {
  case NODE:

    switch (ptype) {
    case OWNED:
      return MSet_Num_Entries(OwnedVerts);
      break;
    case GHOST:
      return !serial_run ? MSet_Num_Entries(NotOwnedVerts) : 0;
      break;
    case USED:
      return MESH_Num_Vertices(mesh);
      break;
    default:
      return 0;
    }
    break;

  case EDGE:

    assert(edges_initialized);

    switch (ptype) {
    case OWNED:
      return MSet_Num_Entries(OwnedEdges);
      break;
    case GHOST:
      return !serial_run ? MSet_Num_Entries(NotOwnedEdges) : 0;
      break;
    case USED:
      return MESH_Num_Edges(mesh);
      break;
    default:
      return 0;
    }
    break;


  case FACE:

    assert(faces_initialized);

    switch (ptype) {
    case OWNED:
      return MSet_Num_Entries(OwnedFaces);
      break;
    case GHOST:
      return !serial_run ? MSet_Num_Entries(NotOwnedFaces) : 0;
      break;
    case USED:
      return (manifold_dimension() == 2 ? MESH_Num_Edges(mesh) : MESH_Num_Faces(mesh));
      break;
    default:
      return 0;
    }
    break;


  case CELL:

    switch (ptype) {
    case OWNED:
      return MSet_Num_Entries(OwnedCells);
      break;
    case GHOST:
      return !serial_run ? MSet_Num_Entries(GhostCells) : 0;
      break;
    case USED:
      return ((manifold_dimension() == 2) ? MESH_Num_Faces(mesh) : MESH_Num_Regions(mesh));
      break;
    default:
      return 0;
    }

    break;
  default:
    std::cerr << "Count requested for unknown entity type" << std::endl;
  }
  return 0;
}


//---------------------------------------------------------
// Get cell type
//---------------------------------------------------------
Cell_type Mesh_MSTK::cell_get_type(const Entity_ID cellid) const
{
  MEntity_ptr cell;
  int ival;
  Cell_type celltype;
  
  cell = cell_id_to_handle[cellid];
  
  MEnt_Get_AttVal(cell,celltype_att,&ival,NULL,NULL);
  celltype = (Cell_type) ival;

  return celltype;
}


//---------------------------------------------------------
// Get faces of a cell and directions in which the cell uses the face 

// The Amanzi coding guidelines regarding function arguments is purposely
// violated here to allow for a default input argument

// On a distributed mesh, this will return all the faces of the
// cell, OWNED or GHOST. If ordered = true, the faces will be
// returned in a standard order according to Exodus II convention
// for standard cells; in all other situations (ordered = false or
// non-standard cells), the list of faces will be in arbitrary order

// In 3D, direction is 1 if face normal points out of cell
// and -1 if face normal points into cell
// In 2D, direction is 1 if face/edge is defined in the same
// direction as the cell polygon, and -1 otherwise
//---------------------------------------------------------
void Mesh_MSTK::cell_get_faces_and_dirs_ordered(const Entity_ID cellid,
                                                Entity_ID_List *faceids,
                                                std::vector<int> *face_dirs) const 
{

  MEntity_ptr cell;

  if (manifold_dimension() == 3) {

    int celltype = cell_get_type(cellid);
      
    if (celltype >= TET && celltype <= HEX) {
      int lid, nf;
      
      cell = cell_id_to_handle[cellid];

      List_ptr rfaces = MR_Faces((MRegion_ptr)cell);   
      nf = List_Num_Entries(rfaces);
      
      faceids->resize(nf);
      if (face_dirs)
        face_dirs->resize(nf);
      
      /* base face */
      
      MFace_ptr face0;
      int fdir0;
      
      if (celltype == TET || celltype == HEX) {
        face0 = List_Entry(rfaces,0);
        fdir0 = MR_FaceDir_i((MRegion_ptr)cell,0);
      }
      else if (celltype == PRISM) { /* Find the first triangular face */
        for (int i = 0; i < 5; ++i) {
          MFace_ptr face = List_Entry(rfaces,i);
          if (MF_Num_Edges(face) == 3) {
            face0 = face;
            fdir0 = MR_FaceDir_i((MRegion_ptr)cell,i);
            break;
          }
        }
      }
      else if (celltype == PYRAMID) { /* Find the quad face */
        for (int i = 0; i < 5; ++i) {
          MFace_ptr face = List_Entry(rfaces,i);
          if (MF_Num_Edges(face) == 4) {
            face0 = face;
            fdir0 = MR_FaceDir_i((MRegion_ptr)cell,i);
            break;
          }
        }
      }
      
      /* Markers for faces to avoid searching */
      
      int mkid = MSTK_GetMarker();
      MEnt_Mark(face0,mkid);
      
      /* Add all lateral faces first (faces adjacent to the base face) */
      
      List_ptr fedges0 = MF_Edges(face0,!fdir0,0);
      int idx = 0;
      MEdge_ptr fe;
      nf = 0;
      while ((fe = List_Next_Entry(fedges0,&idx))) {
        
        /* Is there an unprocessed face in this region that is
           adjacent to this edge */
        
        int idx2 = 0;
        MFace_ptr fadj; 
        int i = 0;
        while ((fadj = List_Next_Entry(rfaces,&idx2))) {
          if (fadj != face0 && !MEnt_IsMarked(fadj,mkid)) {
            
            if (MF_UsesEntity(fadj,fe,MEDGE)) {
              
              lid = MEnt_ID(fadj);              
              (*faceids)[nf] = lid-1;
              
              if (face_dirs) {
                int fdir = (MR_FaceDir_i((MRegion_ptr)cell,i) == 1) ? 1 : -1;
                if (faceflip[lid-1]) fdir *= -1;
                (*face_dirs)[nf] = fdir;
              }
              
              MEnt_Mark(fadj,mkid);
              nf++;
            }
          }
          ++i;
        }
      }
      List_Delete(fedges0);
      
      /* Add the base face */
      
      lid = MEnt_ID(face0);
      (*faceids)[nf] = lid-1;
      
      if (face_dirs) {
        fdir0 = fdir0 ? 1 : -1;
        if (faceflip[lid-1]) fdir0 *= -1;
        (*face_dirs)[nf] = fdir0;
      }
      nf++;
      
      /* If there is a last remaining face, it is the top face */
      
      MFace_ptr fopp;
      idx = 0;
      int i = 0;
      while ((fopp = List_Next_Entry(rfaces,&idx))) {
        if (fopp != face0 && !MEnt_IsMarked(fopp,mkid)) {
          
          lid = MEnt_ID(fopp);
          (*faceids)[nf] = lid-1;
          
          if (face_dirs) {
            int fdir = (MR_FaceDir_i((MRegion_ptr)cell,i) == 1) ? 1 : -1;
            if (faceflip[lid-1]) fdir *= -1;
            (*face_dirs)[nf] = fdir;
          }
          nf++;
          break;
          
        }
        ++i;
      }
      
      List_Unmark(rfaces,mkid);
      MSTK_FreeMarker(mkid);
      
      List_Delete(rfaces);
    }
    else 
      cell_get_faces_and_dirs_unordered(cellid,faceids,face_dirs);
  }
  else
    cell_get_faces_and_dirs_unordered(cellid,faceids,face_dirs);

}


void Mesh_MSTK::cell_get_faces_and_dirs_unordered(const Entity_ID cellid,
                                                  Entity_ID_List *faceids,
                                                  std::vector<int> *face_dirs) const
{
  MEntity_ptr cell;

  ASSERT(faceids != NULL);

  cell = cell_id_to_handle[cellid];

  if (manifold_dimension() == 3) {
    int nrf;
    List_ptr rfaces;

    rfaces = MR_Faces((MRegion_ptr)cell);
    nrf = List_Num_Entries(rfaces);
    faceids->resize(nrf);

    Entity_ID_List::iterator itf = faceids->begin();
    for (int i = 0; i < nrf; ++i) {
      MFace_ptr face = List_Entry(rfaces,i);
      int lid = MEnt_ID(face);
      *itf = lid-1;  // assign to next spot by dereferencing iterator
      ++itf;
    }

    List_Delete(rfaces);
    
    /* Reserved for next major MSTK release 
    int rfaceids[MAXPF3];

    MR_FaceIDs((MRegion_ptr)cell,&nrf,rfaceids);
    faceids->resize(nrf);
    Entity_ID_List::iterator it = faceids->begin();
    for (int i = 0; i < nrf; ++i) { 
      *it = rfaceids[i]-1;
      ++it;
    }
    */
    
    if (face_dirs) {
      face_dirs->resize(nrf);

      std::vector<int>::iterator itd = face_dirs->begin();
      for (int i = 0; i < nrf; ++i) {
        int lid = (*faceids)[i];
        int fdir = 2*MR_FaceDir_i((MRegion_ptr)cell,i) - 1;
        fdir = faceflip[lid] ? -fdir : fdir;
        *itd = fdir;  // assign to next spot by dereferencing iterator
        ++itd;
      }
    }
    
  }
  else {  // manifold_dimension() = 2; surface or 2D mesh
    int nfe;

    List_ptr fedges;
    fedges = MF_Edges((MFace_ptr)cell,1,0);
    nfe = List_Num_Entries(fedges);

    faceids->resize(nfe);

    Entity_ID_List::iterator itf = faceids->begin();
    for (int i = 0; i < nfe; ++i) {
      MEdge_ptr edge = List_Entry(fedges,i);
      int lid = MEnt_ID(edge);
      *itf = lid-1;  // assign to next spot by dereferencing iterator
      ++itf;
    }

    List_Delete(fedges);

    /* Reserved for next major MSTK release 

    int fedgeids[MAXPV2];
    MF_EdgeIDs((MFace_ptr)cell,1,0,&nfe,fedgeids);
    
    faceids->resize(nfe);
    Entity_ID_List::iterator itf = faceids->begin();
    for (int i = 0; i < nfe; ++i) {
      *itf = fedgeids[i]-1;
      ++itf;
    }
    */

    if (face_dirs) {
      face_dirs->resize(nfe);
      std::vector<int>::iterator itd = face_dirs->begin();
      for (int i = 0; i < nfe; ++i) { 
        int lid = (*faceids)[i];
        int fdir = 2*MF_EdgeDir_i((MFace_ptr)cell,i) - 1;
        fdir = faceflip[lid] ? -fdir : fdir;
        *itd = fdir;  // assign to next spot by dereferencing iterator
        itd++;
      }
    }

  }
}


void Mesh_MSTK::cell_get_faces_and_dirs_internal_(const Entity_ID cellid,
                                                  Entity_ID_List *faceids,
                                                  std::vector<int> *face_dirs,
                                                  const bool ordered) const 
{
  ASSERT(faces_initialized);

  if (ordered)
    cell_get_faces_and_dirs_ordered(cellid, faceids, face_dirs);
  else
    cell_get_faces_and_dirs_unordered(cellid, faceids, face_dirs);
}


void Mesh_MSTK::cell_get_edges_internal_(const Entity_ID cellid,
                                         Entity_ID_List *edgeids) const 
{
  assert(edges_initialized);

  MEntity_ptr cell;

  ASSERT(edgeids != NULL);

  cell = cell_id_to_handle[cellid];

  if (manifold_dimension() == 3) {
    int nre;
    List_ptr redges;

    redges = MR_Edges((MRegion_ptr)cell);
    nre = List_Num_Entries(redges);
    edgeids->resize(nre);

    Entity_ID_List::iterator ite = edgeids->begin();
    for (int i = 0; i < nre; ++i) {
      MEdge_ptr edge = List_Entry(redges,i);
      int lid = MEnt_ID(edge);
      *ite = lid-1;  // assign to next spot by dereferencing iterator
      ++ite;
    }

    List_Delete(redges);
    
    /* Reserved for next major MSTK release 
    int redgeids[MAXPF3];

    MR_EdgeIDs((MRegion_ptr)cell,&nre,redgeids);
    edgeids->resize(nre);
    Entity_ID_List::iterator it = edgeids->begin();
    for (int i = 0; i < nre; ++i) { 
      *it = redgeids[i]-1;
      ++it;
    }
    */
    
  }
  else {  // manifold_dimension() = 2; surface or 2D mesh
    int nfe;

    List_ptr fedges;
    fedges = MF_Edges((MFace_ptr)cell,1,0);
    nfe = List_Num_Entries(fedges);

    edgeids->resize(nfe);

    Entity_ID_List::iterator ite = edgeids->begin();
    for (int i = 0; i < nfe; ++i) {
      MEdge_ptr edge = List_Entry(fedges,i);
      int lid = MEnt_ID(edge);
      *ite = lid-1;  // assign to next spot by dereferencing iterator
      ++ite;
    }

    List_Delete(fedges);

    /* Reserved for next major MSTK release 

    int fedgeids[MAXPV2];
    MF_EdgeIDs((MFace_ptr)cell,1,0,&nfe,fedgeids);
    
    edgeids->resize(nfe);
    Entity_ID_List::iterator ite = edgeids->begin();
    for (int i = 0; i < nfe; ++i) {
      *ite = fedgeids[i]-1;
      ++ite;
    }
    */
  }
}


//---------------------------------------------------------
// For 2D cells, get edges and directions in which edges are used in cell
//---------------------------------------------------------
void Mesh_MSTK::cell_2D_get_edges_and_dirs_internal_(const Entity_ID cellid,
                                                     Entity_ID_List *edgeids,
                                                     std::vector<int> *edgedirs) const 
{
  ASSERT(manifold_dimension() == 2); 

  if (!edgedirs) 
    cell_get_edges(cellid, edgeids);
  else {

    assert(edges_initialized);
    
    MEntity_ptr cell;
    
    ASSERT(edgeids != NULL);
    
    cell = cell_id_to_handle[cellid];
    
    int nfe;
    
    List_ptr fedges;
    fedges = MF_Edges((MFace_ptr)cell,1,0);
    nfe = List_Num_Entries(fedges);
    
    edgeids->resize(nfe);
    edgedirs->resize(nfe);
    
    Entity_ID_List::iterator ite = edgeids->begin();
    std::vector<int>::iterator itd = edgedirs->begin();
    for (int i = 0; i < nfe; ++i) {
      MEdge_ptr edge = List_Entry(fedges,i);
      int lid = MEnt_ID(edge);
      *ite = lid-1;  // assign to next spot by dereferencing iterator
      ++ite;
      *itd = 2*MF_EdgeDir_i((MFace_ptr)cell,i) - 1; // convert [0,1] to [-1,1]
      ++itd;
    }
  
    List_Delete(fedges);
  
    /* Reserved for next major MSTK release 
       
       int fedgeids[MAXPV2];
       MF_EdgeIDs((MFace_ptr)cell,1,0,&nfe,fedgeids);
       
       edgeids->resize(nfe);
       Entity_ID_List::iterator ite = edgeids->begin();
       std::vector<int>::iterator itd = edgedirs->begin();
       for (int i = 0; i < nfe; ++i) {
       *ite = fedgeids[i]-1;
       ++ite;
       *itd = 2*MF_EdgeDir_i((MFace_ptr)cell,i) - 1; // convert [0,1] to [-1,1]
       ++itd;
       }
    */
  }
}

 
//---------------------------------------------------------
// Get nodes of cell 
// On a distributed mesh, all nodes (OWNED or GHOST) of the cell 
// are returned
// Nodes are returned in a standard order (Exodus II convention)
// STANDARD CONVENTION WORKS ONLY FOR STANDARD CELL TYPES in 3D
// For a general polyhedron this will return the nodes in
// arbitrary order
// In 2D, the nodes of the polygon will be returned in ccw order 
// consistent with the face normal
//---------------------------------------------------------
void Mesh_MSTK::cell_get_nodes(const Entity_ID cellid, 
                               std::vector<Entity_ID> *nodeids) const
{
  MEntity_ptr cell;
  int nn, lid;

  ASSERT(nodeids != NULL);

  cell = cell_id_to_handle[cellid];
      
  /* Reserved for next major MSTK release
  int vertids[MAXPV3];

  if (manifold_dimension() == 3)            // Volume mesh
    MR_VertexIDs(cell,&nn,vertids);
  else                                  // Surface mesh
    MF_VertexIDs(cell,1,0,&nn,vertids);

  nodeids->resize(nn);
  Entity_ID_List::iterator it = nodeids->begin();
  for (int i = 0; i < nn; ++i) {
    *it = vertids[i]-1;
    ++it;
  }
  */
    
  if (manifold_dimension() == 3) {                    // Volume mesh
    List_ptr rverts = MR_Vertices(cell);
 
    nn = List_Num_Entries(rverts);
    nodeids->resize(nn);
    Entity_ID_List::iterator it = nodeids->begin();
    for (int i = 0; i < nn; ++i) {
      lid = MEnt_ID(List_Entry(rverts,i));
      *it = lid-1;  // assign to next spot by dereferencing iterator
      ++it;
    }
    
    List_Delete(rverts);
  }
  else {                                 // Surface mesh
    List_ptr fverts = MF_Vertices(cell,1,0);

    nn = List_Num_Entries(fverts);
    nodeids->resize(nn);
    Entity_ID_List::iterator it = nodeids->begin();
    for (int i = 0; i < nn; ++i) {
      lid = MEnt_ID(List_Entry(fverts,i));
      *it = lid-1;  // assign to next spot by dereferencing iterator
      it++;
    }
    
    List_Delete(fverts);
  }
} 


void Mesh_MSTK::face_get_edges_and_dirs_internal_(const Entity_ID faceid,
                                                  Entity_ID_List *edgeids,
                                                  std::vector<int> *edge_dirs,
                                                  bool ordered) const
{
  ASSERT(edgeids != NULL);

  ASSERT(faces_initialized);
  ASSERT(edges_initialized);

  MEntity_ptr face;

  face = face_id_to_handle[faceid];

  if (manifold_dimension() == 3) {
    int nfe;
    List_ptr fedges;

    fedges = MF_Edges((MFace_ptr)face,1,0);
    nfe = List_Num_Entries(fedges);
    edgeids->resize(nfe);

    Entity_ID_List::iterator ite = edgeids->begin();
    for (int i = 0; i < nfe; ++i) {
      MEdge_ptr edge = List_Entry(fedges,i);
      int lid = MEnt_ID(edge);
      *ite = lid-1;  // assign to next spot by dereferencing iterator
      ++ite;
    }

    List_Delete(fedges);
    
    /* Reserved for next major MSTK release 
    int fedgeids[MAXPF3];

    MF_EdgeIDs((MFace_ptr)face,&nfe,fedgeids);
    fedgeids->resize(nfe);
    Entity_ID_List::iterator it = fedgeids->begin();
    for (int i = 0; i < nfe; ++i) { 
      *it = fedgeids[i]-1;
      ++it;
    }
    */
    
    if (edge_dirs) {
      edge_dirs->resize(nfe);

      std::vector<int>::iterator itd = edge_dirs->begin();
      for (int i = 0; i < nfe; ++i) {
        int lid = (*edgeids)[i];
        int edir = 2*MF_EdgeDir_i((MFace_ptr)face,i) - 1;
        edir = edgeflip[lid] ? -edir : edir;
        *itd = edir;  // assign to next spot by dereferencing iterator
        ++itd;
      }
    }
    
  }
  else {  // manifold_dimension() = 2; surface or 2D mesh

    // face is same dimension as edge; just return the edge with a
    // direction of 1

    MEdge_ptr edge = (MEdge_ptr) face;

    edgeids->resize(1);
    (*edgeids)[0] = MEnt_ID(edge)-1;

    if (edge_dirs) {
      edge_dirs->resize(1);
      (*edge_dirs)[0] = 1;
    }
  }
}


//---------------------------------------------------------
// Get nodes of face 
// On a distributed mesh, all nodes (OWNED or GHOST) of the face 
// are returned
// In 3D, the nodes of the face are returned in ccw order consistent
// with the face normal
// In 2D, nfnodes is 2
//---------------------------------------------------------
void Mesh_MSTK::face_get_nodes(const Entity_ID faceid, 
                               std::vector<Entity_ID> *nodeids) const
{
  MEntity_ptr genface;
  int nn, lid;

  ASSERT(faces_initialized);

  ASSERT(nodeids != NULL);

  genface = face_id_to_handle[faceid];
  
  if (manifold_dimension() == 3) {  // Volume mesh
    int dir = !faceflip[faceid];

    /* Reserved for next major MSTK release
    int vertids[MAXPV2];

    MF_VertexIDs((MFace_ptr) genface,dir,0,&nn,vertids);

    nodeids->resize(nn);
    for (int i = 0; i < nn; ++i) 
      (*nodeids)[i] = vertids[i]-1;
    */

    List_ptr fverts = MF_Vertices(genface,dir,0);
    assert(fverts != NULL);

    nn = List_Num_Entries(fverts);
    nodeids->resize(nn);
    Entity_ID_List::iterator it = nodeids->begin();

    for (int i = 0; i < nn; ++i) {
      lid = MEnt_ID(List_Entry(fverts,i));
      *it = lid-1;  // assign to next spot by dereferencing iterator
      ++it;
    }

    List_Delete(fverts);
    
  }
  else {                // Surface mesh or 2D mesh
    nodeids->resize(2);

    if (faceflip[faceid]) {
      (*nodeids)[0] = MEnt_ID(ME_Vertex(genface,1))-1;
      (*nodeids)[1] = MEnt_ID(ME_Vertex(genface,0))-1;
    }
    else {
      (*nodeids)[0] = MEnt_ID(ME_Vertex(genface,0))-1;
      (*nodeids)[1] = MEnt_ID(ME_Vertex(genface,1))-1;
    }
  }
}
  

//---------------------------------------------------------
// Get nodes of an edge
//---------------------------------------------------------
void Mesh_MSTK::edge_get_nodes(const Entity_ID edgeid,
                               Entity_ID *nodeid0, Entity_ID *nodeid1) const
{
  ASSERT(edges_initialized);

  MEdge_ptr edge = (MEdge_ptr) edge_id_to_handle[edgeid];

  if (edgeflip[edgeid]) {
    *nodeid0 = MEnt_ID(ME_Vertex(edge,1))-1;
    *nodeid1 = MEnt_ID(ME_Vertex(edge,0))-1;
  }
  else {
    *nodeid0 = MEnt_ID(ME_Vertex(edge,0))-1;
    *nodeid1 = MEnt_ID(ME_Vertex(edge,1))-1;
  }
}


//---------------------------------------------------------
// Cells of type 'ptype' connected to a node. This routine uses
// push_back on or near the partition boundary since we cannot tell at
// the outset how many entries will be put into the list
//---------------------------------------------------------
void Mesh_MSTK::node_get_cells(const Entity_ID nodeid, 
                               const Parallel_type ptype,
                               std::vector<Entity_ID> *cellids) const
{
  int idx, lid, nc;
  List_ptr cell_list;
  MEntity_ptr ment;

  ASSERT (cellids != NULL);

  MVertex_ptr mv = (MVertex_ptr) vtx_id_to_handle[nodeid];
  
  /* Reserved for next major release of MSTK
  if (MV_PType(mv) == PINTERIOR && ptype != GHOST) { 

    if (manifold_dimension() == 3) {
      int nvr, regionids[200];
      MV_RegionIDs(mv,&nvr,regionids);
      ASSERT(nvr < 200);
      cellids->resize(nvr);
      Entity_ID_List::iterator it = cellids->begin();
      for (int i = 0; i < nvr; ++i) {
        *it = regionids[i]-1;  // assign to next spot by dereferencing iterator
        ++it;
      }
    }
    else {      
      int nvf, faceids[200];      
      MV_FaceIDs(mv,&nvf,faceids);
      ASSERT(nvf < 200);
      cellids->resize(nvf);
      Entity_ID_List::iterator it = cellids->begin();
      for (int i = 0; i < nvf; ++i) {
        *it = faceids[i]-1;  // assign to next spot by dereferencing iterator
        ++it;
      }
    }
    
  }
  else {
  */
    // mesh vertex on a processor boundary may be connected to owned
    // and ghost cells. So depending on the requested cell type, we
    // may have to omit some entries

    if (manifold_dimension() == 3)
      cell_list = MV_Regions(mv);
    else
      cell_list = MV_Faces(mv);

    nc = List_Num_Entries(cell_list);
    cellids->resize(nc); // resize to maximum size possible
    Entity_ID_List::iterator it = cellids->begin();

    int n = 0;
    idx = 0; 
    while ((ment = List_Next_Entry(cell_list,&idx))) {
      if (MEnt_PType(ment) == PGHOST) {
        if (ptype == GHOST || ptype == USED) {
          lid = MEnt_ID(ment);
          *it = lid-1;  // assign to next spot by dereferencing iterator
          ++it;
          ++n;
        }
      }
      else {
        if (ptype == OWNED || ptype == USED) {
          lid = MEnt_ID(ment);
          *it = lid-1;  // assign to next spot by dereferencing iterator
          ++it;
          ++n;
        }
      }
    }
    cellids->resize(n); // resize to the actual number of cells being returned

    List_Delete(cell_list);

    /*
  }
    */
}


//---------------------------------------------------------
// Faces of type 'ptype' connected to a node. This routine uses
// push_back on or near the partition boundary since we cannot tell at
// the outset how many entries will be put into the list
//---------------------------------------------------------
void Mesh_MSTK::node_get_faces(const Entity_ID nodeid, 
                               const Parallel_type ptype,
                               std::vector<Entity_ID> *faceids) const
{
  int idx, lid, n;
  List_ptr face_list;
  MEntity_ptr ment;

  ASSERT(faces_initialized);
  ASSERT(faceids != NULL);

  MVertex_ptr mv = (MVertex_ptr) vtx_id_to_handle[nodeid];

  /* Reserved for next major release of MSTK 
  if (MV_PType(mv) == PINTERIOR && ptype != GHOST) {
    if (manifold_dimension() == 3) {
      int nvf, vfaceids[200];

      MV_FaceIDs(mv,&nvf,vfaceids);
      ASSERT(nvf < 200);

      faceids->resize(nvf);
      Entity_ID_List::iterator it = faceids->begin();
      for (int i = 0; i < nvf; ++i) {
        *it = vfaceids[i]-1;  // assign to next spot by dereferencing iterator
        ++it;
      }
    }
    else if (manifold_dimension() == 2) {
      int nve, vedgeids[200];

      MV_EdgeIDs(mv,&nve,vedgeids);
      ASSERT(nve < 200);

      faceids->resize(nve);
      Entity_ID_List::iterator it = faceids->begin();
      for (int i = 0; i < nve; ++i) {      
        *it = vedgeids[i]-1;  // assign to next spot by dereferencing iterator
        ++it;
      }
    }
  }
  else {
  */
    
    if (manifold_dimension() == 3)
      face_list = MV_Faces(mv);
    else
      face_list = MV_Edges(mv);
    
    int nf = List_Num_Entries(face_list);
    faceids->resize(nf); // resize to the maximum
    Entity_ID_List::iterator it = faceids->begin();
    idx = 0; n = 0;
    while ((ment = List_Next_Entry(face_list,&idx))) {
      if (MEnt_PType(ment) == PGHOST) {
        if (ptype == GHOST || ptype == USED) {
          lid = MEnt_ID(ment);
          *it = lid-1;  // assign to next spot by dereferencing iterator
          ++it;
          ++n;
        }
      }
      else {
        if (ptype == OWNED || ptype == USED) {
          lid = MEnt_ID(ment);
          *it = lid-1;  // assign to next spot by dereferencing iterator
          ++it;
          ++n;
        }
      }      
    }
    faceids->resize(n); // resize to the actual number of faces being returned
    
    List_Delete(face_list);

    /*
  }
    */
}


//---------------------------------------------------------
// Get faces of ptype of a particular cell that are connected to the
// given node. This routine uses push_back since we cannot tell at the
// outset how many entries will be put into the list
//---------------------------------------------------------
void Mesh_MSTK::node_get_cell_faces(const Entity_ID nodeid, 
                                    const Entity_ID cellid,
                                    const Parallel_type ptype,
                                    std::vector<Entity_ID> *faceids) const
{
  int idx, lid, n;
  List_ptr cell_list;
  MEntity_ptr ment;
  MRegion_ptr mr;
  MFace_ptr mf;
  MEdge_ptr me;

  ASSERT(faces_initialized);
  ASSERT(faceids != NULL);

  MVertex_ptr mv = (MVertex_ptr) vtx_id_to_handle[nodeid];

  if (manifold_dimension() == 3) {
    mr = (MRegion_ptr) cell_id_to_handle[cellid];
    List_ptr rfaces = MR_Faces(mr);

    faceids->resize(List_Num_Entries(rfaces)); // resize to maximum size
    Entity_ID_List::iterator it = faceids->begin();
    
    idx = 0; n = 0;
    while ((mf = List_Next_Entry(rfaces,&idx))) {
      if (!MF_UsesEntity(mf,mv,MVERTEX)) continue;

      if (MEnt_PType(mf) == PGHOST) {
        if (ptype == GHOST || ptype == USED) {
          lid = MEnt_ID(mf);
          *it = lid-1;  // assign to next spot by dereferencing iterator
          ++it;
          ++n;
        }
      }
      else {
        if (ptype == OWNED || ptype == USED) {
          lid = MEnt_ID(mf);
          *it = lid-1;  // assign to next spot by dereferencing iterator
          ++it;
          ++n;
        }
      }            
    }
    faceids->resize(n); // resize to the actual number of faces being returned
    List_Delete(rfaces);
  }
  else {
    mf = (MFace_ptr) cell_id_to_handle[cellid];
    List_ptr fedges = MF_Edges(mf,1,0);

    faceids->resize(List_Num_Entries(fedges));
    Entity_ID_List::iterator it = faceids->begin();

    idx = 0; n = 0;
    while ((me = List_Next_Entry(fedges,&idx))) {
      if (!ME_UsesEntity(me,mv,MVERTEX)) continue;

      if (MEnt_PType(me) == PGHOST) {
        if (ptype == GHOST || ptype == USED) {
          lid = MEnt_ID(me);
          *it = lid-1;  // assign to next spot by dereferencing iterator
          ++it;
          ++n;
        }
      }
      else {
        if (ptype == OWNED || ptype == USED) {
          lid = MEnt_ID(me);
          *it = lid-1;  // assign to next spot by dereferencing iterator
          ++it;
          ++n;
        }
      }            
    }
    faceids->resize(n); // resize to the actual number of faces being returned
    List_Delete(fedges);
  }
}


//---------------------------------------------------------
// Cells connected to a face
//---------------------------------------------------------
void Mesh_MSTK::face_get_cells_internal_(const Entity_ID faceid, 
                                         const Parallel_type ptype,
                                         std::vector<Entity_ID> *cellids) const
{
  ASSERT(faces_initialized);
  ASSERT(cellids != NULL);
  cellids->clear();
<<<<<<< HEAD
=======
  Entity_ID_List::iterator it = cellids->begin();
  n = 0;
>>>>>>> 7cd021d8

  if (manifold_dimension() == 3) {
    MFace_ptr mf = (MFace_ptr) face_id_to_handle[faceid];
   
    List_ptr fregs = MF_Regions(mf);
    MRegion_ptr mr;
    if (ptype == USED) {      
      int idx = 0;
<<<<<<< HEAD
      while ((mr = List_Next_Entry(fregs,&idx))) {
        cellids->push_back(MR_ID(mr)-1);
      }
=======
      while ((mr = List_Next_Entry(fregs,&idx)))
        cellids->push_back(MR_ID(mr)-1);
>>>>>>> 7cd021d8
    }
    else {
      int idx = 0;
      while ((mr = List_Next_Entry(fregs,&idx))) {
        if (MEnt_PType(mr) == PGHOST) {
<<<<<<< HEAD
          if (ptype == GHOST) {
            cellids->push_back(MR_ID(mr)-1);
          }
        }
        else {
          cellids->push_back(MR_ID(mr)-1);
=======
          if (ptype == GHOST)
            cellids->push_back(MR_ID(mr)-1);
>>>>>>> 7cd021d8
        }
        else
          if (ptype == OWNED)
            cellids->push_back(MR_ID(mr)-1);
      }
    }
    List_Delete(fregs);

  }
  else {
    MEdge_ptr me = (MEdge_ptr) face_id_to_handle[faceid];

    List_ptr efaces = ME_Faces(me);
    MFace_ptr mf;
    if (ptype == USED) {
      int idx = 0;
<<<<<<< HEAD
      while ((mf = List_Next_Entry(efaces,&idx))) {
        cellids->push_back(MF_ID(mf)-1);
      }
=======
      while ((mf = List_Next_Entry(efaces,&idx)))
        cellids->push_back(MF_ID(mf)-1);
>>>>>>> 7cd021d8
    }
    else {
      int idx = 0;
      while ((mf = List_Next_Entry(efaces,&idx))) {
        if (MEnt_PType(mf) == PGHOST) {
<<<<<<< HEAD
          if (ptype == GHOST) {
            cellids->push_back(MF_ID(mf)-1);
          }
        }
        else {
          if (ptype == OWNED) {
            cellids->push_back(MF_ID(mf)-1);
          }
=======
          if (ptype == GHOST)
            cellids->push_back(MF_ID(mf)-1);
>>>>>>> 7cd021d8
        }
        else
          if (ptype == OWNED)
            cellids->push_back(MF_ID(mf)-1);
      }
    }
    List_Delete(efaces);

  }
}
    

//-----------------------
// Same level adjacencies
//-----------------------

//---------------------------------------------------------
// Face connected neighboring cells of given cell. This routine uses
// push_back since we cannot tell at the outset how many entries will
// be put into the list
//---------------------------------------------------------
void Mesh_MSTK::cell_get_face_adj_cells(const Entity_ID cellid,
                                        const Parallel_type ptype,
                                        std::vector<Entity_ID> *fadj_cellids) const
{
  int lid;

  ASSERT(faces_initialized);

  assert(fadj_cellids != NULL);

  fadj_cellids->clear();

  if (manifold_dimension() == 3) {

    MRegion_ptr mr = (MRegion_ptr) cell_id_to_handle[cellid];

    List_ptr rfaces = MR_Faces(mr);
    int idx = 0;
    MFace_ptr mf;
    while ((mf = List_Next_Entry(rfaces,&idx))) {
      List_ptr fregs = MF_Regions(mf);
      int idx2 = 0;
      MRegion_ptr mr2;
      while ((mr2 = List_Next_Entry(fregs,&idx2))) {
        if (mr2 != mr) {
          if (MEnt_PType(mr2) == PGHOST) {
            if (ptype == GHOST || ptype == USED) {
              lid = MEnt_ID(mr2);
              fadj_cellids->push_back(lid-1);
            }
          }
          else {
            if (ptype == GHOST || ptype == USED) {
              lid = MEnt_ID(mr2);
              fadj_cellids->push_back(lid-1);
            }
          }
        }
      }
      List_Delete(fregs);
    }

    List_Delete(rfaces);

  }
  else if (manifold_dimension() == 2) {

    MFace_ptr mf = (MFace_ptr) cell_id_to_handle[cellid];

    List_ptr fedges = MF_Edges(mf,1,0);
    int idx = 0;
    MEdge_ptr me;
    while ((me = List_Next_Entry(fedges,&idx))) {
      List_ptr efaces = ME_Faces(me);
      int idx2 = 0;
      MFace_ptr mf2;
      while ((mf2 = List_Next_Entry(efaces,&idx2))) {
        if (mf2 != mf) {
          if (MEnt_PType(mf2) == PGHOST) {
            if (ptype == GHOST || ptype == USED) {
              lid = MEnt_ID(mf2);
              fadj_cellids->push_back(lid-1);
            }
          }
          else {
            if (ptype == GHOST || ptype == USED) {
              lid = MEnt_ID(mf2);
              fadj_cellids->push_back(lid-1);
            }
          }
        }
      }
      List_Delete(efaces);
    }

    List_Delete(fedges);
  }
}


//---------------------------------------------------------
// Node connected neighboring cells of given cell.  This routine uses
// push_back since we cannot tell at the outset how many entries will
// be put into the list
//---------------------------------------------------------
void Mesh_MSTK::cell_get_node_adj_cells(const Entity_ID cellid,
                                        const Parallel_type ptype,
                                        std::vector<Entity_ID> *nadj_cellids) const
{
  int lid, mkid;
  List_ptr cell_list;

  assert(nadj_cellids != NULL);

  nadj_cellids->clear();

  mkid = MSTK_GetMarker();

  cell_list = List_New(0);
  if (manifold_dimension() == 3) {

    MRegion_ptr mr = (MRegion_ptr) cell_id_to_handle[cellid];

    List_ptr rvertices = MR_Vertices(mr);
    int idx = 0;
    MVertex_ptr mv;
    while ((mv = List_Next_Entry(rvertices,&idx))) {
      List_ptr vregs = MV_Regions(mv);
      int idx2 = 0;
      MRegion_ptr mr2;
      while ((mr2 = List_Next_Entry(vregs,&idx2))) {
        if (mr2 != mr && !MEnt_IsMarked(mr2,mkid)) {
          MEnt_Mark(mr2,mkid);
          List_Add(cell_list,mr2);
          if (MEnt_PType(mr2) == PGHOST) {
            if (ptype == GHOST || ptype == USED) {
              lid = MEnt_ID(mr2);
              nadj_cellids->push_back(lid-1);
            }
          }
          else {
            if (ptype == GHOST || ptype == USED) {
              lid = MEnt_ID(mr2);
              nadj_cellids->push_back(lid-1);
            }
          }
        }
      }
      List_Delete(vregs);
    }

    List_Delete(rvertices);
    
  }
  else if (manifold_dimension() == 2) {

    MFace_ptr mf = (MFace_ptr) cell_id_to_handle[cellid];

    List_ptr fverts = MF_Vertices(mf,1,0);
    int idx = 0;
    MVertex_ptr mv;
    while ((mv = List_Next_Entry(fverts,&idx))) {
      List_ptr vfaces = MV_Faces(mv);
      int idx2 = 0;
      MFace_ptr mf2;
      while ((mf2 = List_Next_Entry(vfaces,&idx2))) {
        if (mf2 != mf && !MEnt_IsMarked(mf2,mkid)) {
          MEnt_Mark(mf2,mkid);
          List_Add(cell_list,mf2);
          if (MEnt_PType(mf2) == PGHOST) {
            if (ptype == GHOST || ptype == USED) {
              lid = MEnt_ID(mf2);
              nadj_cellids->push_back(lid-1);
            }
          }
          else {
            if (ptype == GHOST || ptype == USED) {
              lid = MEnt_ID(mf2);
              nadj_cellids->push_back(lid-1);
            }
          }
        }
      }
      List_Delete(vfaces);
    }

    List_Delete(fverts);

  }

  List_Unmark(cell_list,mkid);
  List_Delete(cell_list);
  MSTK_FreeMarker(mkid);
}


//---------------------------------------------------------
// Node coordinates - 3 in 3D and 2 in 2D
//---------------------------------------------------------
void Mesh_MSTK::node_get_coordinates(const Entity_ID nodeid, 
                                     AmanziGeometry::Point *ncoords) const
{    
  MEntity_ptr vtx;
  double coords[3];
  int spdim = space_dimension();
  
  ASSERT(ncoords != NULL);

  vtx = vtx_id_to_handle[nodeid];

  MV_Coords(vtx,coords);
  ncoords->set(spdim,coords);
}


//---------------------------------------------------------
// Coordinates of cells in standard order (Exodus II convention)
// STANDARD CONVENTION WORKS ONLY FOR STANDARD CELL TYPES IN 3D
// For a general polyhedron this will return the node coordinates in
// arbitrary order
// Number of nodes is vector size divided by number of spatial dimensions
//---------------------------------------------------------
void Mesh_MSTK::cell_get_coordinates(const Entity_ID cellid, 
                                     std::vector<AmanziGeometry::Point> *ccoords) const
{    
  MEntity_ptr cell;
  double coords[3];
  int nn, result;
  int spdim = space_dimension(), celldim = manifold_dimension();

  ASSERT(ccoords != NULL);

  cell = cell_id_to_handle[cellid];
      
  if (celldim == 3) {
    List_ptr rverts = MR_Vertices(cell);
    
    nn = List_Num_Entries(rverts);

    ccoords->resize(nn);
    std::vector<AmanziGeometry::Point>::iterator it = ccoords->begin();

    for (int i = 0; i < nn; ++i) {
      MV_Coords(List_Entry(rverts,i),coords);
      it->set(spdim,coords); // same as (*it).set()
      ++it; 
    }    

    List_Delete(rverts);
  }
  else if (celldim == 2) {
    List_ptr fverts = MF_Vertices(cell,1,0);

    nn = List_Num_Entries(fverts);

    ccoords->resize(nn);
    std::vector<AmanziGeometry::Point>::iterator it = ccoords->begin();

    for (int i = 0; i < nn; ++i) {
      MV_Coords(List_Entry(fverts,i),coords);
      it->set(spdim,coords); // same as (*it).set()
      ++it;
    }

    List_Delete(fverts);
  }
}


//---------------------------------------------------------
// Face coordinates - conventions same as face_to_nodes call 
// Number of nodes is the vector size divided by number of spatial dimensions
//---------------------------------------------------------
void Mesh_MSTK::face_get_coordinates(const Entity_ID faceid, 
                                     std::vector<AmanziGeometry::Point> *fcoords) const
{
  MEntity_ptr genface;
  double coords[3];
  int spdim = space_dimension(), celldim = manifold_dimension();

  ASSERT(faces_initialized);
  ASSERT(fcoords != NULL);

  genface = face_id_to_handle[faceid];

  if (celldim == 3) {
    int dir = !faceflip[faceid];

    List_ptr fverts = MF_Vertices((MFace_ptr) genface,dir,0);

    int nn = List_Num_Entries(fverts);
    fcoords->resize(nn);
    std::vector<AmanziGeometry::Point>::iterator it = fcoords->begin();
        
    for (int i = 0; i < nn; ++i) {
      MV_Coords(List_Entry(fverts,i),coords);
      it->set(spdim,coords); // same as (*it).set()
      ++it;
    }

    List_Delete(fverts);
  }
  else { // Planar mesh or Surface mesh embedded in 3D
    MVertex_ptr ev[2];
    if (!faceflip[faceid]) {
      ev[0] = ME_Vertex((MEdge_ptr)genface,0);
      ev[1] = ME_Vertex((MEdge_ptr)genface,1);
    }
    else {
      ev[1] = ME_Vertex((MEdge_ptr)genface,0);
      ev[0] = ME_Vertex((MEdge_ptr)genface,1);
    }

    fcoords->resize(2);

    MV_Coords(ev[0],coords);
    ((*fcoords)[0]).set(spdim,coords);
        
    MV_Coords(ev[1],coords);
    ((*fcoords)[1]).set(spdim,coords);
  }
}
  

//---------------------------------------------------------
// Modify a node's coordinates
//---------------------------------------------------------
void Mesh_MSTK::node_set_coordinates(const AmanziMesh::Entity_ID nodeid, 
                                     const double *coords)
{
  MVertex_ptr v = vtx_id_to_handle[nodeid];
  MV_Set_Coords(v,(double *)coords);
}


void Mesh_MSTK::node_set_coordinates(const AmanziMesh::Entity_ID nodeid, 
                                     const AmanziGeometry::Point coords)
{
  MVertex_ptr v = vtx_id_to_handle[nodeid];

  double coordarray[3] = {0.0,0.0,0.0};
  for (int i = 0; i < Mesh::space_dimension(); i++)
    coordarray[i] = coords[i];

  MV_Set_Coords(v,(double *)coordarray);
}


MSet_ptr Mesh_MSTK::build_set(const Teuchos::RCP<const AmanziGeometry::Region>& region,
                              const Entity_kind kind) const
{
  int celldim = Mesh::manifold_dimension();
  int space_dim_ = Mesh::space_dimension();
  Teuchos::RCP<const AmanziGeometry::GeometricModel> gm = Mesh::geometric_model();

  // Modify region/set name by prefixing it with the type of entity requested

  std::string internal_name = internal_name_of_set(region,kind);

  // Create entity set based on the region defintion  

  MSet_ptr mset;
  MType enttype;
  switch (kind) {      
  case CELL:    // cellsets      

    enttype = (celldim == 3) ? MREGION : MFACE;
    mset = MSet_New(mesh,internal_name.c_str(),enttype);
      
    if (region->type() == AmanziGeometry::BOX ||
        region->type() == AmanziGeometry::COLORFUNCTION) {

      int ncell = num_entities(CELL, USED);              

      for (int icell = 0; icell < ncell; icell++)
        if (region->inside(cell_centroid(icell)))
          MSet_Add(mset,cell_id_to_handle[icell]);

    }
    else if (region->type() == AmanziGeometry::POINT) {
      AmanziGeometry::Point vpnt(space_dim_);
      AmanziGeometry::Point rgnpnt(space_dim_);

      rgnpnt = Teuchos::rcp_static_cast<const AmanziGeometry::RegionPoint>(region)->point();
        
      int nnode = num_entities(NODE, USED);
      double mindist2 = 1.e+16;
      int minnode = -1;
        
      int inode;
      for (inode = 0; inode < nnode; inode++) {
                  
        node_get_coordinates(inode, &vpnt);                  
        double dist2 = (vpnt-rgnpnt)*(vpnt-rgnpnt);
 
        if (dist2 < mindist2) {
          mindist2 = dist2;
          minnode = inode;
          if (mindist2 <= 1.0e-14)
            break;
        }
      }

      Entity_ID_List cells, cells1;

      node_get_cells(minnode,USED,&cells);
      
      int ncells = cells.size();
      for (int ic = 0; ic < ncells; ic++) {
        Entity_ID icell = cells[ic];
        
        // Check if point is contained in cell            
        if (point_in_cell(rgnpnt,icell))
          MSet_Add(mset,cell_id_to_handle[icell]);
      }

    }
    else if (region->type() == AmanziGeometry::PLANE) {

      if (celldim == 2) {

        int ncells = num_entities(CELL, USED);              
        for (int ic = 0; ic < ncells; ic++) {

          std::vector<AmanziGeometry::Point> ccoords(space_dim_);

          cell_get_coordinates(ic, &ccoords);

          bool on_plane = true;
          for (int j = 0; j < ccoords.size(); ++j) {
            if (!region->inside(ccoords[j])) {
              on_plane = false;
              break;
            }
          }
                  
          if (on_plane)
            MSet_Add(mset,cell_id_to_handle[ic]);
        }
      }

    }
    else if (region->type() == AmanziGeometry::LOGICAL) {
      // will process later in this subroutine
    }
    else if (region->type() == AmanziGeometry::LABELEDSET) {
      // Just retrieve and return the set

      Teuchos::RCP<const AmanziGeometry::RegionLabeledSet> lsrgn =
          Teuchos::rcp_static_cast<const AmanziGeometry::RegionLabeledSet>(region);
      std::string label = lsrgn->label();
      std::string entity_type = lsrgn->entity_str();

      if (entity_type != "CELL") {
        Errors::Message mesg;
        mesg << "Entity type of labeled set region \"" << region->name() 
             << "\" and build_set request (cell) do not match";
        amanzi_throw(mesg);
      }

      mset = MESH_MSetByName(mesh,internal_name.c_str());

      std::string other_internal_name = other_internal_name_of_set(region,kind);
      MSet_ptr mset2 = MESH_MSetByName(mesh,other_internal_name.c_str());

      if (mset) {
        if (mset2) {
          std::stringstream mesg_stream;
          mesg_stream << "Exodus II file has element block and element set with the same ID " << label << " - Amanzi cannot handle this case.";
          Errors::Message mesg(mesg_stream.str());
          amanzi_throw(mesg);
        }
      } 
      else {
        if (mset2)
          mset = mset2;
        else {
          std::stringstream mesg_stream;
          mesg_stream << "Exodus II file has no labeled cell set with ID " << label;
          Errors::Message mesg(mesg_stream.str());
          amanzi_throw(mesg);
        }
      }
    }
    else {
      Teuchos::RCP<const VerboseObject> verbobj = Mesh::verbosity_obj();
      if (verbobj.get() && verbobj->os_OK(Teuchos::VERB_HIGH)) {
        Teuchos::OSTab tab = verbobj->getOSTab();
        *(verbobj->os()) << "Requested CELLS on region " << region->name() 
            << " of type " << region->type()  
            << " and dimension " << region->manifold_dimension() << ".\n"
            << "This request will result in an empty set";
      }
    }
      
    break;
      
  case FACE:  // sidesets

    //
    // Commented out so that we can ask for a face set in a 3D box
    //
    //          if (region->manifold_dimension() != celldim-1) 
    //            {
    //              std::cerr << "No region of dimension " << celldim-1 << " defined in geometric model" << std::endl;
    //              std::cerr << "Cannot construct cell set from region " << setname << std::endl;
    //            }

    enttype = (celldim == 3) ? MFACE : MEDGE;
    mset = MSet_New(mesh,internal_name.c_str(),enttype);

    if (region->type() == AmanziGeometry::BOX)  {

      int nface = num_entities(FACE, USED);
        
      for (int iface = 0; iface < nface; iface++) {
        if (region->inside(face_centroid(iface)))
          MSet_Add(mset,face_id_to_handle[iface]);
      }
    }
    else if (region->type() == AmanziGeometry::PLANE ||
             region->type() == AmanziGeometry::POLYGON) {

      int nface = num_entities(FACE, USED);
              
      for (int iface = 0; iface < nface; iface++) {
        std::vector<AmanziGeometry::Point> fcoords(space_dim_);
            
        face_get_coordinates(iface, &fcoords);
            
        bool on_plane = true;
        for (int j = 0; j < fcoords.size(); ++j) {
          if (!region->inside(fcoords[j])) {
            on_plane = false;
            break;
          }
        }
                  
        if (on_plane)
          MSet_Add(mset,face_id_to_handle[iface]);
      }

    }
    else if (region->type() == AmanziGeometry::LABELEDSET) {
      // Just retrieve and return the set

      Teuchos::RCP<const AmanziGeometry::RegionLabeledSet> lsrgn =
          Teuchos::rcp_static_cast<const AmanziGeometry::RegionLabeledSet>(region);
      std::string label = lsrgn->label();
      std::string entity_type = lsrgn->entity_str();

      if (entity_type != "FACE") {
        Errors::Message mesg;
        mesg << "Entity type of labeled set region \"" << region->name() 
             << "\" and build_set request (face) do not match";
        amanzi_throw(mesg);
      }

      mset = MESH_MSetByName(mesh,internal_name.c_str());
    }
    else if (region->type() == AmanziGeometry::LOGICAL) {
      // Will handle it later in the routine
    }
    else if (region->type() == AmanziGeometry::BOUNDARY)  {

      const Epetra_Map& fmap = face_map(true); 
      const Epetra_Map& map = exterior_face_map(true); 

      int nface = map.NumMyElements(); 

      for (int iface = 0; iface < nface; iface++) {
        int lid = fmap.LID(map.GID(iface));
        MSet_Add(mset,face_id_to_handle[lid]);
      }
    }
    else {
      Teuchos::RCP<const VerboseObject> verbobj = Mesh::verbosity_obj();
      if (verbobj.get() && verbobj->os_OK(Teuchos::VERB_HIGH)) {
        Teuchos::OSTab tab = verbobj->getOSTab();
        *(verbobj->os()) << "Requested FACES on region " << region->name()
            << " of type " << region->type() << " and dimension "
            << region->manifold_dimension() << ".\n" 
            << "This request will result in an empty set";
      }
    }
    break;

  case NODE: // Nodesets

    enttype = MVERTEX;
    mset = MSet_New(mesh,internal_name.c_str(),enttype);

    if (region->type() == AmanziGeometry::BOX ||
        region->type() == AmanziGeometry::PLANE ||
        region->type() == AmanziGeometry::POLYGON ||
        region->type() == AmanziGeometry::POINT) {

      int nnode = num_entities(NODE, USED);

      for (int inode = 0; inode < nnode; inode++) {

        AmanziGeometry::Point vpnt(space_dim_);
        node_get_coordinates(inode, &vpnt);
                  
        if (region->inside(vpnt)) {
          MSet_Add(mset,vtx_id_to_handle[inode]);

          // Only one node per point region
          if (region->type() == AmanziGeometry::POINT)
            break;      
        }
      }
    }
    else if (region->type() == AmanziGeometry::LABELEDSET) {
      // Just retrieve and return the set

      Teuchos::RCP<const AmanziGeometry::RegionLabeledSet> lsrgn =
          Teuchos::rcp_static_cast<const AmanziGeometry::RegionLabeledSet>(region);
      std::string label = lsrgn->label();
      std::string entity_type = lsrgn->entity_str();

      if (entity_type != "FACE") {
        Errors::Message mesg;
        mesg << "Entity type of labeled set region \"" << region->name() 
             << "\" and build_set request (face) do not match";
        amanzi_throw(mesg);
      }

      mset = MESH_MSetByName(mesh,internal_name.c_str());
    }
    else if (region->type() == AmanziGeometry::LOGICAL) {
      // We will handle it later in the routine
    }
    else {
      Teuchos::RCP<const VerboseObject> verbobj = Mesh::verbosity_obj();
      if (verbobj.get() && verbobj->os_OK(Teuchos::VERB_HIGH)) {
        Teuchos::OSTab tab = verbobj->getOSTab();
        *(verbobj->os()) << "Requested POINTS on region " << region->name() 
            << " of type " << region->type() << " and dimension " 
            << region->manifold_dimension() << ".\n" 
            << "This request will result in an empty set";
      }
    }
      
    break;

  default:
    break;
  }


  if (region->type() == AmanziGeometry::LOGICAL) {
    Teuchos::RCP<const AmanziGeometry::RegionLogical> boolregion =
        Teuchos::rcp_static_cast<const AmanziGeometry::RegionLogical>(region);
    const std::vector<std::string> region_names = boolregion->component_regions();
    int nreg = region_names.size();
    
    std::vector<MSet_ptr> msets;
    std::vector<Teuchos::RCP<const AmanziGeometry::Region> > regions;
    
    for (int r = 0; r < nreg; r++) {
      Teuchos::RCP<const AmanziGeometry::Region> rgn1 = gm->FindRegion(region_names[r]);
      regions.push_back(rgn1);

      // Did not find the region
      if (rgn1 == Teuchos::null) {
        std::stringstream mesg_stream;
        mesg_stream << "Geometric model has no region named " << 
          region_names[r];
        Errors::Message mesg(mesg_stream.str());
        amanzi_throw(mesg);
      }
        
      internal_name = internal_name_of_set(rgn1,kind);
      MSet_ptr mset1 = MESH_MSetByName(mesh,internal_name.c_str());
      if (!mset1)        
        mset1 = build_set(rgn1,kind);  // Recursive call

      msets.push_back(mset1);
    }

    // Check the entity types of the sets are consistent with the
    // entity type of the requested set

    for (int ms = 0; ms < msets.size(); ms++)
      if (MSet_EntDim(msets[ms]) != enttype) {
        Errors::Message 
          mesg("Amanzi cannot operate on sets of different entity types");
        amanzi_throw(mesg);               
      }
    
    int mkid = MSTK_GetMarker();
      
    if (boolregion->operation() == AmanziGeometry::COMPLEMENT) {
      
      for (int ms = 0; ms < msets.size(); ms++)
        MSet_Mark(msets[ms],mkid);
      
      int idx = 0;
      switch (enttype) {
      case MREGION:
        MRegion_ptr mr;
        while ((mr = MESH_Next_Region(mesh,&idx))) 
          if (!MEnt_IsMarked(mr,mkid))
            MSet_Add(mset,mr);
        break;        
      case MFACE: 
        MFace_ptr mf;
        while ((mf = MESH_Next_Face(mesh,&idx))) 
          if (!MEnt_IsMarked(mf,mkid))
            MSet_Add(mset,mf);
        break;
      case MEDGE:
        MEdge_ptr me;
        while ((me = MESH_Next_Edge(mesh,&idx))) 
          if (!MEnt_IsMarked(me,mkid))
            MSet_Add(mset,me);
      case MVERTEX:
        MVertex_ptr mv;
        while ((mv = MESH_Next_Vertex(mesh,&idx))) 
          if (!MEnt_IsMarked(mv,mkid))
            MSet_Add(mset,mv);
        break;
      default:
        break;
      }
      
      for (int ms = 0; ms < msets.size(); ms++)
        MSet_Unmark(msets[ms],mkid);

    }
    else if (boolregion->operation() == AmanziGeometry::UNION) {

      for (int ms = 0; ms < msets.size(); ms++) {
        MEntity_ptr ment;
        int idx = 0;
        while ((ment = MSet_Next_Entry(msets[ms],&idx))) 
          if (!MEnt_IsMarked(ment,mkid)) {
            MSet_Add(mset,ment);
            MEnt_Mark(ment,mkid);
          }
      }
      MSet_Unmark(mset,mkid);
      
    }
    else if (boolregion->operation() == AmanziGeometry::SUBTRACT) {

      /* Mark entities in all sets except the first */
      
      for (int ms = 1; ms < msets.size(); ms++)
        MSet_Mark(msets[ms],mkid);
      
      /* Look for entities in the first set but not in 
         any of the other sets */
      MEntity_ptr ment;
      int idx = 0;
      while ((ment = MSet_Next_Entry(msets[0],&idx))) 
        if (!MEnt_IsMarked(ment,mkid)) {
          MSet_Add(mset,ment);
          MEnt_Mark(ment,mkid);
        }
      
      for (int ms = 1; ms < msets.size(); ms++)
        MSet_Unmark(msets[ms],mkid);

    }
    else if (boolregion->operation() == AmanziGeometry::INTERSECT) {

      /* Can't do this using markers alone - need attributes */
      
      MAttrib_ptr matt = MAttrib_New(mesh,"XSECTATT",INT,MALLTYPE);
      
      for (int ms = 0; ms < msets.size(); ms++) {
        MEntity_ptr ment;
        int idx = 0;
        while ((ment = MSet_Next_Entry(msets[ms],&idx))) {
          int ival;
          double rval;
          void *pval;
          MEnt_Get_AttVal(ment,matt,&ival,&rval,&pval);
          ival++;
          MEnt_Set_AttVal(ment,matt,ival,rval,pval);
        }
      }
      
      for (int ms = 0; ms < msets.size(); ms++) {
        MEntity_ptr ment;
        int idx = 0;
        while ((ment = MSet_Next_Entry(msets[ms],&idx))) {
          int ival;
          double rval;
          void *pval;
          MEnt_Get_AttVal(ment,matt,&ival,&rval,&pval);
          if ((ival == msets.size()) && !MEnt_IsMarked(ment,mkid)) {
            /* entity is in all sets */
            MSet_Add(mset,ment);
            MEnt_Mark(ment,mkid);
          }
        }
      }
      
      MSet_Unmark(mset,mkid);
      
      for (int ms = 0; ms < msets.size(); ms++) {
        MEntity_ptr ment;
        int idx = 0;
        while ((ment = MSet_Next_Entry(msets[ms],&idx)))
          MEnt_Rem_AttVal(ment,matt);
      }
      MAttrib_Delete(matt);
    }

    MSTK_FreeMarker(mkid);

    for (int ms = 0; ms < msets.size(); ms++) {
      MSet_Unmark(msets[ms],mkid);
      if (regions[ms]->lifecycle() == AmanziGeometry::TEMPORARY)
        MSet_Delete(msets[ms]);
    }
  }

  return mset;
}


//---------------------------------------------------------
// Get list of entities of type 'category' in set specified by setname
//---------------------------------------------------------
void Mesh_MSTK::get_set_entities_and_vofs(const std::string setname, 
                                          const Entity_kind kind, 
                                          const Parallel_type ptype, 
                                          std::vector<Entity_ID> *setents,
                                          std::vector<double> *vofs) const
{
  int idx, i, lid;
  MSet_ptr mset(NULL), mset1(NULL);
  MEntity_ptr ment;
  bool found(false);
  int celldim = Mesh::manifold_dimension();
  int space_dim_ = Mesh::space_dimension();
  const Epetra_Comm *epcomm_ = get_comm();
  Teuchos::RCP<const VerboseObject> verbobj = Mesh::verbosity_obj();

  assert(setents != NULL);
  
  setents->clear();

  Teuchos::RCP<const AmanziGeometry::GeometricModel> gm = Mesh::geometric_model();

  // Is there an appropriate region by this name?

  Teuchos::RCP<const AmanziGeometry::Region> rgn = gm->FindRegion(setname);

  // Did not find the region
  
  if (rgn == Teuchos::null) {
    std::stringstream mesg_stream;
    mesg_stream << "Geometric model has no region named " << setname;
    Errors::Message mesg(mesg_stream.str());
    amanzi_throw(mesg);
  }


  std::string internal_name = internal_name_of_set(rgn,kind);

  // If region is of type labeled set and a mesh set should have been
  // initialized from the input file
  
  if (rgn->type() == AmanziGeometry::LABELEDSET)
    {
      Teuchos::RCP<const AmanziGeometry::RegionLabeledSet> lsrgn =
          Teuchos::rcp_static_cast<const AmanziGeometry::RegionLabeledSet>(rgn);
      std::string label = lsrgn->label();
      std::string entity_type = lsrgn->entity_str();

      if ((kind == CELL && entity_type != "CELL") ||
          (kind == FACE && entity_type != "FACE") ||
          (kind == NODE && entity_type != "NODE"))
        {
          if (verbobj.get() && verbobj->os_OK(Teuchos::VERB_MEDIUM)) {
            *(verbobj->os()) << "Found labeled set region named " << setname 
                             << " but it contains entities of type " << entity_type << ", not the requested type";
          }
        } 
      else {
        mset1 = MESH_MSetByName(mesh,internal_name.c_str());
      
        if (!mset1 && kind == CELL) {
          // Since both element blocks and cell sets are referenced
          // with the region type 'Labeled Set' and Entity kind 'Cell'
          // we have to account for both possibilities. NOTE: THIS
          // MEANS THAT IF AN ELEMENT BLOCK AND ELEMENT SET HAVE THE
          // SAME ID, ONLY THE ELEMENT BLOCK WILL GET PICKED UP - WE
          // CHECKED FOR THIS IN BUILD SET

          std::string internal_name2 = other_internal_name_of_set(rgn,kind);
          mset1 = MESH_MSetByName(mesh,internal_name2.c_str());
        }

        /// Due to the parallel partitioning its possible that this
        /// set is not on this processor
      
        if (!mset1) {
          if (epcomm_->NumProc() == 1) {
            Errors::Message msg;
            msg << "Could not find labeled set \"" << label 
                << "\" in mesh file to initialize mesh set \"" << setname 
                << "\". Verify mesh file.";
            amanzi_throw(msg);
          }
        }
      }
    }

  else if ((rgn->type() == AmanziGeometry::BOX_VOF)||(rgn->type() == AmanziGeometry::LINE_SEGMENT))
    {
      // Call routine from the base class and exit.
      Mesh::get_set_entities_box_vofs_(rgn, kind, ptype, setents, vofs);
      return;
    }
  else
    {
      // Modify region/set name by prefixing it with the type of
      // entity requested

      mset1 = MESH_MSetByName(mesh,internal_name.c_str());

      // Make sure we retrieved a mesh set with the right kind of entities

      MType entdim;

      switch (kind)
        {
        case CELL:
          if (celldim == 3)
            entdim = MREGION;
          else if (celldim == 2)
            entdim = MFACE;
          break;
        case FACE:
          if (celldim == 3)
            entdim = MFACE;
          else if (celldim == 2)
            entdim = MEDGE;
          break;
        case NODE:
          entdim = MVERTEX;
        }

      // If not, can we find a mesh set with the right name and right
      // kind of entities

      char setname1[256];

      if (mset1 && MSet_EntDim(mset1) != entdim) 
        {
          idx = 0;
          while ((mset1 = MESH_Next_MSet(mesh,&idx))) 
            {
              MSet_Name(mset1,setname1);
              
              if (MSet_EntDim(mset1) == entdim &&
                  strcmp(setname1,internal_name.c_str()) == 0)
                break;
            }
        }
    }

  // All attempts to find the set failed so it must not exist - build it

  if (mset1 == NULL && rgn->type() != AmanziGeometry::LABELEDSET) {
    mset1 = build_set(rgn, kind);
  }

  // Check if no processor got any mesh entities

  int nent_loc = (mset1 == NULL) ? 0 : MSet_Num_Entries(mset1);


#ifdef DEBUG
  int nent_glob;

  epcomm_->SumAll(&nent_loc,&nent_glob,1);
  if (nent_glob == 0) {
    std::stringstream mesg_stream;
    mesg_stream << "Could not retrieve any mesh entities for set " << setname << std::endl;
    Errors::Message mesg(mesg_stream.str());
    Exceptions::amanzi_throw(mesg);
  }
#endif
  
  setents->resize(nent_loc);
  Entity_ID_List::iterator it = setents->begin();
  if (nent_loc) {

    nent_loc = 0; // reset and count to get the real number

    switch (ptype) {
    case OWNED:
      idx = 0;
      while ((ment = MSet_Next_Entry(mset1,&idx))) {
        if (MEnt_PType(ment) != PGHOST) {
          *it = MEnt_ID(ment)-1;  // assign to next spot by dereferencing iterator
          ++it;
          ++nent_loc;
        }
      }
      break;
    case GHOST:
      idx = 0;
      while ((ment = MSet_Next_Entry(mset1,&idx))) {
        if (MEnt_PType(ment) == PGHOST) {
          *it = MEnt_ID(ment)-1;  // assign to next spot by dereferencing iterator
          ++it;
          ++nent_loc;
        }
      }
      break;
    case USED:
      idx = 0;
      while ((ment = MSet_Next_Entry(mset1,&idx))) {
        *it = MEnt_ID(ment)-1;  // assign to next spot by dereferencing iterator
        ++it;
        ++nent_loc;
      }
      break;
    }
    
    setents->resize(nent_loc);
  }
      
  // Check if there were no entities left on any processor after
  // extracting the appropriate category of entities
    
#ifdef DEBUG
  epcomm_->SumAll(&nent_loc,&nent_glob,1);
  
  if (nent_glob == 0) {
    std::stringstream mesg_stream;
    mesg_stream << "Could not retrieve any mesh entities of type " << setkind << " for set " << setname << std::endl;
    Errors::Message mesg(mesg_stream.str());
    Exceptions::amanzi_throw(mesg);
  }
#endif
}


//---------------------------------------------------------
// Parent entity in the source mesh if mesh was derived from another mesh
//---------------------------------------------------------
Entity_ID Mesh_MSTK::entity_get_parent(const Entity_kind kind, const Entity_ID entid) const
{
  int ival;
  double rval;
  void *pval;
  MEntity_ptr ment;
  MAttrib_ptr att;

  switch(kind) {
  case CELL:
    att = (manifold_dimension() == 3) ? rparentatt : fparentatt;
    ment = (MEntity_ptr) cell_id_to_handle[entid];
    break;
  case FACE:
    att = (manifold_dimension() == 3) ? fparentatt : eparentatt;
    ment = (MEntity_ptr) face_id_to_handle[entid];
    break;
  case EDGE:
    att = eparentatt;
    ment = (MEntity_ptr) edge_id_to_handle[entid];
    break;
  case NODE:
    if (!vparentatt) return 0;
    att = vparentatt;
    ment = (MEntity_ptr) vtx_id_to_handle[entid];
    break;
  }
  
  if (!att) return 0;

  MEnt_Get_AttVal(ment,att,&ival,&rval,&pval);
  if (pval) 
    return MEnt_ID((MEntity_ptr)pval)-1;
  else
    return 0;
}


//---------------------------------------------------------
// Epetra map for cells - basically a structure specifying the global
// IDs of cells owned or used by this processor. This helps Epetra
// understand inter-partition dependencies of the data.
//
// Amanzi/Epetra want global IDs to start at 0
//---------------------------------------------------------
void Mesh_MSTK::init_cell_map()
{
  int *cell_gids;
  int ncell, idx, i;
  MEntity_ptr ment;
  const Epetra_Comm *epcomm_ = get_comm();

  if (!serial_run) {

    // For parallel runs create map without and with ghost cells included
    // Also, put in owned cells before the ghost cells

    int nowned = MSet_Num_Entries(OwnedCells);
    int nnotowned = MSet_Num_Entries(GhostCells);

    cell_gids = new int[nowned+nnotowned];
    
    ncell = nowned;
   
    idx = 0; i = 0;
    while ((ment = MSet_Next_Entry(OwnedCells,&idx)))
      cell_gids[i++] = MEnt_GlobalID(ment)-1;

    cell_map_wo_ghosts_ = new Epetra_Map(-1,ncell,cell_gids,0,*epcomm_);
    

    ncell += nnotowned;

    idx = 0; 
    while ((ment = MSet_Next_Entry(GhostCells,&idx)))
      cell_gids[i++] = MEnt_GlobalID(ment)-1;
    
    cell_map_w_ghosts_ = new Epetra_Map(-1,ncell,cell_gids,0,*epcomm_);

  }
  else {    
    ncell = MSet_Num_Entries(OwnedCells);
    cell_gids = new int[ncell];

    idx = 0; i = 0;
    while ((ment = MSet_Next_Entry(OwnedCells,&idx)))      
      cell_gids[i++] = MEnt_ID(ment)-1;

    cell_map_wo_ghosts_ = new Epetra_Map(-1,ncell,cell_gids,0,*epcomm_);
  }

  delete [] cell_gids;
}


//---------------------------------------------------------
// Epetra map for faces - basically a structure specifying the global
// IDs of faces owned or used by this processor. This helps Epetra
// understand inter-partition dependencies of the data.
//
// Amanzi/Epetra want global IDs to start at 0
//---------------------------------------------------------
void Mesh_MSTK::init_face_map()
{
  int *face_gids, *extface_gids;
  int nface, n_extface, idx, i, j;
  MEntity_ptr ment;
  const Epetra_Comm *epcomm_ = get_comm();

  if (!serial_run) {

    // For parallel runs create map without and with ghost cells included
    // Also, put in owned cells before the ghost cells
    // Additionally, create a map of exterior faces only

    int nowned = MSet_Num_Entries(OwnedFaces);
    int nnotowned = MSet_Num_Entries(NotOwnedFaces);

    face_gids = new int[nowned+nnotowned];
    extface_gids = new int[nowned+nnotowned]; // Exterior faces
    
    idx = 0; i = 0; j = 0;
    while ((ment = MSet_Next_Entry(OwnedFaces,&idx))) {
      int gid = MEnt_GlobalID(ment);

      face_gids[i++] = gid-1;
     
      if (manifold_dimension() == 3) {
        List_ptr fregs = MF_Regions((MFace_ptr) ment);
        if (List_Num_Entries(fregs) == 1)
          extface_gids[j++] = gid-1;
        if (fregs)
          List_Delete(fregs);
      }
      else if (manifold_dimension() == 2) {
        List_ptr efaces = ME_Faces((MEdge_ptr) ment);
        if (List_Num_Entries(efaces) == 1)
          extface_gids[j++] = gid-1;
        if (efaces)
          List_Delete(efaces);
      }
    }
    n_extface = j;
    nface = nowned;
    
    face_map_wo_ghosts_ = new Epetra_Map(-1,nface,face_gids,0,*epcomm_);
    extface_map_wo_ghosts_ = new Epetra_Map(-1,n_extface,extface_gids,0,*epcomm_);

    // now we add ghost faces

    idx = 0;
    while ((ment = MSet_Next_Entry(NotOwnedFaces,&idx))) {
      int gid = MEnt_GlobalID(ment);
      face_gids[i++] = gid-1;

      if (manifold_dimension() == 3) {
        List_ptr fregs = MF_Regions((MFace_ptr) ment);
        if (List_Num_Entries(fregs) == 1)
          extface_gids[j++] = gid-1;
        if (fregs)
          List_Delete(fregs);
      }
      else if (manifold_dimension() == 2) {
        List_ptr efaces = ME_Faces((MEdge_ptr) ment);
        if (List_Num_Entries(efaces) == 1)
          extface_gids[j++] = gid-1;
        if (efaces)
          List_Delete(efaces);
      }
    }
    n_extface = j;
    nface += nnotowned;

    face_map_w_ghosts_ = new Epetra_Map(-1,nface,face_gids,0,*epcomm_);
    extface_map_w_ghosts_ = new Epetra_Map(-1,n_extface,extface_gids,0,*epcomm_);

  }
  else {

    if (manifold_dimension() == 3) {

      nface = MESH_Num_Faces(mesh);
      face_gids = new int[nface];
      extface_gids = new int[nface];
      
      idx = 0; i = 0; j = 0;
      while ((ment = MESH_Next_Face(mesh,&idx))) {
        int gid = MEnt_ID(ment);
        face_gids[i++] = gid-1;
        
        List_ptr fregs = MF_Regions((MFace_ptr) ment);
        if (List_Num_Entries(fregs) == 1)
          extface_gids[j++] = gid-1;
        if (fregs)
          List_Delete(fregs);
      }
      
    }
    else if (manifold_dimension() == 2) {
      
      nface = MESH_Num_Edges(mesh);
      face_gids = new int[nface];
      extface_gids = new int[nface];
      
      idx = 0; i = 0; j = 0;
      while ((ment = MESH_Next_Edge(mesh,&idx))) {
        int gid = MEnt_ID(ment);
        face_gids[i++] = gid-1;
        
        List_ptr efaces = ME_Faces((MEdge_ptr) ment);
        if (List_Num_Entries(efaces) == 1)
          extface_gids[j++] = gid-1;
        if (efaces)
          List_Delete(efaces);
      }
    }
    n_extface = j;

    face_map_wo_ghosts_ = new Epetra_Map(-1,nface,face_gids,0,*epcomm_);
    extface_map_wo_ghosts_ = new Epetra_Map(-1,n_extface,extface_gids,0,*epcomm_);
  }

  owned_to_extface_importer_ = new Epetra_Import(*extface_map_wo_ghosts_,*face_map_wo_ghosts_);

  delete [] face_gids;
  delete [] extface_gids;
}


//---------------------------------------------------------
// Epetra map for edges - basically a structure specifying the global
// IDs of edges owned or used by this processor. This helps Epetra
// understand inter-partition dependencies of the data.
//
// Amanzi/Epetra want global IDs to start at 0
//---------------------------------------------------------
void Mesh_MSTK::init_edge_map()
{
  int *edge_gids;
  int nedge, idx, i;
  MEntity_ptr ment;
  const Epetra_Comm *epcomm_ = get_comm();

  if (!serial_run) {

    // For parallel runs create map without and with not-owned edges included
    // Also, put in owned edges before the not-owned edges

    int nowned = MSet_Num_Entries(OwnedEdges);
    int nnotowned = MSet_Num_Entries(NotOwnedEdges);

    edge_gids = new int[nowned+nnotowned];
    
    idx = 0; i = 0;
    while ((ment = MSet_Next_Entry(OwnedEdges,&idx))) {
      int gid = MEnt_GlobalID(ment);

      edge_gids[i++] = gid-1;
    }
    nedge = nowned;
    
    edge_map_wo_ghosts_ = new Epetra_Map(-1,nedge,edge_gids,0,*epcomm_);

    idx = 0;
    while ((ment = MSet_Next_Entry(NotOwnedEdges,&idx))) 
      edge_gids[i++] = MEnt_GlobalID(ment)-1;

    nedge += nnotowned;

    edge_map_w_ghosts_ = new Epetra_Map(-1,nedge,edge_gids,0,*epcomm_);

  }
  else {

    nedge = MESH_Num_Edges(mesh);
    edge_gids = new int[nedge];
      
    idx = 0; i = 0;
    while ((ment = MESH_Next_Edge(mesh,&idx))) {
      int gid = MEnt_ID(ment);
      edge_gids[i++] = gid-1;
    }

    edge_map_wo_ghosts_ = new Epetra_Map(-1,nedge,edge_gids,0,*epcomm_);
  }

  delete [] edge_gids;
}


//---------------------------------------------------------
// Epetra map for nodes - basically a structure specifying the global
// IDs of nodes owned or used by this processor. This helps Epetra
// understand inter-partition dependencies of the data.
//
// Amanzi/Epetra want global IDs to start at 0
//---------------------------------------------------------
void Mesh_MSTK::init_node_map()
{
  int *vert_gids;
  int nvert, idx, i;
  MEntity_ptr ment;
  const Epetra_Comm *epcomm_ = get_comm();

  if (!serial_run) {

    // For parallel runs create map without and with ghost verts included
    // Also, put in owned cells before the ghost verts

    int nowned = MSet_Num_Entries(OwnedVerts);
    int nnotowned = MSet_Num_Entries(NotOwnedVerts);

    vert_gids = new int[nowned+nnotowned];
    
    idx = 0; i = 0;
    while ((ment = MSet_Next_Entry(OwnedVerts,&idx)))
      vert_gids[i++] = MEnt_GlobalID(ment)-1;

    nvert = nowned;
    
    node_map_wo_ghosts_ = new Epetra_Map(-1,nvert,vert_gids,0,*epcomm_);
    

    idx = 0;
    while ((ment = MSet_Next_Entry(NotOwnedVerts,&idx)))
      vert_gids[i++] = MEnt_GlobalID(ment)-1;

    nvert += nnotowned;

    node_map_w_ghosts_ = new Epetra_Map(-1,nvert,vert_gids,0,*epcomm_);

  }
  else {
    nvert = MSet_Num_Entries(OwnedVerts);

    vert_gids = new int[nvert];

    idx = 0; i = 0;
    while ((ment = MSet_Next_Entry(OwnedVerts,&idx)))
      vert_gids[i++] = MEnt_ID(ment)-1;

    node_map_wo_ghosts_ = new Epetra_Map(-1,nvert,vert_gids,0,*epcomm_);
  }

  delete [] vert_gids;
}


//---------------------------------------------------------
// Global ID of any entity
//---------------------------------------------------------
Entity_ID Mesh_MSTK::GID(const Entity_ID lid, const Entity_kind kind) const
{
  MEntity_ptr ent;
  unsigned int gid;

  switch (kind) {
  case NODE:
    ent = vtx_id_to_handle[lid];
    break;

  case EDGE:
    ent = edge_id_to_handle[lid];
    break;

  case FACE:
    ent = face_id_to_handle[lid];
    break;

  case CELL:
    ent = cell_id_to_handle[lid];
    break;
  default:
    std::cerr << "Global ID requested for unknown entity type" << std::endl;
  }

  if (serial_run)
    return MEnt_ID(ent)-1;
  else
    return MEnt_GlobalID(ent)-1;
}


//---------------------------------------------------------
// Procedure to perform all the post-mesh creation steps in a constructor
//---------------------------------------------------------
void Mesh_MSTK::post_create_steps_(const bool request_faces, 
                                   const bool request_edges)
{
  // Pre-process the mesh to remove degenerate edges
  
  collapse_degen_edges();

  label_celltype();

  // Initialize data structures for various entities - vertices/nodes
  // and cells are always initialized; edges and faces only if
  // requested

  init_nodes();
  if (request_edges) init_edges();
  if (request_faces) init_faces();
  init_cells();

  if (Mesh::geometric_model() != Teuchos::null)
    init_set_info();
}


//---------------------------------------------------------
// Some initializations
//---------------------------------------------------------
void Mesh_MSTK::clear_internals_() 
{ 

  faceflip = NULL;

  cell_map_w_ghosts_ = cell_map_wo_ghosts_ = NULL;
  edge_map_w_ghosts_ = edge_map_wo_ghosts_ = NULL;
  face_map_w_ghosts_ = face_map_wo_ghosts_ = NULL;
  node_map_w_ghosts_ = node_map_wo_ghosts_ = NULL;

  mesh = NULL;

  OwnedVerts = NotOwnedVerts = NULL;
  OwnedEdges = NotOwnedEdges = NULL;
  OwnedFaces = NotOwnedFaces = NULL;
  OwnedCells = GhostCells = NULL;

  celltype_att = NULL;
  rparentatt = fparentatt = eparentatt = vparentatt = NULL;
}


//---------------------------------------------------------
// initialize vertex info
//---------------------------------------------------------
void Mesh_MSTK::init_nodes()
{
  // create owned and not owned vertex lists

  init_pvert_lists();

  // create maps from IDs to handles

  init_vertex_id2handle_maps();

  // Create Epetra_maps indicating global IDs of owned and not owned nodes 
  
  init_node_map();
}


//---------------------------------------------------------
// Initialize edge info
//---------------------------------------------------------
void Mesh_MSTK::init_edges()
{
  edges_initialized = true;

  // Create owned and not owned lists

  init_pedge_lists();

  // Create maps from IDs to handles 

  init_edge_id2handle_maps();

  // Initialize boolean flag indicating whether slave edges are reversed in
  // direction from the master and must be flipped

  init_pedge_dirs();

  // Create epetra map containing global IDs of owned and not owned edges

  init_edge_map();
}


//---------------------------------------------------------
// Initialize face info
//---------------------------------------------------------
void Mesh_MSTK::init_faces() {

  faces_initialized = true;

  // Create owned and not owned lists

  init_pface_lists();

  // Create maps from IDs to handles 

  init_face_id2handle_maps();

  // Initialize boolean flag indicating whether slave faces are reversed in
  // direction from the master and must be flipped

  init_pface_dirs();

  // Create epetra map containing global IDs of owned and not owned faces

  init_face_map();
}


//---------------------------------------------------------
// Initialize cell info
//---------------------------------------------------------
void Mesh_MSTK::init_cells()
{
  // create owned and not owned cell lists

  init_pcell_lists(); 

  // create maps from IDs to handles

  init_cell_id2handle_maps();

  // Create Epetra_maps indicating global IDs of owned and not owned cells

  init_cell_map();
}


//---------------------------------------------------------
// ID to handle/pointer map for vertices
//---------------------------------------------------------
void Mesh_MSTK::init_vertex_id2handle_maps()
{
  int i, lid, nv, idx;
  MVertex_ptr vtx;

  // If the mesh is dynamic, then this code has to be revisited
  
  // Amanzi has IDs starting from 0, MSTK has IDs starting from 1

  nv = MESH_Num_Vertices(mesh);

  vtx_id_to_handle.reserve(nv);

  idx = 0; lid = 1;
  while ((vtx = MSet_Next_Entry(OwnedVerts,&idx))) {
    MEnt_Set_ID(vtx,lid);
    vtx_id_to_handle[lid-1] = vtx;
    lid++;
  }
    
  idx = 0;
  while ((vtx = MSet_Next_Entry(NotOwnedVerts,&idx))) {
    MEnt_Set_ID(vtx,lid);
    vtx_id_to_handle[lid-1] = vtx;
    lid++;
  }
}


//---------------------------------------------------------
// ID to handle/pointer map for edges
//---------------------------------------------------------
void Mesh_MSTK::init_edge_id2handle_maps()
{
  int i, lid, ne, idx;
  MEdge_ptr edge;

  // If the mesh is dynamic, then this code has to be revisited
  
  // Amanzi has IDs starting from 0, MSTK has IDs starting from 1

  ne = MESH_Num_Edges(mesh);

  edge_id_to_handle.reserve(ne);

  idx = 0; lid = 1;
  while ((edge = MSet_Next_Entry(OwnedEdges,&idx))) {
    MEnt_Set_ID(edge,lid);
    edge_id_to_handle[lid-1] = edge;
    lid++;
  }
    
  idx = 0;
  while ((edge = MSet_Next_Entry(NotOwnedEdges,&idx))) {
    MEnt_Set_ID(edge,lid);
    edge_id_to_handle[lid-1] = edge;
    lid++;
  }
}


//---------------------------------------------------------
// ID to handle/pointer map for faces
//---------------------------------------------------------
void Mesh_MSTK::init_face_id2handle_maps()
{
  int i, lid, nf, idx;
  MEntity_ptr genface;  // Mesh face in 3D, edge in 2D

  // If the mesh is dynamic, then this code has to be revisited
  
  // Amanzi has IDs starting from 0, MSTK has IDs starting from 1

  nf = (manifold_dimension() == 2) ? MESH_Num_Edges(mesh) : MESH_Num_Faces(mesh);

  face_id_to_handle.reserve(nf);

  idx = 0; lid = 1;
  while ((genface = MSet_Next_Entry(OwnedFaces,&idx))) {
    MEnt_Set_ID(genface,lid);
    face_id_to_handle[lid-1] = genface;
    lid++;
  }
  
  idx = 0;
  while ((genface = MSet_Next_Entry(NotOwnedFaces,&idx))) {
    MEnt_Set_ID(genface,lid);
    face_id_to_handle[lid-1] = genface;
    lid++;
  }
}


//---------------------------------------------------------
// ID to handle/pointer map for cells
//---------------------------------------------------------
void Mesh_MSTK::init_cell_id2handle_maps()
{
  int i, lid, nc, idx;
  MEntity_ptr gencell;  // Mesh region in 3D, face in 2D

  // If the mesh is dynamic, then this code has to be revisited
  
  // Amanzi has IDs starting from 0, MSTK has IDs starting from 1

  nc = (manifold_dimension() == 2) ? MESH_Num_Faces(mesh) : MESH_Num_Regions(mesh);

  cell_id_to_handle.reserve(nc);

  idx = 0; lid = 1;
  while ((gencell = MSet_Next_Entry(OwnedCells,&idx))) {
    MEnt_Set_ID(gencell,lid);
    cell_id_to_handle[lid-1] = gencell;
    lid++;
  }
    
  idx = 0;
  while ((gencell = MSet_Next_Entry(GhostCells,&idx))) {
    MEnt_Set_ID(gencell,lid);
    cell_id_to_handle[lid-1] = gencell;
    lid++;
  }
}


//---------------------------------------------------------
// create lists of owned and not owned vertices
//---------------------------------------------------------
void Mesh_MSTK::init_pvert_lists()
{
  int idx = 0;
  MVertex_ptr vtx;

  // Get all vertices on this processor 

  NotOwnedVerts = MSet_New(mesh,"NotOwnedVerts",MVERTEX);
  OwnedVerts = MSet_New(mesh,"OwnedVerts",MVERTEX);

  idx = 0;
  while ((vtx = MESH_Next_Vertex(mesh,&idx))) {
    if (MV_PType(vtx) == PGHOST)
      MSet_Add(NotOwnedVerts,vtx);
    else
      MSet_Add(OwnedVerts,vtx);
  }
}


//---------------------------------------------------------
// create lists of owned and not owned edges
//---------------------------------------------------------
void Mesh_MSTK::init_pedge_lists()
{
  int idx = 0;
  MEdge_ptr edge;

  // Get all vertices on this processor 

  NotOwnedEdges = MSet_New(mesh,"NotOwnedEdges",MEDGE);
  OwnedEdges = MSet_New(mesh,"OwnedEdges",MEDGE);

  idx = 0;
  while ((edge = MESH_Next_Edge(mesh,&idx))) {
    if (ME_PType(edge) == PGHOST)
      MSet_Add(NotOwnedEdges,edge);
    else
      MSet_Add(OwnedEdges,edge);
  }

} // Mesh_MSTK::init_pedge_lists


void Mesh_MSTK::init_pedge_dirs() {
  MRegion_ptr region0, region1;
  MFace_ptr face, face0, face1;
  MEdge_ptr edge;
  MAttrib_ptr attev0, attev1;
  int idx;
  int local_regid0, local_regid1;
  int remote_regid0, remote_regid1;
  int local_faceid0, local_faceid1;
  int remote_faceid0, remote_faceid1;

  int ne = MESH_Num_Edges(mesh);

  if (serial_run) {
    edgeflip = new bool[ne];
    for (int i = 0; i < ne; ++i) edgeflip[i] = false;
  }
  else {
    // Do some additional processing to see if ghost edges and their masters
    // are oriented the same way; if not, turn on flag to flip the directions
    // when returning to the application code

    attev0 = MAttrib_New(mesh,"TMP_EV0_ATT",INT,MEDGE);
    attev1 = MAttrib_New(mesh,"TMP_EV1_ATT",INT,MEDGE);
  

    idx = 0;
    while ((edge = MESH_Next_Edge(mesh,&idx))) {
      if (ME_PType(edge) != PINTERIOR) {
        MVertex_ptr vertex0 = ME_Vertex(edge,0);
        MVertex_ptr vertex1 = ME_Vertex(edge,1);

        MEnt_Set_AttVal(edge,attev0,MEnt_GlobalID(vertex0),0.0,NULL);
        MEnt_Set_AttVal(edge,attev1,MEnt_GlobalID(vertex1),0.0,NULL);
      }
    }  


    MESH_UpdateAttributes(mesh,mpicomm_);
    
    
    edgeflip = new bool[ne];
    for (int i = 0; i < ne; ++i) edgeflip[i] = false;
    
    double rval;
    void *pval;

    idx = 0;
    while ((edge = MSet_Next_Entry(NotOwnedEdges,&idx))) {
      int remote_vertexid0, remote_vertexid1;

      MEnt_Get_AttVal(edge,attev0,&remote_vertexid0,&rval,&pval);
      MEnt_Get_AttVal(edge,attev1,&remote_vertexid1,&rval,&pval);
      
      int local_vertexid0 = MEnt_GlobalID(ME_Vertex(edge,0));
      int local_vertexid1 = MEnt_GlobalID(ME_Vertex(edge,1));
      
      if (remote_vertexid1 == local_vertexid0 || 
          remote_vertexid0 == local_vertexid1) {
        int lid = MEnt_ID(edge);
        edgeflip[lid-1] = true;
      }
      else { // Sanity Check

        if (remote_vertexid1 != local_vertexid1 &&
            remote_vertexid0 != local_vertexid0) {
  
          std::stringstream mesg_stream;
          mesg_stream << "Edge vertices mismatch between master and ghost (processor " << myprocid << ")";
          Errors::Message mesg(mesg_stream.str());
          amanzi_throw(mesg);
        }
      }
    }
  }    
}


//---------------------------------------------------------
// Create lists of owned and not owned faces
//---------------------------------------------------------
void Mesh_MSTK::init_pface_lists()
{
  int idx = 0;

  // Get all faces on this processor 

  if (manifold_dimension() == 3) {

    MFace_ptr face;

    NotOwnedFaces = MSet_New(mesh,"NotOwnedFaces",MFACE);
    OwnedFaces = MSet_New(mesh,"OwnedFaces",MFACE);

    idx = 0;
    while ((face = MESH_Next_Face(mesh,&idx))) {
      if (MF_PType(face) == PGHOST)
        MSet_Add(NotOwnedFaces,face);
      else
        MSet_Add(OwnedFaces,face);
    }
  }
  else if (manifold_dimension() == 2) {

    MEdge_ptr edge;

    NotOwnedFaces = MSet_New(mesh,"NotOwnedFaces",MFACE);
    OwnedFaces = MSet_New(mesh,"OwnedFaces",MFACE);

    idx = 0;
    while ((edge = MESH_Next_Edge(mesh,&idx))) {
      if (ME_PType(edge) == PGHOST)
        MSet_Add(NotOwnedFaces,edge);
      else
        MSet_Add(OwnedFaces,edge);
    }
  }
  else {
    std::cerr << "Not implemented for face dimension" << std::endl;
  }

  return;
}


void Mesh_MSTK::init_pface_dirs()
{
  MRegion_ptr region0, region1;
  MFace_ptr face, face0, face1;
  MEdge_ptr edge;
  MAttrib_ptr attfc0, attfc1;
  int idx;
  int local_regid0, local_regid1;
  int remote_regid0, remote_regid1;
  int local_faceid0, local_faceid1;
  int remote_faceid0, remote_faceid1;

  int nf = (manifold_dimension() == 2) ? MESH_Num_Edges(mesh) : MESH_Num_Faces(mesh);

  if (serial_run) {
    faceflip = new bool[nf];
    for (int i = 0; i < nf; ++i) faceflip[i] = false;
  }
  else {
    // Do some additional processing to see if ghost faces and their masters
    // are oriented the same way; if not, turn on flag to flip the directions
    // when returning to the application code

    if (manifold_dimension() == 3) {
      attfc0 = MAttrib_New(mesh,"TMP_FC0_ATT",INT,MFACE);
      attfc1 = MAttrib_New(mesh,"TMP_FC1_ATT",INT,MFACE);
    }
    else if (manifold_dimension() == 2) {
      attfc0 = MAttrib_New(mesh,"TMP_FC0_ATT",INT,MEDGE);
      attfc1 = MAttrib_New(mesh,"TMP_FC1_ATT",INT,MEDGE);
    }

    if (manifold_dimension() == 3) {
    
      idx = 0;
      while ((face = MESH_Next_Face(mesh,&idx))) {
        if (MF_PType(face) != PINTERIOR) {
          region0 = MF_Region(face,0);
          if (region0)
            MEnt_Set_AttVal(face,attfc0,MEnt_GlobalID(region0),0.0,NULL);
            
          region1 = MF_Region(face,1);
          if (region1)
            MEnt_Set_AttVal(face,attfc1,MEnt_GlobalID(region1),0.0,NULL);
        }
      }    
        
    }
    else if (manifold_dimension() == 2) {

      idx = 0;
      while ((edge = MESH_Next_Edge(mesh,&idx))) {
        if (ME_PType(edge) != PINTERIOR) {
          List_ptr efaces = ME_Faces(edge);
            
          face0 = List_Entry(efaces,0);
          if (MF_EdgeDir(face0,edge) != 1) {
            face1 = face0;
            MEnt_Set_AttVal(edge,attfc1,MEnt_GlobalID(face1),0.0,NULL);

            face0 = List_Entry(efaces,1);
            if (face0) {
              if (MF_EdgeDir(face0,edge) == 1)     // Sanity check
                MEnt_Set_AttVal(edge,attfc0,MEnt_GlobalID(face0),0.0,NULL);
              else
                std::cerr << "Two faces using edge in same direction in 2D mesh" << std::endl;
            }
          }
          else {
            MEnt_Set_AttVal(edge,attfc0,MEnt_GlobalID(face0),0.0,NULL);
            face1 = List_Entry(efaces,1);
            if (face1)
              MEnt_Set_AttVal(edge,attfc1,MEnt_GlobalID(face1),0.0,NULL);
          }
          List_Delete(efaces);
        }
      }

    }  // else if (manifold_dimension() == 2)


    MESH_UpdateAttributes(mesh,mpicomm_);


    faceflip = new bool[nf];
    for (int i = 0; i < nf; ++i) faceflip[i] = false;
    
    if (manifold_dimension() == 3) {
      double rval;
      void *pval;

      idx = 0;
      while ((face = MSet_Next_Entry(NotOwnedFaces,&idx))) {
      
        MEnt_Get_AttVal(face,attfc0,&remote_regid0,&rval,&pval);
        MEnt_Get_AttVal(face,attfc1,&remote_regid1,&rval,&pval);
      
        region0 = MF_Region(face,0);
        local_regid0 = region0 ? MEnt_GlobalID(region0) : 0;
        region1 = MF_Region(face,1);
        local_regid1 = region1 ? MEnt_GlobalID(region1) : 0;
      
        if (remote_regid1 == local_regid0 || 
            remote_regid0 == local_regid1) {
          int lid = MEnt_ID(face);
          faceflip[lid-1] = true;
        }
        else { // Sanity Check
        
          if (remote_regid1 != local_regid1 &&
              remote_regid0 != local_regid0) {
          
            std::stringstream mesg_stream;
            mesg_stream << "Face cells mismatch between master and ghost (processor " << myprocid << ")";
            Errors::Message mesg(mesg_stream.str());
            amanzi_throw(mesg);
          }
        }
      }
    }
    else if (manifold_dimension() == 2) {
      double rval;
      void *pval;

      idx = 0;
      while ((edge = MSet_Next_Entry(NotOwnedFaces,&idx))) {
      
        MEnt_Get_AttVal(edge,attfc0,&remote_faceid0,&rval,&pval);
        MEnt_Get_AttVal(edge,attfc1,&remote_faceid1,&rval,&pval);
      
        List_ptr efaces = ME_Faces(edge);
        face0 = List_Entry(efaces,0);
        face1 = List_Entry(efaces,1);
        if (MF_EdgeDir(face0,edge) != 1) {
          face0 = List_Entry(efaces,1);
          face1 = List_Entry(efaces,0);
        }
        local_faceid0 = face0 ? MEnt_GlobalID(face0) : 0;
        local_faceid1 = face1 ? MEnt_GlobalID(face1) : 0;
      
        if (remote_faceid1 == local_faceid0 || 
            remote_faceid0 == local_faceid1) {
          int lid = MEnt_ID(edge);
          faceflip[lid-1] = true;
        }
        else { // Sanity Check
        
          if (remote_faceid1 != local_faceid1 &&
              remote_faceid0 != local_faceid0) {
          
            std::stringstream mesg_stream;
            mesg_stream << "Face cells mismatch between master and ghost (processor " << myprocid << ")";
            Errors::Message mesg(mesg_stream.str());
            amanzi_throw(mesg);
          }
        }
        List_Delete(efaces);
      }

    }
  }    
}


//---------------------------------------------------------
// create lists of owned and not owned cells
//---------------------------------------------------------
void Mesh_MSTK::init_pcell_lists()
{
  int idx = 0;

  if (manifold_dimension() == 3) {
    MRegion_ptr region;

    OwnedCells = MSet_New(mesh,"OwnedCells",MREGION);
    GhostCells = MSet_New(mesh,"GhostCells",MREGION);

    idx = 0;
    while ((region = MESH_Next_Region(mesh,&idx))) {
      if (MR_PType(region) == PGHOST)
        MSet_Add(GhostCells,region);
      else
        MSet_Add(OwnedCells,region);
    }
  }
  else if (manifold_dimension() == 2) {
    MFace_ptr face;

    OwnedCells = MSet_New(mesh,"OwnedCells",MFACE);
    GhostCells = MSet_New(mesh,"GhostCells",MFACE);

    idx = 0;
    while ((face = MESH_Next_Face(mesh,&idx))) {
      if (MF_PType(face) == PGHOST)
        MSet_Add(GhostCells,face);
      else
        MSet_Add(OwnedCells,face);
    }
  }
  else {
    Errors::Message mesg("Implemented only for 2D and 3D");
    amanzi_throw(mesg);
  }

  return;
}


void Mesh_MSTK::init_set_info()
{
  MSet_ptr mset;
  char setname[256];
  
  Teuchos::RCP<const AmanziGeometry::GeometricModel> gm = Mesh::geometric_model();

  if (gm == Teuchos::null) { 
    Errors::Message mesg("Need region definitions to initialize sets");
    amanzi_throw(mesg);
  }
    

  unsigned int ngr = gm->RegionSize();

  for (int i = 0; i < ngr; ++i) {
    Teuchos::RCP<const AmanziGeometry::Region> rgn = gm->FindRegion(i);

    MType entdim;
    if (rgn->type() == AmanziGeometry::LABELEDSET) {

      Teuchos::RCP<const AmanziGeometry::RegionLabeledSet> lsrgn =
          Teuchos::rcp_static_cast<const AmanziGeometry::RegionLabeledSet>(rgn);

      std::string internal_name;
      std::string label = lsrgn->label();
      std::string entity_type_str = lsrgn->entity_str();

      if (entity_type_str == "CELL")
        internal_name = internal_name_of_set(rgn,CELL);
      else if (entity_type_str == "FACE")
        internal_name = internal_name_of_set(rgn,FACE);
      else if (entity_type_str == "NODE")
        internal_name = internal_name_of_set(rgn,NODE);

      mset = MESH_MSetByName(mesh,internal_name.c_str());
   
      if (!mset) {
        continue;  // Its possible some sets won't exist on some partitions

        //        Errors::Message mesg("Missing labeled set \"" + label + "\" or error in input");
        //        amanzi_throw(mesg);
      }

      entdim = MSet_EntDim(mset);
      if (Mesh::manifold_dimension() == 3) {

        if ((entity_type_str == "CELL" && entdim != MREGION) ||
            (entity_type_str == "FACE" && entdim != MFACE) ||
            (entity_type_str == "NODE" && entdim != MVERTEX)) {
          Errors::Message mesg("Mismatch of entity type in labeled set region and mesh set");
          amanzi_throw(mesg);
        }
      }
      else if (Mesh::manifold_dimension() == 2) {
        if ((entity_type_str == "CELL" && entdim != MFACE) ||
            (entity_type_str == "FACE" && entdim != MEDGE) ||
            (entity_type_str == "NODE" && entdim != MVERTEX)) {
          std::cerr << "Mismatch of entity type in labeled set region and mesh set" << std::endl;
          throw std::exception();
        }
      }

      if (mset) {
        if (entities_deleted) {
          int idx = 0;
          MEntity_ptr ent;
          while ((ent = MSet_Next_Entry(mset,&idx))) {
            if (MEnt_Dim(ent) == MDELETED)
              MSet_Rem(mset, ent);
          }
  
//        Deleted entities all have MEnt_dim == MDELETED, hence we will never enter any of
//        the switch cases below
/*
          entdim = MSet_EntDim(mset);
          int idx=0;
          switch (entdim) {
          case MREGION:
            MRegion_ptr region;
            while ((region = List_Next_Entry(deleted_regions,&idx)))
              MSet_Rem(mset,region);
            break;
          case MFACE:
            MFace_ptr face;
            while ((face = List_Next_Entry(deleted_faces,&idx)))
              MSet_Rem(mset,face);
            break;
          case MEDGE:
            MEdge_ptr edge;
            while ((edge = List_Next_Entry(deleted_edges,&idx)))
              MSet_Rem(mset,edge);
            break;
          case MVERTEX:
            MVertex_ptr vertex;
            while ((vertex = List_Next_Entry(deleted_vertices,&idx)))
              MSet_Rem(mset,vertex);
            break;
          }
*/
        }
      }
    }
    else { /* General region - we have to account for all kinds of
              entities being queried in a set defined by this 
              region */
      Entity_kind int_to_kind[4] = {NODE,EDGE,FACE,CELL};

      for (int k = 0; k < 4; ++k) {
        Entity_kind kind = int_to_kind[k];
        
        std::string internal_name = internal_name_of_set(rgn,kind);

        mset = MESH_MSetByName(mesh,internal_name.c_str());

        if (mset) {
          if (entities_deleted) {
            int idx = 0;
            MEntity_ptr ent;
            while ((ent = MSet_Next_Entry(mset,&idx))) {
              if (MEnt_Dim(ent) == MDELETED)
                MSet_Rem(mset, ent);
            }
            
//          Deleted entities all have MEnt_dim == MDELETED, hence we will never enter any of
//          the switch cases below
/*
            entdim = MSet_EntDim(mset);
            int idx=0;
            switch (entdim) {
            case MREGION:
              MRegion_ptr region;
              while ((region = List_Next_Entry(deleted_regions,&idx)))
                MSet_Rem(mset,region);
              break;
            case MFACE:
              MFace_ptr face;
              while ((face = List_Next_Entry(deleted_faces,&idx)))
                MSet_Rem(mset,face);
              break;
            case MEDGE:
              MEdge_ptr edge;
              while ((edge = List_Next_Entry(deleted_edges,&idx)))
                MSet_Rem(mset,edge);
              break;
            case MVERTEX:
              MVertex_ptr vertex;
              while ((vertex = List_Next_Entry(deleted_vertices,&idx)))
                MSet_Rem(mset,vertex);
              break;
            }
*/
          }
        }
      }
    }
  }
}


void Mesh_MSTK::collapse_degen_edges()
{
  const int topoflag=0; // Don't worry about violation of model classification
  int idx, idx2, evgid0, evgid1;
  MVertex_ptr ev0, ev1, vkeep, vdel;
  MEdge_ptr edge;
  MFace_ptr face;
  MRegion_ptr region;
  List_ptr eregs, efaces, vregs, vfaces;
  double len2;
  int ival;
  void *pval;
  Cell_type celltype;  

  idx = 0;
  while ((edge = MESH_Next_Edge(mesh,&idx))) {

    len2 = ME_LenSqr(edge);

    if (len2 <= 1.0e-14) {

      /* Degenerate edge  - must collapse */

      /* If its the first time, we have to allocate
         these lists */
      if (!entities_deleted) {
        deleted_vertices = List_New(0);
        deleted_edges = List_New(0);
        deleted_faces = List_New(0);
        deleted_regions = List_New(0);
      }

      entities_deleted = true;

      /* Collapse, choosing the vertex to be deleted and vertex to
         be kept consistently. If topological constraints permit,
         collapse the vertex with the higher global ID to the vertex
         with the lower global ID. If they do not, reverse the
         order. Since global IDs and topological constraints are the
         same for master and slave edges and their nodes, we will not
         have conflict between processors */

      int vdelid=0;

      ev0 = ME_Vertex(edge,0); evgid0 = MEnt_GlobalID(ev0);
      ev1 = ME_Vertex(edge,1); evgid1 = MEnt_GlobalID(ev1);

      if (evgid0 < evgid1) {
        vkeep = ev0;
        vdel = ev1;
        vdelid = MV_ID(vdel);
      }
      else {
        vkeep = ev1;
        vdel = ev0;
        vdelid = MV_ID(vdel);
      }

#if defined (MSTK_2_20rc1_OR_NEWER) || defined (MSTK_2_21rc1_OR_NEWER)

      List_ptr deleted_ents;
      vkeep = ME_Collapse(edge, vkeep, topoflag, &deleted_ents);

      if (!vkeep) {
        vkeep = vdel;
        vdel = (vkeep == ev0) ? ev1 : ev1;
        vdelid = MV_ID(vdel);

        vkeep = ME_Collapse(edge, vkeep, topoflag, &deleted_ents);
      }

      if (!vkeep) {
        Errors::Message mesg("Could not collapse degenerate edge. Expect computational issues with connected elements");
        amanzi_throw(mesg);
      }
      
      MEntity_ptr ent;
      int idx1 = 0;
      //Loop/switch below will generate empty lists: all deleted entities
      //have MEnt_Dim(ent) == MDELETED
      while ((ent = List_Next_Entry(deleted_ents,&idx1))) {
        switch (MEnt_Dim(ent)) {
        case MREGION:
          List_Add(deleted_regions,ent);
          break;
        case MFACE:
          List_Add(deleted_faces,ent);
          break;
        case MEDGE:
          List_Add(deleted_edges,ent);
          break;
        case MVERTEX:
          List_Add(deleted_vertices,ent);
          break;
        }
      }
      List_Delete(deleted_ents);

#else

      eregs = ME_Regions(edge);
      efaces = ME_Faces(edge);

      vkeep = ME_Collapse(edge, vkeep, topoflag);

      if (!vkeep) {
        vkeep = vdel;
        vdel = (vkeep == ev0) ? ev1 : ev1;
        vdelid = MV_ID(vdel);

        vkeep = ME_Collapse(edge, vkeep, topoflag);
      }

      if (!vkeep) {
        Errors::Message mesg("Could not collapse degenerate edge. Expect computational issues with connected elements");
        amanzi_throw(mesg);
      }
      
      vregs = MV_Regions(vkeep);
      vfaces = MV_Faces(vkeep);

      if (eregs) {
        MRegion_ptr reg;
        int idx1 = 0;
        while ((reg = List_Next_Entry(eregs,&idx1))) {
          if (!List_Contains(vregs,reg)) 
            List_Add(deleted_regions,reg);
        }
      }
      
      if (efaces) {
        MFace_ptr face;
        int idx1 = 0;
        while ((face = List_Next_Entry(efaces,&idx1))) {
          if (!List_Contains(vfaces,face))
            List_Add(deleted_faces,face);
        }
      }

      List_Add(deleted_edges,edge);

      List_Add(deleted_vertices,vdel);

      if (vregs) List_Delete(vregs);
      if (vfaces) List_Delete(vfaces);
      if (eregs) List_Delete(eregs);
      if (efaces) List_Delete(efaces);

#endif
    }
  }
}


Cell_type Mesh_MSTK::MFace_Celltype(MFace_ptr face)
{
  int nfv = MF_Num_Vertices(face);

  switch (nfv) {
  case 3:
    return TRI;
    break;
  case 4:
    return QUAD;
    break;
  default:
    return POLYGON;
  }
}


Cell_type Mesh_MSTK::MRegion_Celltype(MRegion_ptr region)
{
  List_ptr rverts, rfaces;
  MFace_ptr face;
  int nrv, nrf, idx2, nquads;

  rverts = MR_Vertices(region);
  nrv = List_Num_Entries(rverts);
  List_Delete(rverts);
  
  nrf = MR_Num_Faces(region);
  
  switch (nrf) {
  case 4:
    if (nrv == 4)
      return TET;
    else
      return POLYHED;
    break;
  case 5:
    
    nquads = 0;
    rfaces = MR_Faces(region);          
    idx2 = 0;
    while ((face = List_Next_Entry(rfaces,&idx2)))
      if (MF_Num_Vertices(face) == 4)
        nquads++;
    List_Delete(rfaces);
    
    switch (nquads) {
    case 1:
      return PYRAMID;
      break;
    case 3:
      return PRISM;
      break;
    default:
      return POLYHED;
    }

    break;

  case 6:

    nquads = 0;
    rfaces = MR_Faces(region);          
    idx2 = 0;
    while ((face = List_Next_Entry(rfaces,&idx2)))
      if (MF_Num_Vertices(face) == 4)
        nquads++;
    List_Delete(rfaces);
    
    if (nquads == 6) 
      return HEX;
    else 
      return POLYHED;

    break;

  default:
    return POLYHED;
  }
}


void Mesh_MSTK::label_celltype()
{
  Cell_type ctype;
  int idx;
  MFace_ptr face;
  MRegion_ptr region;

  if (manifold_dimension() == 2) 
    celltype_att = MAttrib_New(mesh,"Cell_type",INT,MFACE);
  else
    celltype_att = MAttrib_New(mesh,"Cell_type",INT,MREGION);

  if (manifold_dimension() == 2) {

    idx = 0;
    while ((face = MESH_Next_Face(mesh,&idx))) {
      ctype = MFace_Celltype(face);
      MEnt_Set_AttVal(face,celltype_att,ctype,0.0,NULL);
    }
      
  }
  else if (manifold_dimension() == 3) {

    idx = 0;
    while ((region = MESH_Next_Region(mesh,&idx))) {
      ctype = MRegion_Celltype(region);
      MEnt_Set_AttVal(region,celltype_att,ctype,0.0,NULL);
    }
  }
}


//------------
// Epetra maps
//------------
    
inline 
const Epetra_Map& Mesh_MSTK::cell_map(bool include_ghost) const
{
  if (serial_run)
    return *cell_map_wo_ghosts_;
  else
    return (include_ghost ? *cell_map_w_ghosts_ : *cell_map_wo_ghosts_);
}
    

inline 
const Epetra_Map& Mesh_MSTK::face_map(bool include_ghost) const
{
  if (serial_run)
    return *face_map_wo_ghosts_;
  else
    return (include_ghost ? *face_map_w_ghosts_ : *face_map_wo_ghosts_);
}
    

inline 
const Epetra_Map& Mesh_MSTK::edge_map(bool include_ghost) const
{
  if (serial_run)
    return *edge_map_wo_ghosts_;
  else
    return (include_ghost ? *edge_map_w_ghosts_ : *edge_map_wo_ghosts_);
}
    

inline 
const Epetra_Map& Mesh_MSTK::node_map(bool include_ghost) const
{
  if (serial_run)
    return *node_map_wo_ghosts_;
  else
    return (include_ghost ? *node_map_w_ghosts_ : *node_map_wo_ghosts_);
}


inline
const Epetra_Map& Mesh_MSTK::exterior_face_map(bool include_ghost) const
{
  if (serial_run)
    return *extface_map_wo_ghosts_;
  else
    return (include_ghost ? *extface_map_w_ghosts_ : *extface_map_wo_ghosts_);
}


inline
const Epetra_Import& Mesh_MSTK::exterior_face_importer(void) const
{
  return *owned_to_extface_importer_;
}


int Mesh_MSTK::generate_regular_mesh(Mesh_ptr mesh, double x0, double y0, 
                                     double z0, double x1, double y1, 
                                     double z1, int nx, int ny, int nz)
{
/*

  Index directions for classification templates

  k   j
  |  /
  | /
  |/__ i


  Model vertex, edge and face enumeration for classification templates 


         MODEL                   MODEL                  MODEL
         VERTICES                EDGES                  FACES

     7 ______ 8          ___7___           ______  
      /|          /|          /|          /|         /|      2   /| 
     / |         / |       12/ |8      11/ |             / |  4      / | 
   5/______/6 |        /___3___/  |6           /______/  | 
    |  |        |  |        |  |        |  |            |  |        | 5| 
    |  |____|_|        |  |___5_|_|            |6 |_1___|_| 
    |  /3       |  /4      4|  /        |  /            |  /        |  / 
    | /         | /         | /9       2| /10           | /      3  | /  
    |/_____|/          |/_____|/              |/_____|/   
   1             2                1
                                                   
                                                    Front  - Face1
                                                    Back   - Face2
                                                    Bottom - Face3
                                                    Top    - Face4
                                                    Left   - Face6
                                                    Right  - Face5

  Classification of mesh regions onto multiple material regions is not done
  here since the "geometric model" could have overlapping regions. Instead
  mesh sets are created as necessary based on point location in regions.

*/

  int i, j, k, ii, jj, kk, gid, gdim;
  double xyz[3], dx, dy, dz;
  MVertex_ptr ***verts, mv, rverts[8], fverts[4], everts[2];
  MEdge_ptr me;
  MFace_ptr mf;
  MRegion_ptr mr;
  int vgid_tmpl[3][3][3] = {{{1,4,5},{9,6,12},{3,8,7}},{{1,1,3},{3,1,4},{5,2,7}},{{2,2,6},{10,5,11},{4,6,8}}};
  int vgdim_tmpl[3][3][3]= {{{0,1,0},{1,2,1}, {0,1,0}},{{1,2,1},{2,3,2},{1,2,1}},{{0,1,0},{1,2,1},{0,1,0}}};
  int egdim_tmpl[3][3] = {{1,2,1},{2,3,2},{1,2,1}};
  int egid_tmpl2[3][3] = {{4,6,8},{1,1,2},{2,5,6}};  /* Y direction edges (iterating over i,k) */
  int egid_tmpl1[3][3] = {{9,6,12},{3,1,4},{10,5,11}}; /* Z direction edges (iterating over i,j)*/
  int egid_tmpl0[3][3] = {{1,1,3},{3,1,4},{5,2,7}}; /* X direction edges (iterating over j,k) */
  int fgdim_tmpl[3] = {2,3,2};
  int fgid_tmpl0[3] = {6,1,5};
  int fgid_tmpl1[3] = {1,1,2};
  int fgid_tmpl2[3] = {3,1,4};

  dx = (x1-x0)/nx;
  dy = (y1-y0)/ny;
  dz = (z1-z0)/nz;

  verts = (MVertex_ptr ***) malloc((nx+1)*sizeof(MVertex_ptr **));
  for (j = 0; j < nx+1; ++j) {
    verts[j] = (MVertex_ptr **) malloc((ny+1)*sizeof(MVertex_ptr *)); 
    for (k = 0; k < ny+1; ++k) 
      verts[j][k] = (MVertex_ptr *) malloc((nz+1)*sizeof(MVertex_ptr));
  }

  for (k = 0; k < nz+1; ++k) {
    xyz[2] = (k == nz) ? z1 : z0 + k*dz;
    kk =  (k%nz) ? 1 : (k ? 2 : 0);

    for (j = 0; j < ny+1; ++j) {
      xyz[1] = (j == ny) ? y1 : y0 + j*dy;      
      jj = (j%ny) ? 1 : (j ? 2 : 0);

      for (i = 0; i < nx+1; ++i) {
        xyz[0] = (i == nx) ? x1 : x0 + i*dx;
        ii = (i%nx) ? 1 : (i ? 2 : 0);
        
        mv = MV_New(mesh);
        MV_Set_Coords(mv,xyz);        
        verts[i][j][k] = mv;

        gdim  = vgdim_tmpl[ii][jj][kk];
        MV_Set_GEntDim(mv,gdim);

        gid = vgid_tmpl[ii][jj][kk];
        MV_Set_GEntID(mv,gid);
      }
    }
  }


  /* Create the edges explicitly to get the classification right */
  for (i = 0; i < nx+1; ++i) {
    for (j = 0; j < ny+1; ++j) {
      for (k = 0; k < nz; ++k) {
        me = ME_New(mesh);

        everts[0] = verts[i][j][k];
        everts[1] = verts[i][j][k+1];
        ME_Set_Vertex(me,0,everts[0]);
        ME_Set_Vertex(me,1,everts[1]);

        ii = (i%nx) ? 1 : (i ? 2 : 0);
        jj = (j%ny) ? 1 : (j ? 2 : 0);
        gdim = egdim_tmpl[ii][jj];
        gid = egid_tmpl2[ii][jj];

        ME_Set_GEntDim(me,gdim);
        ME_Set_GEntID(me,gid);
      }
    }
  }
        
  for (i = 0; i < nx+1; ++i) {
    for (k = 0; k < nz+1; ++k) {
      for (j = 0; j < ny; ++j) {
        me = ME_New(mesh);

        everts[0] = verts[i][j][k];
        everts[1] = verts[i][j+1][k];
        ME_Set_Vertex(me,0,everts[0]);
        ME_Set_Vertex(me,1,everts[1]);

        ii = (i%nx) ? 1 : (i ? 2 : 0);
        kk = (k%nz) ? 1 : (k ? 2 : 0);
        gdim = egdim_tmpl[ii][kk];
        gid = egid_tmpl1[ii][kk];

        ME_Set_GEntDim(me,gdim);
        ME_Set_GEntID(me,gid);
      }
    }
  }
        
  for (j = 0; j < ny+1; ++j) {
    for (k = 0; k < nz+1; ++k) {
      for (i = 0; i < nx; ++i) {
        me = ME_New(mesh);

        everts[0] = verts[i][j][k];
        everts[1] = verts[i+1][j][k];
        ME_Set_Vertex(me,0,everts[0]);
        ME_Set_Vertex(me,1,everts[1]);

        jj = (j%ny) ? 1 : (j ? 2 : 0);
        kk = (k%nz) ? 1 : (k ? 2 : 0);
        gdim = egdim_tmpl[jj][kk];
        gid = egid_tmpl0[jj][kk];

        ME_Set_GEntDim(me,gdim);
        ME_Set_GEntID(me,gid);
      }
    }
  }
        

  /* Create the faces explicitly to get the classification right */
  for (i = 0; i < nx+1; ++i) {
    for (j = 0; j < ny; ++j) {
      for (k = 0; k < nz; ++k) {
        mf = MF_New(mesh);

        fverts[0] = verts[i][j][k];
        fverts[1] = verts[i][j+1][k];
        fverts[2] = verts[i][j+1][k+1];
        fverts[3] = verts[i][j][k+1];
        MF_Set_Vertices(mf,4,fverts);

        ii = (i%nx) ? 1 : (i ? 2 : 0);
        gdim = fgdim_tmpl[ii];
        gid = fgid_tmpl0[ii];

        MF_Set_GEntDim(mf,gdim);
        MF_Set_GEntID(mf,gid);
      }
    }
  }
        
  for (j = 0; j < ny+1; ++j) {
    for (i = 0; i < nx; ++i) {
      for (k = 0; k < nz; ++k) {
        mf = MF_New(mesh);

        fverts[0] = verts[i][j][k];
        fverts[1] = verts[i+1][j][k];
        fverts[2] = verts[i+1][j][k+1];
        fverts[3] = verts[i][j][k+1];
        MF_Set_Vertices(mf,4,fverts);

        jj = (j%ny) ? 1 : (j ? 2 : 0);
        gdim = fgdim_tmpl[jj];
        gid = fgid_tmpl1[jj];

        MF_Set_GEntDim(mf,gdim);
        MF_Set_GEntID(mf,gid);
      }
    }
  }
        
  for (k = 0; k < nz+1; ++k) {
    for (i = 0; i < nx; ++i) {
      for (j = 0; j < ny; ++j) {
        mf = MF_New(mesh);

        fverts[0] = verts[i][j][k];
        fverts[1] = verts[i+1][j][k];
        fverts[2] = verts[i+1][j+1][k];
        fverts[3] = verts[i][j+1][k];
        MF_Set_Vertices(mf,4,fverts);

        kk = (k%nz) ? 1 : (k ? 2 : 0);
        gdim = fgdim_tmpl[kk];
        gid = fgid_tmpl2[kk];

        MF_Set_GEntDim(mf,gdim);
        MF_Set_GEntID(mf,gid);
      }
    }
  }
        

  /* Not the most efficient way but the easiest to code */

  for (i = 0; i < nx; ++i) {
    for (j = 0; j < ny; ++j) {
      for (k = 0; k < nz; ++k) {
        mr = MR_New(mesh);
        MR_Set_GEntID(mr,1);
        
        rverts[0] = verts[i][j][k];       rverts[1] = verts[i+1][j][k]; 
        rverts[2] = verts[i+1][j+1][k];   rverts[3] = verts[i][j+1][k];
        rverts[4] = verts[i][j][k+1];     rverts[5] = verts[i+1][j][k+1]; 
        rverts[6] = verts[i+1][j+1][k+1]; rverts[7] = verts[i][j+1][k+1];

        MR_Set_Vertices(mr, 8, rverts, 6, NULL);
      }
    }
  }
      
  for (i = 0; i < nx+1; ++i) {
    for (j = 0; j < ny+1; ++j)
      free(verts[i][j]);
    free(verts[i]);
  }
  free(verts);

  return 1;
}


int Mesh_MSTK::generate_regular_mesh(Mesh_ptr mesh, double x0, double y0, 
                                     double x1, double y1, int nx, int ny)
{
  int i, j, dir[4];
  double xyz[3], llx, lly, urx, ury, dx, dy;
  MVertex_ptr **verts, v0, v1, mv;
  MEdge_ptr fedges[4], me;
  MFace_ptr mf;

  dx = (x1-x0)/nx;
  dy = (y1-y0)/ny;

  verts = (MVertex_ptr **) malloc((nx+1)*sizeof(MVertex_ptr *));
  for (i = 0; i < nx+1; ++i)
    verts[i] = (MVertex_ptr *) malloc((ny+1)*sizeof(MVertex_ptr));
 
  xyz[2] = 0.0;
  for (j = 0; j < ny+1; ++j) {
    xyz[1] = (j == ny) ? y1 : y0 + j*dy;

    for (i = 0; i < nx+1; ++i) {
      xyz[0] = (i == nx) ? x1 : x0 + i*dx;

      mv = MV_New(mesh);
      MV_Set_Coords(mv,xyz);

      if (i == 0) {
        if (j == 0) {
          MV_Set_GEntDim(mv,0);
          MV_Set_GEntID(mv,1);
        }
        else if (j == ny) {
          MV_Set_GEntDim(mv,0);
          MV_Set_GEntID(mv,4);          
        }
        else {
          MV_Set_GEntDim(mv,1);
          MV_Set_GEntID(mv,4);
        }
      }
      else if (i == nx) {
        if (j == 0) {
          MV_Set_GEntDim(mv,0);
          MV_Set_GEntID(mv,2);
        }
        else if (j == ny) {
          MV_Set_GEntDim(mv,0);
          MV_Set_GEntID(mv,3);          
        }
        else {
          MV_Set_GEntDim(mv,1);
          MV_Set_GEntID(mv,2);
        }
      }
      else {
        if (j == 0) {
          MV_Set_GEntDim(mv,1);
          MV_Set_GEntID(mv,1);
        }
        else if (j == ny) {
          MV_Set_GEntDim(mv,1);
          MV_Set_GEntID(mv,3);
        }
        else {
          MV_Set_GEntDim(mv,2);
          MV_Set_GEntID(mv,1);
        }
      }

      verts[i][j] = mv;
    }
  }


  for (i = 0; i < nx; ++i) {
    for (j = 0; j < ny; ++j) {
      mf = MF_New(mesh);
      
      /* edge 0 */
      v0 = verts[i][j];
      v1 = verts[i+1][j];
      fedges[0] = MVs_CommonEdge(v0,v1);
      if (fedges[0])
        dir[0] = (ME_Vertex(fedges[0],0) == v0) ? 1 : 0;
      else {
        me = ME_New(mesh);
        
        ME_Set_Vertex(me,0,v0);
        ME_Set_Vertex(me,1,v1);
        
        if (j == 0) {
          ME_Set_GEntDim(me,1);
          ME_Set_GEntID(me,1);
        }
        else {
          ME_Set_GEntDim(me,2);
          ME_Set_GEntID(me,1);
        }
        
        fedges[0] = me;
        dir[0] = 1;
      }
      
      
      /* edge 1 */
      v0 = verts[i+1][j];
      v1 = verts[i+1][j+1];
      fedges[1] = MVs_CommonEdge(v0,v1);
      if (fedges[1])
        dir[1] = (ME_Vertex(fedges[1],0) == v0) ? 1 : 0;
      else {
        me = ME_New(mesh);
        
        ME_Set_Vertex(me,0,v0);
        ME_Set_Vertex(me,1,v1);
        
        if (i+1 == nx) {
          ME_Set_GEntDim(me,1);
          ME_Set_GEntID(me,2);
        }
        else {
          ME_Set_GEntDim(me,2);
          ME_Set_GEntID(me,1);
        }
        
        fedges[1] = me;
        dir[1] = 1;
      }
      
      
      /* edge 2 */
      v0 = verts[i+1][j+1];
      v1 = verts[i][j+1];
      fedges[2] = MVs_CommonEdge(v0,v1);
      if (fedges[2])
        dir[2] = (ME_Vertex(fedges[2],0) == v0) ? 1 : 0;
      else {
        me = ME_New(mesh);
        
        ME_Set_Vertex(me,0,v0);
        ME_Set_Vertex(me,1,v1);
        
        if (j+1 == nx) {
          ME_Set_GEntDim(me,1);
          ME_Set_GEntID(me,3);
        }
        else {
          ME_Set_GEntDim(me,2);
          ME_Set_GEntID(me,1);
        }
        
        fedges[2] = me;
        dir[2] = 1;
      }
      
      
      /* edge 3 */
      v0 = verts[i][j+1];
      v1 = verts[i][j];
      fedges[3] = MVs_CommonEdge(v0,v1);
      if (fedges[3])
        dir[3] = (ME_Vertex(fedges[3],0) == v0) ? 1 : 0;
      else {
        me = ME_New(mesh);
        
        ME_Set_Vertex(me,0,v0);
        ME_Set_Vertex(me,1,v1);
        
        if (i == 0) {
          ME_Set_GEntDim(me,1);
          ME_Set_GEntID(me,4);
        }
        else {
          ME_Set_GEntDim(me,2);
          ME_Set_GEntID(me,1);
        }
        
        fedges[3] = me;
        dir[3] = 1;
      }


      MF_Set_Edges(mf,4,fedges,dir);

      MF_Set_GEntDim(mf,2);
      MF_Set_GEntID(mf,1);
    }
  }
   
  for (i = 0; i < nx+1; ++i)
    free(verts[i]);
  free(verts);

  return 1;
}


void Mesh_MSTK::pre_create_steps_(const int space_dimension, 
                                  const Epetra_MpiComm *comm_, 
                                  const Teuchos::RCP<const AmanziGeometry::GeometricModel>& gm) 
{
  clear_internals_();

  MSTK_Init();

  Mesh::set_comm(comm_);
  Mesh::set_geometric_model(gm);

  mpicomm_ = comm_->GetMpiComm();

  set_space_dimension(space_dimension);

  MPI_Comm_rank(mpicomm_,&myprocid);
  MPI_Comm_size(mpicomm_,&numprocs);

  serial_run =  (!mpicomm_ || numprocs == 1) ? true : false;

  parent_mesh = NULL;

  edges_initialized = false;
  faces_initialized = false;
  OwnedVerts = NotOwnedVerts = NULL;
  OwnedEdges = NotOwnedEdges = NULL;
  OwnedFaces = NotOwnedFaces = NULL;
  OwnedCells = GhostCells = NULL;
  node_map_w_ghosts_ = node_map_wo_ghosts_ = NULL;
  edge_map_w_ghosts_ = edge_map_wo_ghosts_ = NULL;
  face_map_w_ghosts_ = face_map_wo_ghosts_ = NULL;
  cell_map_w_ghosts_ = cell_map_wo_ghosts_ = NULL;
  deleted_vertices = deleted_edges = deleted_faces = deleted_regions = NULL;
  entities_deleted = false;
}


void Mesh_MSTK::inherit_labeled_sets(MAttrib_ptr copyatt,
                                     List_ptr src_entities)
{
  int idx, idx2, diffdim;
  MSet_ptr mset;
  char setname[256];
  
  Teuchos::RCP<const AmanziGeometry::GeometricModel> gm = Mesh::geometric_model();

  if (gm == Teuchos::null) { 
    std::cerr << "Need region definitions to initialize sets" << std::endl;
    return;
  }

  Mesh_ptr parent_mstk_mesh = parent_mesh->mesh;

  // Difference in cell dimension of this mesh and its parent
  // Labeled set entity dimensions will be similarly dialed down
  
  diffdim = parent_mesh->manifold_dimension() - manifold_dimension();
  if (diffdim > 1) {
    Errors::Message mesg("Dimension of mesh and its parent differ by more than 1");
    amanzi_throw(mesg);
  }
    
  unsigned int ngr = gm->RegionSize();

  for (int i = 0; i < ngr; ++i) {
    Teuchos::RCP<const AmanziGeometry::Region> rgn = gm->FindRegion(i);

    if (rgn->type() == AmanziGeometry::LABELEDSET) {

      // Get the set from the parent mesh

      Teuchos::RCP<const AmanziGeometry::RegionLabeledSet> lsrgn =
          Teuchos::rcp_static_cast<const AmanziGeometry::RegionLabeledSet>(rgn);

      std::string internal_name;
      std::string label = lsrgn->label();
      
      if (lsrgn->entity_str() == "CELL")
        internal_name = internal_name_of_set(rgn,CELL);
      else if (lsrgn->entity_str() == "FACE")
        internal_name = internal_name_of_set(rgn,FACE);
      else if (lsrgn->entity_str() == "NODE")
        internal_name = internal_name_of_set(rgn,NODE);


      MSet_ptr mset_parent = MESH_MSetByName(parent_mstk_mesh,
                                             internal_name.c_str());
      if (!mset_parent)
        continue;

      // Also, if this is a lower dimensional mesh (like a surface
      // mesh created from a solid mesh) and the set contains entities
      // from which it was created (like a face set) then don't
      // inherit this set - otherwise we will get odd things like
      // internal edges in the surface mesh being labeled as "face
      // sets"

      if (diffdim > 0) {
        int found = 0;
        int idx = 0;
        MEntity_ptr ent;
        while ((ent = List_Next_Entry(src_entities, &idx))) {
          if (MSet_Contains(mset_parent, ent)) {
            found = 1;
            break;
          }
        }
        if (found) continue;
      }

      // Create the set in this mesh

      MType subentdim;
      MType entdim = MSet_EntDim(mset_parent);
      if (entdim == MVERTEX)
        subentdim = MVERTEX;
      else
        subentdim = (MType) (entdim-diffdim);
      
      MSet_ptr mset = MSet_New(mesh,internal_name.c_str(),subentdim);


      // Populate the set

      int mkid = MSTK_GetMarker();

      MEntity_ptr ent;
      idx = 0;
      while ((ent = MSet_Next_Entry(mset_parent,&idx))) {
        if (MEnt_Dim(ent) == MDELETED)
          continue;
        MEntity_ptr copyent;
        int ival;
        double rval;

        if (subentdim == entdim) {
          MEnt_Get_AttVal(ent,copyatt,&ival,&rval,&copyent);
          if (!copyent) continue;
          
          MSet_Add(mset,copyent);
        }
        else {
          if (entdim == MREGION) {
            MFace_ptr rf;
            List_ptr rfaces = MR_Faces((MRegion_ptr)ent);
            idx2 = 0;
            while ((rf = List_Next_Entry(rfaces,&idx2))) {
              MEnt_Get_AttVal(rf,copyatt,&ival,&rval,&copyent);
              if (!copyent) continue;

              if (!MEnt_IsMarked(copyent,mkid)) {
                MSet_Add(mset,copyent);
                MEnt_Mark(copyent,mkid);
              }
            }
            List_Delete(rfaces);
          }
          else if (entdim == MFACE) {
            MEdge_ptr fe;
            List_ptr fedges = MF_Edges((MFace_ptr)ent,1,0);
            idx2 = 0;
            while ((fe = List_Next_Entry(fedges,&idx2))) {
              MEnt_Get_AttVal(fe,copyatt,&ival,&rval,&copyent);
              if (!copyent) continue;

              if (!MEnt_IsMarked(copyent,mkid)) {
                MSet_Add(mset,copyent);
                MEnt_Mark(copyent,mkid);
              }
            }
            List_Delete(fedges);
          }
        }

      }

      MSet_Unmark(mset,mkid);
      MSTK_FreeMarker(mkid);
        
    }
  }
}


//---------------------------------------------------------
// Write mesh out to exodus file
//---------------------------------------------------------
void
Mesh_MSTK::write_to_exodus_file(const std::string filename) const {
  MESH_ExportToExodusII(mesh,filename.c_str(),-1,NULL,NULL,mpicomm_);
}

}  // namespace AmanziMesh
}  // namespace Amanzi
<|MERGE_RESOLUTION|>--- conflicted
+++ resolved
@@ -2353,14 +2353,13 @@
                                          const Parallel_type ptype,
                                          std::vector<Entity_ID> *cellids) const
 {
+  int lid, n;
+
   ASSERT(faces_initialized);
   ASSERT(cellids != NULL);
   cellids->clear();
-<<<<<<< HEAD
-=======
   Entity_ID_List::iterator it = cellids->begin();
   n = 0;
->>>>>>> 7cd021d8
 
   if (manifold_dimension() == 3) {
     MFace_ptr mf = (MFace_ptr) face_id_to_handle[faceid];
@@ -2369,30 +2368,15 @@
     MRegion_ptr mr;
     if (ptype == USED) {      
       int idx = 0;
-<<<<<<< HEAD
-      while ((mr = List_Next_Entry(fregs,&idx))) {
-        cellids->push_back(MR_ID(mr)-1);
-      }
-=======
       while ((mr = List_Next_Entry(fregs,&idx)))
         cellids->push_back(MR_ID(mr)-1);
->>>>>>> 7cd021d8
     }
     else {
       int idx = 0;
       while ((mr = List_Next_Entry(fregs,&idx))) {
         if (MEnt_PType(mr) == PGHOST) {
-<<<<<<< HEAD
-          if (ptype == GHOST) {
-            cellids->push_back(MR_ID(mr)-1);
-          }
-        }
-        else {
-          cellids->push_back(MR_ID(mr)-1);
-=======
           if (ptype == GHOST)
             cellids->push_back(MR_ID(mr)-1);
->>>>>>> 7cd021d8
         }
         else
           if (ptype == OWNED)
@@ -2409,32 +2393,15 @@
     MFace_ptr mf;
     if (ptype == USED) {
       int idx = 0;
-<<<<<<< HEAD
-      while ((mf = List_Next_Entry(efaces,&idx))) {
-        cellids->push_back(MF_ID(mf)-1);
-      }
-=======
       while ((mf = List_Next_Entry(efaces,&idx)))
         cellids->push_back(MF_ID(mf)-1);
->>>>>>> 7cd021d8
     }
     else {
       int idx = 0;
       while ((mf = List_Next_Entry(efaces,&idx))) {
         if (MEnt_PType(mf) == PGHOST) {
-<<<<<<< HEAD
-          if (ptype == GHOST) {
-            cellids->push_back(MF_ID(mf)-1);
-          }
-        }
-        else {
-          if (ptype == OWNED) {
-            cellids->push_back(MF_ID(mf)-1);
-          }
-=======
           if (ptype == GHOST)
             cellids->push_back(MF_ID(mf)-1);
->>>>>>> 7cd021d8
         }
         else
           if (ptype == OWNED)
