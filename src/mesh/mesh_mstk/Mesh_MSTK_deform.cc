/*
  Copyright 2010-201x held jointly by LANS/LANL, LBNL, and PNNL. 
  Amanzi is released under the three-clause BSD License. 
  The terms of use and "as is" disclaimer for this license are 
  provided in the top-level COPYRIGHT file.

  Authors: Rao Garimella, others
*/

#include "dbc.hh"
#include "errors.hh"
#include "Geometry.hh"

#include "Mesh_MSTK.hh"

using namespace std;

namespace Amanzi {
namespace AmanziMesh {

// Some constants to be used by routines in this file only

double c1=1.0, c2=1.0, c3=1.0, k1=1.0, k2=1.0, k3=0.0;


// Main deformation driver

// IMPORTANT NOTE: SINCE THIS IS A SPECIALIZED ROUTINE THAT IS
// DESIGNED FOR DEFORMING LAYERED, COLUMNAR MESHES, IT CAN BE
// REASONABLY EXPECTED THAT ALL ELEMENTS AND NODES OF A COLUMN WILL BE
// ON A SINGLE PROCESSOR AND THAT ANY PARTITIONING IS ONLY IN THE
// LATERAL DIRECTIONS. IF THIS ASSUMPTION IS VIOLATED, THE CELLS
// ABOVE THE DEFORMED CELLS MAY NOT SHIFT DOWN


int Mesh_MSTK::deform(const std::vector<double>& target_cell_volumes_in,
                      const std::vector<double>& min_cell_volumes_in,
                      const Entity_ID_List& fixed_nodes,
                      const bool move_vertical,
                      const double min_vol_const1,
                      const double min_vol_const2,
                      const double target_vol_const1,
                      const double target_vol_const2,
                      const double quality_func_const1,
                      const double quality_func_const2) {
  int idx, id;
  MVertex_ptr mv;
  const int ndim = space_dimension();
  const int celldim = manifold_dimension();
  double eps = 1.0e-06;
  double damping_factor = 0.25;
  static const double macheps = 2.2e-16;
  static const double sqrt_macheps = sqrt(macheps);

  // This is a specialized function designed for columnar meshes so make sure
  // that we built the columns first
  if (!build_columns()) {
    std::cerr << "Could not deform mesh as we could not build columns in mesh\n" << std::endl;
    return 0;
  }
  
  // Initialize the deformation function constants

  k1 = min_vol_const1;
  c1 = min_vol_const2;
  k2 = target_vol_const1;
  c2 = target_vol_const2;
  k3 = quality_func_const1;
  c3 = quality_func_const2;
 
  if (!move_vertical) {
    Errors::Message mesg("Only vertical movement permitted in deformation");
    amanzi_throw(mesg);
  }

  int nv = num_entities(NODE, Parallel_type::ALL);  

  // ---- Begin code by ETC ----
  int fixedmk = MSTK_GetMarker();
  List_ptr fixed_verts = List_New(0);
  for (Entity_ID_List::const_iterator v=fixed_nodes.begin();
       v!=fixed_nodes.end(); ++v) {
    if (*v < nv) {
      mv = vtx_id_to_handle[*v];
      if (!MEnt_IsMarked(mv,fixedmk)) {
        List_Add(fixed_verts,mv);
        MEnt_Mark(mv,fixedmk);
      }
    }
  }
  // ---- End code by ETC ----


  // store mesh node coordinates in temporary linear array to save on
  // the cost of retrieving each coordinate and decrease cache misses

  // Simultaneously get the extents of the problem
  meshxyz = new double [3*nv];        // class variable
  double *newxyz = new double [3*nv];

  idx = 0;
  while ((mv = MESH_Next_Vertex(mesh_,&idx))) {
    id = MV_ID(mv);
    MV_Coords(mv,&(meshxyz[3*(id-1)]));
  }
  std::copy(meshxyz,meshxyz+3*nv,newxyz);


  // copy the target and min volumes for cells from the input
 
  int nc = num_entities(CELL, Parallel_type::ALL);
  target_cell_volumes_ = new double[nc];     // class variable
  min_cell_volumes_    = new double[nc];     // class variable
 
  std::copy(&(target_cell_volumes_in[0]), &(target_cell_volumes_in[nc]), 
            target_cell_volumes_);
  std::copy(&(min_cell_volumes_in[0]), &(min_cell_volumes_in[nc]), 
            min_cell_volumes_);


  // if the target cell volume is the same as the current volume, then 
  // assume that the cell volume is unconstrained down to the min volume

  for (int i = 0; i < nc; ++i) {
    if (target_cell_volumes_[i] > 0.0) {
      double vol = cell_volume(i);
      if (vol == target_cell_volumes_[i])
        target_cell_volumes_[i] = 0.0;
    }
  }

  // Mark vertices that must be driven to move to match target volumes
  // of their connected cells. The remaining vertices can be ignored
  // (they can still move because of the movement of of some nodes
  // directly below them)

  List_ptr driven_verts = List_New(10);
  idx = 0;
  while ((mv = MESH_Next_Vertex(mesh_,&idx))) {
    if (MEnt_IsMarked(mv,fixedmk)) continue; // vertex is forbidden from moving

    List_ptr vcells = (celldim == 2) ? MV_Faces(mv) : MV_Regions(mv);
    int nvcells = List_Num_Entries(vcells);
    for (int i = 0; i < nvcells; i++) {
      MEntity_ptr ent = List_Entry(vcells,i);
      id = MEnt_ID(ent); 

      if (target_cell_volumes_[id-1] > 0.0) {
        // At least one cell connected to node/vertex needs to meet
        // a target vol. Mark the node/vertex as one that must move
        List_Add(driven_verts,mv);
        break;
      }
    }
    List_Delete(vcells);
  }

  // Now start mesh deformation to match the target volumes

  // Since this is such an unconstrained problem with many local
  // minima we will optimize it in a Jacobi fashion (objective
  // function evaluations are based on old values of mesh coordinates)
  // so that all nodes of a cell get a chance to move in order to
  // achieve the target volume. Additionally, we will damp the update
  // by 0.5 so as to keep the mesh valid. Finally, we will do only one
  // iteration of a local optimization at each vertex within a global
  // iteration over the entire mesh. Global iterations, of course, are
  // carried out until convergence

  int iter_global=0, maxiter_global=100;
  int converged_global=0;

  while (!converged_global && iter_global < maxiter_global) {
    double global_dist2 = 0.0;
    double meshsizesqr_sum = 0.0;

    idx = 0;
    while ((mv = List_Next_Entry(driven_verts,&idx))) {
      id = MV_ID(mv);

      // Get an estimate of the mesh size around this vertex to 
      // form a tolerance for node movement

      double minlen2=1.0e+14;
      List_ptr vedges = MV_Edges(mv);
      MEdge_ptr ve;
      int idx2 = 0;
      while ((ve = List_Next_Entry(vedges,&idx2))) {
        double elen2 = ME_LenSqr(ve);
        if (elen2 < minlen2)
          minlen2 = elen2;
      }
      List_Delete(vedges);

      meshsizesqr_sum += minlen2;

      double vxyzcur[ndim], vxyzold[ndim], vxyznew[ndim];

      for (int i = 0; i < ndim; i++) {
        vxyzcur[i] = newxyz[3*(id-1)+i];
        vxyzold[i] = vxyzcur[i];
        vxyznew[i] = 0.0;
      }

      // Initial value of function at start of local optimization

      double fcur = deform_function(id-1, vxyzcur);
      
      int iter_local=0, maxiter_local=1;
      bool node_moved = false;
      while (iter_local < maxiter_local) {
        iter_local++;
             
        // ******** Get Z component of the gradient ********
        
        double gradient_z = 0.0;
        
        double f0 = fcur, f1, f2;
        
        double xyz[3];
        for (int i = 0; i < ndim; i++) xyz[i] = vxyzcur[i];

        // compute perturbation to z coordinate
        double h = sqrt_macheps*fabs(xyz[ndim-1]);
        h = (h > 0.1*sqrt_macheps) ? h : 0.1*sqrt_macheps;

        // perturb coordinate and compute new function value
        xyz[ndim-1] += h;
        f1 = deform_function(id-1, xyz);
        xyz[ndim-1] = vxyzcur[ndim-1];

        gradient_z = (f1-f0)/h;

        if (fabs(gradient_z) < eps*eps) continue; // too small
        
        if (gradient_z < 0.0) continue; // don't allow upward movement


        // ********* Get the ZZ component of the Hessian ****
      
        double hessian_zz = 0.0;

        h = 100*sqrt_macheps*fabs(xyz[ndim-1]);
        h = (h > 100*sqrt_macheps) ? h : 100*sqrt_macheps;
        
        xyz[ndim-1] += h;
        f1 = deform_function(id-1, xyz);
        xyz[ndim-1] = vxyzcur[ndim-1];

        xyz[ndim-1] -= h;
        f2 = deform_function(id-1, xyz);
        xyz[ndim-1] = vxyzcur[ndim-1];
        
        hessian_zz = (f2 - 2*f0 + f1)/(h*h);


        // ********** Now the update **********************
        for (int i = 0; i < ndim; i++) vxyznew[i] = vxyzcur[i];

        double update[3]={0.0,0.0,0.0};
        update[ndim-1] -= damping_factor*gradient_z/hessian_zz;  
        vxyznew[ndim-1] = vxyzcur[ndim-1] + update[ndim-1];                    

        
        // ****** value of function with updated coordinates
          
        double fnew = deform_function(id-1, vxyznew);
          

        // Check the Armijo condition (the step size should 
        // produce a decrease in the function) 
          
        double alpha = 1.0;
        while ((fnew >= fcur) && (alpha >= 1.0e-02)) {
          vxyznew[ndim-1] = vxyzcur[ndim-1] + alpha*update[ndim-1];        
            
          fnew = deform_function(id-1, vxyznew);
          if (fnew >= fcur)
            alpha *= 0.8;
        }
          
        if (alpha < 1.0e-02) { // if movement is too little, dont move at all 
          for (int i = 0; i < ndim; i++)
            vxyznew[i] = vxyzcur[i];
          fnew = fcur;
        }
        else  {     
          node_moved = true;

          // Update current coordinates to the newly calculated coordinates 
          for (int i = 0; i < ndim; i++) vxyzcur[i] = vxyznew[i];
        }
      } // while (iter_local < maxiter_local)
        
      if (!node_moved) continue;

      double delta_z =  vxyzcur[ndim-1]-vxyzold[ndim-1];
      global_dist2 += delta_z*delta_z;
      
      // update the new xyz values for this vertex 
      for (int i = 0; i < 3; i++)
        newxyz[3*(id-1)+i] = vxyzcur[i];

      // Also drop the nodes above if the objective function
      // components corresponding to those nodes do not increase

      // IMPORTANT NOTE: SINCE THIS IS A SPECIALIZED ROUTINE THAT IS
      // DESIGNED FOR DEFORMING LAYERED, COLUMNAR MESHES, IT CAN BE
      // REASONABLY EXPECTED THAT ALL ELEMENTS AND NODES OF A COLUMN
      // WILL BE ON A SINGLE PROCESSOR. THEREFORE, WHEN A NODE DROPS
      // TO MATCH A TARGET VOLUME, ALL NODES ABOVE IT ARE EXPECTED
      // TO BE ON THE SAME PROCESSOR AND CAN BE MOVED DOWN. IF THIS
      // ASSUMPTION IS NOT TRUE, THEN THE UPDATE OF THE COLUMN 
      // HAS TO HAPPEN DIFFERENTLY

      int curid = id-1;
      bool done = false;
      while (!done) {
        int nextid = this->node_get_node_above(curid);
        if (nextid == -1) {
          done = true;
          continue;
        }
        double vxyz_above[3];
        std::copy(&(newxyz[3*nextid]),&(newxyz[3*nextid+ndim]),vxyz_above);

        double fcur_above = deform_function(nextid, vxyz_above); 

        double alpha = 1.0;
        vxyz_above[ndim-1] += alpha*delta_z; // 'add' delta_z (which is -ve) 
        
        double fnew_above = deform_function(nextid, vxyz_above);

        // If the new function value w.r.t. nextid increases
        // cut back the proposed update as necessary

        while (fnew_above > fcur_above && alpha > 1.0e-02) {
          vxyz_above[ndim-1] = newxyz[3*nextid+ndim-1];

          alpha *= 0.8;
          vxyz_above[ndim-1] = newxyz[3*nextid+ndim-1] + alpha*delta_z;

          fnew_above = deform_function(nextid, vxyz_above);
        }

        if (alpha <= 1.0e-02) 
          vxyz_above[ndim-1] = newxyz[3*nextid+ndim-1];

        // Update the coordinates

        newxyz[3*nextid+ndim-1] = vxyz_above[ndim-1];

        curid = nextid;
      }
      
    } // while (mv = ...)

    // an iteration over all vertices is over
    // update the current coordinates to be the newly computed coordinates

    std::copy(newxyz,newxyz+3*nv,meshxyz);

    iter_global++;

    // Update coordinates in mesh data structures - must update all
    // vertices not just vertices explicitly driven by optimization
    // since the downward movement of driven vertices can cause the
    // vertices above to shift down.
    
    idx = 0;
    while ((mv = MESH_Next_Vertex(mesh_,&idx))) {
      id = MV_ID(mv);
      MV_Set_Coords(mv,&(meshxyz[3*(id-1)]));
    }

    // Update ghost vertex values for parallel runs

    if (get_comm()->NumProc() > 1)
      MESH_UpdateVertexCoords(mesh_,mpicomm_);

    double meshsize_rms = sqrt(meshsizesqr_sum/nv);
    eps = 1.0e-06*meshsize_rms;

    double global_normdist2 = global_dist2/nv;
    int converged_onthisproc = 0;
    if (global_normdist2 < eps*eps)
      converged_onthisproc = 1;
    get_comm()->MinAll(&converged_onthisproc,&converged_global,1);

  } // while (!converged_global)

  //  if (iter_global >= maxiter_global)
  //    std::cerr << "INCREASE MAXITER_GLOBAL....!!" << std::endl;
    
  delete [] meshxyz;
  delete [] target_cell_volumes_;
  delete [] min_cell_volumes_;

  List_Unmark(fixed_verts,fixedmk);
  List_Delete(fixed_verts);  
  MSTK_FreeMarker(fixedmk);

  List_Delete(driven_verts);

  if (space_dimension() == 2)
    MESH_ExportToGMV(mesh_,"deformed2.gmv",0,NULL,NULL,MPI_COMM_NULL);
  else
    MESH_ExportToGMV(mesh_,"deformed3.gmv",0,NULL,NULL,MPI_COMM_NULL);


  // recompute all geometric quantities
  
  compute_cell_geometric_quantities_();
  if (faces_initialized) compute_face_geometric_quantities_();
  if (edges_initialized) compute_edge_geometric_quantities_();

  return 1;
}



// Support functions for deformation function computation

void VDiff3(double *a, double *b, double *c) {
  c[0] = a[0]-b[0]; c[1] = a[1]-b[1]; c[2] = a[2]-b[2];
}

void VSum3(double *a, double *b, double *c) {
  c[0] = a[0]+b[0]; c[1] = a[1]+b[1]; c[2] = a[2]+b[2];
}

double VLen3(double *a) {
  return sqrt(a[0]*a[0]+a[1]*a[1]+a[2]*a[2]);
}

double VLenSqr3(double *a) {
  return (a[0]*a[0]+a[1]*a[1]+a[2]*a[2]);
}

void VNormalize3(double *a) {
  double len = sqrt(a[0]*a[0]+a[1]*a[1]+a[2]*a[2]);

#ifdef DEBUG
  if (len <= 1.0e-28)
    fprintf(stderr,"Zero Length vector\n");
#endif

  a[0] /= len; a[1] /= len; a[2] /= len;
}

double VDot3(double *a, double *b) {
  return (a[0]*b[0]+a[1]*b[1]+a[2]*b[2]);
}

void VCross3(double *a, double *b, double *x) {
  x[0] = a[1]*b[2]-a[2]*b[1];
  x[1] = a[2]*b[0]-a[0]*b[2];
  x[2] = a[0]*b[1]-a[1]*b[0];
}


double Tet_Volume(double *xyz0, double *xyz1, double *xyz2, double *xyz3) {

  double vec1[3], vec2[3], vec3[3], cpvec[3];

  VDiff3(xyz1,xyz0,vec1);
  VDiff3(xyz2,xyz0,vec2);
  VDiff3(xyz3,xyz0,vec3);
  VCross3(vec1,vec2,cpvec);
  double vol = VDot3(cpvec,vec3)/6.0;
  return vol;
}


double Poly_Area(int n, double (*xyz)[3]) {
  int i;
  double area = 0.0;
  
  if (n < 3)
    return 0;
  
  /* This is based on Green's Theorem in the Plane - Works for all
     3D polygons 
       
     Area = 0.5*Sum_over_i(a_i);
     a_i = x(i)*y(i+1)-x(i+1)*y(i);
       
     However, if the coordinates are very large, then a*b-c*d can
     result in roundoff error. To improve accuracy, we will make
     all coordinates relative to x0,y0. But what if xi is very close 
     to x0? Then xi-x0 will also generate high error. Which is better?
  */

  if (fabs(xyz[0][0]) > 1000.0 || fabs(xyz[0][1]) > 1000.0) { 
    for (i = 0; i < n; i++)
      area += ((xyz[i][0]-xyz[0][0])*(xyz[(i+1)%n][1]-xyz[0][1]) - 
               (xyz[(i+1)%n][0]-xyz[0][0])*(xyz[i][1]-xyz[0][1]));
  }
  else {
    for (i = 0; i < n; i++)
      area += ((xyz[i][0])*(xyz[(i+1)%n][1]) - (xyz[(i+1)%n][0])*(xyz[i][1]));
  }
  
  area = 0.5*area;
  
  return area;  
}

double func_modcn_corner3d(double *xyz0, double *xyz1, double *xyz2, 
                           double *xyz3) {
  double evec0[3], evec1[3], evec2[3], cpvec[3], a, b, vol6, val;
  double loc_delta;

  VDiff3(xyz1,xyz0,evec0);
  VDiff3(xyz2,xyz0,evec1);
  VDiff3(xyz3,xyz0,evec2);
        
  a = VLenSqr3(evec0) + VLenSqr3(evec1) + VLenSqr3(evec2);
  VCross3(evec0,evec2,cpvec);
  b = VDot3(cpvec,cpvec);
  VCross3(evec1,evec2,cpvec);
  b += VDot3(cpvec,cpvec);
  VCross3(evec0,evec1,cpvec);
  b += VDot3(cpvec,cpvec);
  vol6 = VDot3(cpvec,evec2);
  loc_delta = 1.0/(1+exp(vol6));
  val = 2*sqrt(a*b)/(vol6+sqrt(vol6*vol6+loc_delta*loc_delta));
  return val;
}




// Compute the value of the LOCAL component of the GLOBAL
// deformation objective function given a new position 'nodexyz' for
// node 'nodeid' i.e. only those terms in the global function that
// are affected by the movement of this node. 
//

////////////////////////////////////////////////////////////////////////////
// THIS VERSION USES CACHING OF DATA - USE IT IF THE ABOVE CODE IS TOO SLOW
////////////////////////////////////////////////////////////////////////////

double Mesh_MSTK::deform_function(const int nodeid, 
                                  double const * const nodexyz) const {

  double func = 0.0;
  MVertex_ptr v = vtx_id_to_handle[nodeid];
  double *xyz[MAXPV3];
  double val=0.0;
  // double evec0[3], evec1[3];
  double nodexyz_copy[3]={0.0,0.0,0.0};
  double condfunc=0.0, volfunc=0.0, barrierfunc=0.0;
  int i, j, k, id, jr, jf, found;
  MVertex_ptr fv, rv;
  int vind=-1;
  List_ptr fvlist, rvlist;
  static MVertex_ptr last_v=NULL;
  static MVertex_ptr (*fverts)[MAXPV2], (*rverts)[MAXPV3];
    static int vnbrsgen[MAXPV3], nnbrsgen;
  static int nf, *nfv, nr, *nrv, maxf, maxr, *nrf, (*nrfv)[MAXPF3];
  static int (*fvid)[MAXPV2], *vfids;
  static int (*rvid)[MAXPV3], *vrids;
  static int (*rfvlocid)[MAXPF3][MAXPV2];
  
  static int use_subtets_4all=1;
  static int use_face_centers=1;

  /* edge connected neighbors of vertices */
  // static int tetidx[4][3] = {{1,2,3},{2,0,3},{0,1,3},{1,0,2}};
<<<<<<< HEAD
  static int hexidx[8][3] = {{1,3,4},{2,0,5},{3,1,6},{0,2,7},{0,5,7},{6,4,1},
                             {7,5,2},{6,4,3}};
  static int prsmidx[6][3] = {{1,2,3},{2,0,4},{0,1,5},{0,4,5},{1,3,5},{2,3,4}};

=======
  // static int hexidx[8][3] = {{1,3,4},{2,0,5},{3,1,6},{0,2,7},{0,5,7},{6,4,1},
  //                            {7,5,2},{6,4,3}};
  // static int prsmidx[6][3] = {{1,2,3},{2,0,4},{0,1,5},{0,4,5},{1,3,5},{2,3,4}};
>>>>>>> a957833e
  val = 0.0;

  std::copy(nodexyz,nodexyz+space_dimension(),nodexyz_copy);

  if (v != last_v) {
    /* Collect face data */


    if (space_dimension() == 2) {

      List_ptr flist = MV_Faces(v);
      nf = List_Num_Entries(flist);

      if (last_v == NULL) {
	maxf = nf;
	fverts = 
          (MVertex_ptr (*)[MAXPV2]) malloc(maxf*sizeof(MVertex_ptr [MAXPV2]));
	nfv = (int *) malloc(maxf*sizeof(int));
	fvid = (int (*)[MAXPV2]) malloc(maxf*sizeof(int [MAXPV2]));
        vfids = (int *) malloc(maxf*sizeof(int));
      }
      else if (nf > maxf) {
	maxf = 2*nf;
	fverts = 
          (MVertex_ptr (*)[MAXPV2]) realloc(fverts,maxf*sizeof(MVertex_ptr [MAXPV2]));
	nfv = (int *) realloc(nfv,maxf*sizeof(int));
	fvid = (int (*)[MAXPV2]) realloc(fvid,maxf*sizeof(int [MAXPV2]));
        vfids = (int *) realloc(vfids,maxf*sizeof(int));
      }
      
      for (k = 0, jf = 0; k < nf; k++) {
	MFace_ptr f = List_Entry(flist,k);

        vfids[jf] = MF_ID(f);
	fvlist = MF_Vertices(f,1,v);
	nfv[jf] = List_Num_Entries(fvlist);

	for (i = 0; i < nfv[jf]; i++) {
	  fverts[jf][i] = List_Entry(fvlist,i);
	  fvid[jf][i] = MV_ID(fverts[jf][i]);
	}
	List_Delete(fvlist);
	
	jf++;
      }
      List_Delete(flist);
    }
    else {
      /* Collect region data */

      List_ptr rlist = MV_Regions(v);
      nr = List_Num_Entries(rlist);

      if (last_v == NULL) {
	maxr = nr;
	nrv = (int *) malloc(maxr*sizeof(int));
	rverts = 
          (MVertex_ptr (*)[MAXPV3]) malloc(maxr*sizeof(MVertex_ptr [MAXPV3]));
	rvid = (int (*)[MAXPV3]) malloc(maxr*sizeof(int [MAXPV3]));
        nrf = (int *) malloc(maxr*sizeof(int));
        rfvlocid = 
          (int (*)[MAXPF3][MAXPV2]) malloc(maxr*sizeof(int [MAXPF3][MAXPV2]));
        nrfv = (int (*)[MAXPF3]) malloc(maxr*sizeof(int [MAXPF3]));
        vrids = (int *) malloc(maxr*sizeof(int));
      }
      else if (nr > maxr) {
	maxr = 2*nr;
	rverts = 
          (MVertex_ptr (*)[MAXPV3]) realloc(rverts,maxr*sizeof(MVertex_ptr [MAXPV3]));
	nrv = (int *) realloc(nrv,maxr*sizeof(int));
	rvid = (int (*)[MAXPV3]) realloc(rvid,maxr*sizeof(int [MAXPV3]));
        nrf = (int *) realloc(nrf,maxr*sizeof(int));
        rfvlocid = 
          (int (*)[MAXPF3][MAXPV2]) realloc(rfvlocid,maxr*sizeof(int [MAXPF3][MAXPV2]));
        nrfv = (int (*)[MAXPF3]) realloc(nrfv,maxr*sizeof(int [MAXPF3]));
        vrids = (int *) realloc(vrids,maxr*sizeof(int));
      }

      nnbrsgen = 0;
      for (jr = 0; jr < maxr; jr++) nrv[jr] = 0;
      for (jr = 0; jr < maxr; jr++)
        for (jf = 0; jf < MAXPF3; jf++)
          nrfv[jr][jf] = 0;
      
      for (jr = 0; jr < nr; jr++) {
	MRegion_ptr r = List_Entry(rlist,jr);

        vrids[jr] = MR_ID(r);
	rvlist = MR_Vertices(r);
	nrv[jr] = List_Num_Entries(rvlist);

        for (i = 0; i < nrv[jr]; i++) {
          rverts[jr][i] = List_Entry(rvlist,i);
          rvid[jr][i] = MV_ID(rverts[jr][i]);
        }

        /* collect face information also if not tet, prism or hex */

        List_ptr rflist = MR_Faces(r);
        nrf[jr] = List_Num_Entries(rflist);
        
        if (nrv[jr] == 4 || 
            (!use_subtets_4all && 
             ((nrv[jr] == 6 && nrf[jr] == 5) || (nrv[jr] == 8 && nrf[jr] == 6)))
            ) { 
          List_Delete(rvlist);
          continue;
        }


        for (jf = 0; jf < nrf[jr]; jf++) {
          MFace_ptr rf = List_Entry(rflist,jf);
          int rfdir = MR_FaceDir_i(r,jf);
            
          List_ptr rfvlist = MF_Vertices(rf,!rfdir,0);
          nrfv[jr][jf] = List_Num_Entries(rfvlist);
            
          int nfv2 = nrfv[jr][jf];
          for (j = 0; j < nfv2; j++) {
            int rvidx;
            rv = List_Entry(rfvlist,j);
              
            /* find local index of face vertex in element vertex list */
            for (k = 0, found = 0; k < nrv[jr] && !found; k++)
              if (rv == rverts[jr][k]) {
                rfvlocid[jr][jf][j] = k;
                rvidx = k;
                found = 1;
              }
            if (!found) {
              MSTK_Report("MESH_MSTK::deform_function",
                          "Cannot find face vertex in region vertex list",
                          MSTK_WARN);
              Errors::Message mesg("FATAL error in Mesh_MSTK::deform_function");
              amanzi_throw(mesg);
            }

            /* if this vertex is a neighbor of v, add it to neighbor list */

            if (v == List_Entry(rfvlist,(j+1)%nfv2) || 
                v == List_Entry(rfvlist,(j-1+nfv2)%nfv2)) { 
              for (k = 0, found = 0; !found && k < nnbrsgen; k++)
                found = (rverts[vnbrsgen[k]] == rv) ? 1 : 0;
              if (!found)
                vnbrsgen[nnbrsgen++] = rvidx;
            }
          }
          List_Delete(rfvlist);
        } /* for jf = each face in element */
          
        List_Delete(rflist);
        List_Delete(rvlist);          
      }
      List_Delete(rlist);
    }

    last_v = v;
  }


  // Actual computation of objective function

  double negvol_factor = 1.0; // will turn to -1 if -ve vol detected
  if (space_dimension() == 2) {

    for (jf =  0; jf < nf; jf++) {
      int fid = vfids[jf];
      
      for (i = 0; i < nfv[jf]; i++) {
        fv = fverts[jf][i];
        if (fv != v) {
          id = fvid[jf][i];
        xyz[i] = &(meshxyz[3*(id-1)]);
        }
        else
          xyz[i] = nodexyz_copy;
      }
      
      // for (i = 0; i < nfv[jf]; i++) {

      //   if (i > 1 && i < nfv[jf]-1)
      //     continue;

      //   xyz1[0] = xyz[i];
      //   xyz1[1] = xyz[(i+1)%nfv[jf]];
      //   xyz1[2] = xyz[(i+nfv[jf]-1)%nfv[jf]];

      //   VDiff3(xyz1[1],xyz1[0],evec0);
      //   double L10_sqr = VLenSqr3(evec0);

      //   if (L10_sqr < 1e-12)
      //     L10_sqr = 1e-12;

      //   VDiff3(xyz1[2],xyz1[0],evec1);
      //   souble L20_sqr = VLenSqr3(evec1);
      
      //   if (L20_sqr < 1e-12)
      //     L20_sqr = 1e-12;
      
      //   a = L10_sqr+L20_sqr;

      //   if (space_dimension() == 3) {
      //     /* if we are dealing with volume mesh or a pure surface mesh
      //        then it is hard to define what inverted means on the
      //        surface. So we will use an unsigned area */
        
      //     double areavec[3];
      //     VCross3(evec0,evec1,areavec);
      //     A = VLen3(areavec);
      //   }
      //   else {
      //     /* This is a planar mesh - compute the signed area */
        
      //     A =  0.5*( xyz1[2][0]*xyz1[0][1] + xyz1[0][0]*xyz1[1][1] + 
      //                xyz1[1][0]*xyz1[2][1] - xyz1[1][0]*xyz1[0][1] - 
      //                xyz1[2][0]*xyz1[1][1] - xyz1[0][0]*xyz1[2][1]);	
      //   }
      //   double delta = 1.0/(1+exp(A));
      //   condfunc += 2*a/(A+sqrt(A*A+delta*delta));

      // }

      double (*pxyz)[3] = (double (*)[3]) malloc(nfv[jf]*sizeof(double [3]));
      for (k = 0; k < nfv[jf]; k++) 
        std::copy(xyz[k],xyz[k]+3,pxyz[k]);
      double face_area = Poly_Area(nfv[jf], pxyz);
      free(pxyz);

      // this face contributes to the objective function,
      // only if a +ve target area was requested for this face,

      double target_area = target_cell_volumes_[fid-1];
      if (target_area > 0) {
        double area_diff = (face_area-target_area)/target_area;
        volfunc += area_diff*area_diff;
      }

      // every face always contributes a barrier function to
      // keep it from going below a certain area

      double min_area = min_cell_volumes_[fid-1];
      double min_area_diff = (face_area-min_area)/min_area;

      double bfunc = 1/exp(c1*min_area_diff);
      barrierfunc += bfunc;
    }

  }
  else {

    for (jr = 0; jr < nr; jr++) {
      int rid = vrids[jr];
      double region_volume=0;

      if ( 
          (nrv[jr] == 4) || 
          (!use_subtets_4all && 
           ((nrv[jr] == 6 && nrf[jr] == 5) || (nrv[jr] == 8 && nrf[jr] == 6)))
           ) {
        /* tet, or (prism or hex using CN at their original corners) */

        for (i = 0; i < nrv[jr]; i++) {
          rv = rverts[jr][i];
          if (rv != v) {
            id = rvid[jr][i];
            xyz[i] = &(meshxyz[3*(id-1)]);
          }
          else {
            xyz[i] = nodexyz_copy;
            vind = i;
          }
        }
      
        /* indices of vertices at which condition number must be computed */
        /* This is the index of the vertex and its edge connected neighbors */
        /* Also make general list of neighbors of the involved vertices */
      
        // ind[0] = vind;    
        // switch (nrv[jr]) {
        // case 4:
        //   for (i = 0; i < 3; i++)
        //     ind[i+1] = tetidx[vind][i];
        //   for (i = 0; i < 4; i++) {
        //     j = ind[i];
        //     for (k = 0; k < 3; k++)
        //       nbrs[i][k] = tetidx[j][k];
        //   }
        //   break;
        // case 6:      
        //   for (i = 0; i < 3; i++)
        //     ind[i+1] = prsmidx[vind][i];
        //   for (i = 0; i < 4; i++) {
        //     j = ind[i];
        //     for (k = 0; k < 3; k++)
        //       nbrs[i][k] = prsmidx[j][k];
        //   }
        //   break;
        // case 8:
        //   for (i = 0; i < 3; i++)
        //     ind[i+1] = hexidx[vind][i];      
        //   for (i = 0; i < 4; i++) {
        //     j = ind[i];
        //     for (k = 0; k < 3; k++)
        //       nbrs[i][k] = hexidx[j][k];
        //   }
        //   break;
        // }
      
        // for (i = 0; i < 4; i++) {
        //   /* For each relevant corner ind[i], compute condition number */
        
        //   /* coordinates of vertex ind[i] itself */
        //   xyz1[0] = xyz[ind[i]];
        
        //   /* coordinates of its edge connected neighbors */
        //   for (j = 0; j < 3; j++) {
        //     int m = nbrs[i][j]; /* j'th neighbor of ind[i] */
        //     xyz1[j+1] = xyz[m];
        //   }

        //   condfunc += func_modcn_corner3d(xyz1[0], xyz1[1], xyz1[2], xyz1[3]);
        // }

        // FOR NOW ASSUME THAT USE_SUBTETS_4ALL IS TRUE
        // AND SO CODE WILL COME HERE ONLY FOR TETS
        region_volume += Tet_Volume(xyz[0], xyz[1], xyz[2], xyz[3]);
      }
      else { 
        /* general polyhedron with possibly non-trivalent corners or
           hex/prism for which we will use a tet decomposition */

        /* we will virtually decompose the polyhedron into tetrahedra in
           a symmetric manner (one "central point" on each polyhedron
           face and one "central point" inside the polyhedron, connected
           with an edge to form a tetrahedron). Then we will compute
           condition numbers for these tetrahedra. This will be a
           consistent way of dealing with non-trivalent corners. It will
           also ensure that, in the end, every tetrahedron in the
           polyhedral decomposition is valid and well shaped */
      
        /* compute the central point of the element */
        double rcen[3] = {0.0,0.0,0.0};
        for (i = 0; i < nrv[jr]; i++) {
          rv = rverts[jr][i];
          if (rv != v) {
            id = rvid[jr][i];
            xyz[i] = &(meshxyz[3*(id-1)]);
          }
          else
            xyz[i] = nodexyz_copy;
        
          for (k = 0; k < 3; k++)
            rcen[k] += xyz[i][k];
        }
        for (k = 0; k < 3; k++) rcen[k] /= nrv[jr];
      
        /* compute central point of faces containing v in element */
      
        for (jf = 0; jf < nrf[jr]; jf++) {

          int nfv2 = nrfv[jr][jf];

          double fcen[3] = {0.0,0.0,0.0};
          if (use_face_centers) {
            for (j = 0; j < nfv2; j++) {
              int rvlid = rfvlocid[jr][jf][j];
              for (k = 0; k < 3; k++)
                fcen[k] += xyz[rvlid][k];
            }
            for (k = 0; k < 3; k++) fcen[k] /= nfv2;        
          }
          
          for (j = 0; j < nfv2; j++) {
            int rvlid = rfvlocid[jr][jf][j];
            int rvlid1;
          
            /* Volume of this tet */

            rvlid1 = rfvlocid[jr][jf][(j+1)%nfv2];
            double tet_volume = Tet_Volume(xyz[rvlid],xyz[rvlid1],fcen,rcen);
            negvol_factor =  (tet_volume < 0.0) ? -1 : negvol_factor;
            region_volume += tet_volume;

            /* Condition number at corners of this tet if it is relevant */
            /* Is face vertex either v or one of its edge connected nbrs? */
          
            // found = 0;
            // if (rverts[rvlid] == v) found = 1;
            // for (k = 0; !found && k < nnbrsgen; k++)
            //   if (rvlid == vnbrsgen[k]) found = 1;
          
            // if (!found) continue;
        
            // if (use_face_centers == 1) {
            //   /* form virtual tets using the central face point, central
            //      element point and edges of the element - compute condition
            //      numbers at tet corners affected by the movement of v. Which
            //      condition numbers to compute is subject to debate since the
            //      central element point and central face points are also
            //      affected by movement of v. However, to keep it simple, we
            //      will compute the condition numbers only at vertices we would
            //      have computed them at if we were not using a virtual
            //      decomposition of the element */
            
            //   rvlid1 = rfvlocid[jr][jf][(j-1+nfv2)%nfv2];            
            //   condfunc += func_modcn_corner3d(xyz[rvlid],fcen,xyz[rvlid1],rcen);

            //   rvlid1 = rfvlocid[jr][jf][(j+1)%nfv2];
            //   condfunc += func_modcn_corner3d(xyz[rvlid],xyz[rvlid1],fcen,rcen);
            // }
            // else {            
            //   int rvlid1;
            //   rvlid1 = rfvlocid[jr][jf][(j-1+nfv2)%nfv2];
            //   int rvlid2 = rfvlocid[jr][jf][(j+1)%nfv2];
            //   condfunc += func_modcn_corner3d(xyz[rvlid], xyz[rvlid2], 
            //                                    xyz[rvlid1], rcen);
            // }
          
          } // nfv2
        } // jf
      } // else


      // IF ANY OF THE COMPONENT TETS HAD A NEGATIVE VOLUME, MAKE SURE THAT
      // THE REGION VOLUME IS MADE NEGATIVE (IT MAY HAVE BEEN CANCELLED OUT 
      // BY A MULTITUDE OF POSITIVE VOLUME TETS).
      
      region_volume = negvol_factor*fabs(region_volume);

      // If the target_volume is 0, it indicates that we don't care
      // about driving the volume towards the target_volume, so make
      // this function value 0

      double target_volume = target_cell_volumes_[rid-1];
      double volume_diff = (target_volume > 0) ? 
          (region_volume-target_volume)/target_volume : 0.0;
      volfunc += volume_diff*volume_diff;

      // every region always contributes a barrier function to
      // keep it from going below a certain region

      double min_volume = min_cell_volumes_[rid-1];
      double min_volume_diff = (region_volume-min_volume)/min_volume;

      double bfunc = 1/exp(c1*min_volume_diff);
      barrierfunc += bfunc;
    } // for each region

  }

  // If volfunc == 0.0, it means that none of the cells connected to
  // this node need to be driven towards a particular target value. So
  // there is no point in returning a function value based solely on
  // differences between current volume and minimum volume as this
  // might actually cause node movement. In such a case, make the in
  // logexpr 1.0, which will result in a 0 function value

  // Of course, the better (and more cost effective) thing to do is to
  // tag such nodes which don't need to be explicitly moved and not
  // try to move them at all

  double inlogexpr = volfunc > 0.0 ? 
      k1*exp(c1*barrierfunc) + k2*exp(c2*volfunc) + k3*exp(c3*condfunc) : 1;
  func =  (inlogexpr > 0.0 && negvol_factor > 0) ? log(inlogexpr) : 1e+10;
  return func;
}



// Finite difference gradient of deformation objective function

void Mesh_MSTK::deform_gradient(const int nodeid, 
                                double const * const nodexyz, 
                                double *gradient) const {

  static const double macheps = 2.2e-16;
  static const double sqrt_macheps = sqrt(macheps);
  int ndim = space_dimension();

  double xyz[3]={0.0,0.0,0.0};
  for (int i = 0; i < ndim; i++)
    xyz[i] = nodexyz[i];

  double f0 = deform_function(nodeid, xyz);

  // For now we assume we are getting a full 2D/3D gradient for every vertex
  
  for (int i = 0; i < ndim; i++) {
    gradient[i] = 0.0;

    // compute perturbation to i'th coordinate
    double h = sqrt_macheps*fabs(xyz[i]);
    h = (h > 0.1*sqrt_macheps) ? h : 0.1*sqrt_macheps;

    // perturb coordinate and compute new function value
    xyz[i] += h;
    double f1 = deform_function(nodeid, xyz);

    // Forward difference computation of gradient
    gradient[i] = (f1-f0)/h;

    // Restore i'th coordinate
    xyz[i] = nodexyz[i];
  }
  
}

// Finite difference hessian of deformation objective function in 2D

void Mesh_MSTK::deform_hessian(const int nodeid, double const * const nodexyz, 
                               double hessian[3][3]) const {

  static const double macheps = 2.2e-16;
  static const double sqrt_macheps = sqrt(macheps);
  double h, h_sqr;
  const int ndim = space_dimension();

  /* Since we have mixed derivatives, it is not clear what the 'x'
     in the formula sqrt(macheps) times x should be - take an
     average of all the coordinates w.r.t. which we will take
     derivatives */
  /* Also, if we are dealing with very small numbers, eps2_sqr
     can be below machine precision. To guard against this 
     lets multiply the initial estimate of eps2 by 100 and if
     it is still less than 100*sqrt_macheps, reject the estimate
     and just use 10*sqrt_macheps */
  
  if (ndim == 2) {
    double xyz[3]={0.0,0.0,0.0};
    std::copy(nodexyz,nodexyz+ndim,xyz);
  
    double f0, f1, f2, f3, f4, f5, f6;
    
    h = 100*sqrt_macheps*(fabs(xyz[0])+fabs(xyz[1]))/2.0; 
    h = (h > 100*sqrt_macheps) ? h : 100*sqrt_macheps;
    h_sqr = h*h;
    

    f0 = deform_function(nodeid, xyz); // f(x,y)

    xyz[0] += h;                       // x+h
    f1 = deform_function(nodeid, xyz); // f(x+h,y)
    std::copy(nodexyz,nodexyz+ndim,xyz); // reset

    xyz[0] -= h;                       // x-h
    f2 = deform_function(nodeid, xyz); // f(x-h,y)
    std::copy(nodexyz,nodexyz+ndim,xyz); // reset

    // fxx or H[0][0]
    hessian[0][0] = (f2 - 2*f0 + f1)/h_sqr;
      


    xyz[1] += h;                       // y+h
    f3 = deform_function(nodeid, xyz); // f(x,y+h)
    std::copy(nodexyz,nodexyz+ndim,xyz); // reset

    xyz[1] -= h;                       // y-h
    f4 = deform_function(nodeid, xyz); // f(x,y-h)
    std::copy(nodexyz,nodexyz+ndim,xyz); // reset

    // fyy or H[1][1]
    hessian[1][1] = (f3 - 2*f0 + f4)/h_sqr;



    xyz[0] += h; xyz[1] += h;          // x+h, y+h
    f5 = deform_function(nodeid, xyz); // f(x+h,y+h)
    std::copy(nodexyz,nodexyz+ndim,xyz); // reset

    xyz[0] -= h; xyz[1] -= h;          // x-h, y-h
    f6 = deform_function(nodeid, xyz); // f(x-h,y-h)
    std::copy(nodexyz,nodexyz+ndim,xyz); // reset

    // fxy or H[0][1]
    hessian[0][1] = (f5 - f1 - f3 + 2*f0 - f2 - f4 + f6)/(2*h_sqr);

    hessian[1][0] = hessian[0][1];
  }
  else {
    /* Since we have mixed derivatives, it is not clear what the 'x'
       in the formula sqrt(macheps) times x should be - take an
       average of all the coordinates w.r.t. which we will take
       derivatives */
    /* Also, if we are dealing with very small numbers, eps2_sqr
       can be below machine precision. To guard against this 
       lets multiply the initial estimate of eps2 by 100 and if
       it is still less than 100*sqrt_macheps, reject the estimate
       and just use 10*sqrt_macheps */
  
    double xyz[3]={0.0,0.0,0.0};
    std::copy(nodexyz,nodexyz+ndim,xyz);
  
    double f0, f1, f2, f3, f4;

    /* Since we have mixed derivatives, it is not clear what the 'x'
       in the formula sqrt(macheps) times x should be - take an
       average of all the coordinates w.r.t. which we will take
       derivatives */

    h = 100*sqrt_macheps*(fabs(xyz[0])+fabs(xyz[1])+fabs(xyz[2]))/3.0; 
    h = (h < 100*sqrt_macheps) ? 100*sqrt_macheps : h;
    h_sqr = h*h;
    

    f0 = deform_function(nodeid, xyz); // f(x,y,z)
   
    xyz[0] += h;                       // x+h
    f1= deform_function(nodeid, xyz);  // f(x+h,y,z)
    std::copy(nodexyz,nodexyz+ndim,xyz); // reset

    xyz[0] -= h;                       // x-h
    f2 = deform_function(nodeid, xyz); // f(x-h,y,z)
    std::copy(nodexyz,nodexyz+ndim,xyz); // reset

    // fxx or H[0][0]
    hessian[0][0] =  (f2 - 2*f0 + f1)/h_sqr;



    xyz[1] += h;                       // y+h
    f1 = deform_function(nodeid, xyz); // f(x,y+h,z)
    std::copy(nodexyz,nodexyz+ndim,xyz); // reset

    xyz[1] -= h;                       // y-h
    f2 = deform_function(nodeid, xyz); // f(x,y-h,z)
    std::copy(nodexyz,nodexyz+ndim,xyz); // reset

    // fyy or H[1][1]
    hessian[1][1] = (f2 - 2*f0 + f1)/h_sqr;



    xyz[0] += h; xyz[1] += h;           // x+h,y+h
    f1 = deform_function(nodeid, xyz);  // f(x+h,y+h)
    std::copy(nodexyz,nodexyz+ndim,xyz);  // reset

    xyz[0] -= h; xyz[1] -= h;           // x-y,y-h
    f4 = deform_function(nodeid, xyz);  // f(x-h,y-h,z)
    std::copy(nodexyz,nodexyz+ndim,xyz);  // reset

    xyz[0] += h; xyz[1] -= h;           // x+h,y-h
    f2 = deform_function(nodeid, xyz);  // f(x+h,y-h)
    std::copy(nodexyz,nodexyz+ndim,xyz);  // reset

    xyz[0] -= h; xyz[1] += h;           // x-h,y+h
    f3 = deform_function(nodeid, xyz);  // f(x-h,y+h)
    std::copy(nodexyz,nodexyz+ndim,xyz);  // reset

    // fxy
    hessian[0][1] = (f1 - f2 - f3 + f4)/(4.0*h_sqr);



    xyz[2] += h;                        // z+h
    f1 = deform_function(nodeid, xyz);  // f(x,y,z+h)
    std::copy(nodexyz,nodexyz+ndim,xyz);  // reset

    xyz[2] -= h;                        // z-h
    f2 = deform_function(nodeid, xyz);  // f(x,y,z-h)
    std::copy(nodexyz,nodexyz+ndim,xyz);  // reset

    // fzz or H[2][2]
    hessian[2][2] = (f2 - 2*f0 + f1)/h_sqr;



    xyz[0] += h; xyz[2] += h;           // x+h,y,z+h
    f1 = deform_function(nodeid, xyz);  // f(x+h,y,z+h)
    std::copy(nodexyz,nodexyz+ndim,xyz);  // reset

    xyz[0] -= h; xyz[2] -= h;           // x-h,z-h
    f4 = deform_function(nodeid, xyz);  // f(x-h,y,z-h)
    std::copy(nodexyz,nodexyz+ndim,xyz);  // reset

    xyz[0] += h; xyz[2] -= h;           // x+h,y,z-h
    f2 = deform_function(nodeid, xyz);  // f(x+h,y,z-h)
    std::copy(nodexyz,nodexyz+ndim,xyz);  // reset

    xyz[0] -= h; xyz[2] += h;           // x-h,z+h
    f3 = deform_function(nodeid, xyz);  // f(x-h,y,z+h)
    std::copy(nodexyz,nodexyz+ndim,xyz);  // reset

    // fxz or H[0][2]
    hessian[0][2] = (f1 - f2 - f3 + f4)/(4.0*h_sqr);



    xyz[1] += h; xyz[2] += h;           // y+h,z+h
    f1 = deform_function(nodeid, xyz);  // f(x,y+h,z+h)
    std::copy(nodexyz,nodexyz+ndim,xyz);  // reset

    xyz[1] -= h; xyz[2] -= h;           // y-h,z-h
    f4 = deform_function(nodeid, xyz);  // f(x,y-h,z-h)
    std::copy(nodexyz,nodexyz+ndim,xyz);  // reset

    xyz[1] += h; xyz[2] -= h;           // y+h,z-h
    f2 = deform_function(nodeid, xyz);  // f(x,y+h,z-h)
    std::copy(nodexyz,nodexyz+ndim,xyz);  // reset

    xyz[1] += h; xyz[2] -= h;           // y-h,z+h
    f3 = deform_function(nodeid, xyz);  // f(x,y-h,z+h)
    std::copy(nodexyz,nodexyz+ndim,xyz);  // reset

    // fyz or H[1][2]
    hessian[1][2] = (f1 - f2 - f3 +f4)/(4.0*h_sqr);

    hessian[1][0] = hessian[0][1];
    hessian[2][0] = hessian[0][2];
    hessian[2][1] = hessian[1][2];
  }
}

// Minimum eigen value of matrices of rank 2 or 3

double Mesh_MSTK::mineigenvalue(const double A[3][3]) const {
  int ndim = space_dimension();
  double min = 0;

  if (ndim == 2) {
    min = (A[0][0] + A[1][1] - sqrt((A[0][0]-A[1][1])*(A[0][0]-A[1][1]) +
                                    4*A[0][1]*A[1][0]))/2.0;
  }
  else {
    double pi = 3.141592;
    double p, q, r, phi;
    double eye[3][3]={ {1,0,0}, {0,1,0}, {0,0,1}};
    double B[3][3];
    double eigenvalues[3];
    
    int i,j;
    
    p = A[0][1]*A[0][1] + A[0][2]*A[0][2] + A[1][2]*A[1][2];
    if (p == 0) {
      eigenvalues[0]=A[0][0];
      eigenvalues[1]=A[1][1];
      eigenvalues[2]=A[2][2];        
    }
    else {
      q= ( A[0][0] + A[1][1] + A[2][2] )/ 3.0;
      p= (A[0][0]-q)*(A[0][0]-q) + (A[1][1]-q)*(A[1][1]-q) +
        (A[2][2]-q)*(A[2][2]-q) + 2.0*p;
      p = sqrt(p/6.0);
      
      for (i=0; i<3; i++)
        eye[i][i] = q*eye[i][i];
      
      for (i=0; i<3; i++)
        for (j=0; j<3; j++)
          B[i][j]=(A[i][j]-eye[i][j])/p;
      
      
      r =  B[0][0]*B[1][1]*B[2][2] + B[0][1]*B[1][2]*B[2][0] + 
        B[0][2]*B[1][0]*B[2][1] - B[0][2]*B[1][1]*B[2][0] - 
        B[0][1]*B[1][0]*B[2][2] - B[0][0]*B[1][2]*B[2][1];
      
      r = r/2.0;
      if ( r <= -1)
        phi = pi/3.0;
      else if (r>=1)
        phi = 0;
      else
        phi = acos(r)/3.0;
      
      eigenvalues[0] = q + 2*p*cos(phi);
      eigenvalues[1] = q + 2*p*cos(phi+pi*2/3.0);
      eigenvalues[2] = 3*q - eigenvalues[0] - eigenvalues[1];   
      
      min = (eigenvalues[0] < eigenvalues[1]) ? eigenvalues[0] : 
        eigenvalues[1];
      min = (min < eigenvalues[2]) ? min : eigenvalues[2];
    }
  } 

  return min;
}


// Inverse of hessian of rank 2 or 3

int Mesh_MSTK::hessian_inverse(const double H[3][3], double iH[3][3]) const {
  int ndim = space_dimension();

  if (ndim == 2) {
    double det_hessian = H[0][0]*H[1][1] - H[0][1]*H[1][0];
    iH[0][0] = H[1][1]/det_hessian;
    iH[0][1] = -H[0][1]/det_hessian;
    iH[1][0] = -H[1][0]/det_hessian;
    iH[1][1] = H[0][0]/det_hessian;
    return 1;
  }
  else {
    // Code from DSP Design Performance page by Dr. Jeffrey Tafts
    // http://www.nauticom.net/www/jdtaft/FortranMatrix.htm 

    double alpha, beta;
    int i, j, k, n2;
    const int ndim2 = 2*ndim;
    double D[ndim][ndim2];

    /* initialize the reduction matrix */
    n2 = 2*ndim;
    for (i = 0; i < ndim; i++) {
      for (j = 0; j < ndim; j++) {
        D[i][j] = H[i][j];
        D[i][ndim+j] = 0.0;
      }
      D[i][ndim+i] = 1.0;
    }

    /*  do the reduction  */
    for (i = 0; i < ndim; i++) {
      alpha = D[i][i];
      if (alpha == 0.0) {
        return 0;
        //        Errors::Message mesg("hessian_inverse: Singular Hessian Matrix");
        //        amanzi_throw(mesg);
      }
    
      for (j = 0; j < n2; j++)
        D[i][j] = D[i][j]/alpha;
         
      for (k = 0; k < ndim; k++) {
        if ((k-i)== 0) 
          continue;

        beta = D[k][i];
        for (j = 0; j < n2; j++)
          D[k][j] = D[k][j] - beta*D[i][j];
      }
    }
       
    /* copy result into output matrix */
    for (i = 0; i < ndim; i++)
      for (j = 0; j < ndim; j++)
        iH[i][j] = D[i][j+ndim];
  }

  return 1;
}

// Compute the value of the LOCAL component of the GLOBAL
// deformation objective function given a new position 'nodexyz' for
// node 'nodeid' i.e. only those terms in the global function that
// are affected by the movement of this node. The deformation objective 
// function in each element is given as
//                             (volume_diff)^2
//         f =  -----------------------------------------------------
//              min_volume_diff + sqrt(min_volume_diff^2 + delta^2)
//
// where
//         volume_diff = cell_volume - target_cell_volume
//         min_volume_diff = cell_volume - min_cell_volume
//         delta = a very small number (order of 1e-6 or so)
//

// double Mesh_MSTK::deform_function(const int nodeid, 
//                                   double const * const nodexyz) const {

//   double volfunc = 0.0, barrierfunc = 0.0, delta=1.0e-6;
//   MVertex_ptr v = vtx_id_to_handle[nodeid];

//   if (space_dimension() == 2) {
    
//     List_ptr vfaces = MV_Faces(v);

//     MFace_ptr vf;
//     int idx = 0;
//     while ((vf = List_Next_Entry(vfaces,&idx))) {
//       std::vector<AmanziGeometry::Point> fcoords;

//       List_ptr fverts = MF_Vertices(vf,1,0);
//       int nfv = List_Num_Entries(fverts);

//       for (int i = 0; i < nfv; i++) {
//         double *fvxyz;

//         MVertex_ptr fv = List_Entry(fverts,i);
//         int fvid = MV_ID(fv);
//         fvxyz = &(meshxyz[3*(fvid-1)]);
        
//         AmanziGeometry::Point vcoord(2);
//         if (fv == v)
//           vcoord.set(nodexyz[0],nodexyz[1]);
//         else
//           vcoord.set(fvxyz[0],fvxyz[1]);
//         fcoords.push_back(vcoord);
//       }
//       List_Delete(fverts);

//       double area=0.0;
//       AmanziGeometry::Point centroid(2), normal(2);
//       AmanziGeometry::polygon_get_area_centroid_normal(fcoords,&area,
//                                                        &centroid,&normal);

//       // compute the function value for this face - the function is set up
//       // such that it increases dramatically but does not blow up when 
//       // it approaches the minimum volume. 
//       // In the following area_diff is the deviation from the target area,
//       // min_area_diff is the deviation from the minimum area and delta
//       // is some small parameter chosen relative to cell size or problem size

//       int fid = MF_ID(vf);
//       double target_area = target_cell_volumes_[fid-1];
//       double weight = target_weights[fid-1];
//       if (target_area > 0.0) {
//         double area_diff = (area-target_area)/target_area;
//         volfunc += weight*area_diff*area_diff;
//       }

//       double min_area = min_cell_volumes_[fid-1];
//       double min_area_diff = (area-min_area)/min_area;
//       barrierfunc += 1/(1+exp(10*min_area_diff));
//     }

//     List_Delete(vfaces);    

//   }
//   else {
    
//     List_ptr vregions = MV_Regions(v);

//     MRegion_ptr vr;
//     int idx = 0;
//     while ((vr = List_Next_Entry(vregions,&idx))) {
//       std::vector<AmanziGeometry::Point> fcoords, ccoords;

//       int mkid = MSTK_GetMarker();
//       List_ptr rverts = List_New(0);
//       int nrv = 0;

//       List_ptr rfaces = MR_Faces(vr);
//       int nrf = List_Num_Entries(rfaces);
//       std::vector<unsigned int> nfnodes;
//       nfnodes.reserve(nrf);

//       for (int i = 0; i < nrf; i++) {

//         MFace_ptr rf = List_Entry(rfaces,i);
//         int dir = MR_FaceDir_i(vr,i);

//         List_ptr fverts = MF_Vertices(rf,!dir,0);
//         int nfv = List_Num_Entries(fverts);        
//         nfnodes.push_back(nfv);

//         for (int j = 0; j < nfv; j++) {
//           double *fvxyz;

//           MVertex_ptr fv = List_Entry(fverts,j);
//           int fvid = MV_ID(fv);
//           fvxyz = &(meshxyz[3*(fvid-1)]);
        
//           AmanziGeometry::Point vcoord(3);
//           if (fv == v)
//             vcoord.set(nodexyz[0],nodexyz[1],nodexyz[2]);
//           else
//             vcoord.set(fvxyz[0],fvxyz[1],fvxyz[2]);
//           fcoords.push_back(vcoord);

//           if (!MEnt_IsMarked(fv,mkid)) {
//             List_Add(rverts,fv);
//             MEnt_Mark(fv,mkid);
//             ccoords.push_back(vcoord);
//           }
//         }
//         List_Delete(fverts);

//       }

//       List_Unmark(rverts,mkid);
//       MSTK_FreeMarker(mkid);
//       List_Delete(rverts);
//       List_Delete(rfaces);

//       double volume=0.0;
//       AmanziGeometry::Point centroid(3);
//       AmanziGeometry::polyhed_get_vol_centroid(ccoords,nrf,nfnodes,fcoords,
//                                                &volume,&centroid);

//       // compute the function value for this face - the function is set up
//       // such that it increases dramatically but does not blow up when 
//       // it approaches the minimum volume. 
//       // In the following area_diff is the deviation from the target area,
//       // min_area_diff is the deviation from the minimum area and delta
//       // is some small parameter chosen relative to cell size or problem size

//       int rid = MR_ID(vr);
//       double target_volume = target_cell_volumes_[rid-1];
//       double weight = target_weights[rid-1];
//       if (target_volume > 0.0) {
//         double volume_diff = (volume-target_volume)/target_volume;
//         volfunc += weight*volume_diff*volume_diff;
//       }

//       double min_volume = min_cell_volumes_[rid-1];
//       double min_volume_diff = (volume-min_volume)/min_volume;
//       barrierfunc += 1/(1+exp(10*min_volume_diff));
//     }

//     List_Delete(vregions);    

//   }

//   double func;
//   double c1 = 1.0e+0, c2 = 1.0e-2, k1 = 1.0, k2 = 1.0;
//   double inlogexpr = k1*exp(c1*volfunc) + k2*exp(c2*barrierfunc);
//   if (inlogexpr > 0.0)
//     func = log(inlogexpr);
//   else
//     func = 1.e+14;
//   return func;

// }


}  // namespace AmanziMesh
}  // namespace Amanzi<|MERGE_RESOLUTION|>--- conflicted
+++ resolved
@@ -568,16 +568,9 @@
 
   /* edge connected neighbors of vertices */
   // static int tetidx[4][3] = {{1,2,3},{2,0,3},{0,1,3},{1,0,2}};
-<<<<<<< HEAD
-  static int hexidx[8][3] = {{1,3,4},{2,0,5},{3,1,6},{0,2,7},{0,5,7},{6,4,1},
-                             {7,5,2},{6,4,3}};
-  static int prsmidx[6][3] = {{1,2,3},{2,0,4},{0,1,5},{0,4,5},{1,3,5},{2,3,4}};
-
-=======
   // static int hexidx[8][3] = {{1,3,4},{2,0,5},{3,1,6},{0,2,7},{0,5,7},{6,4,1},
   //                            {7,5,2},{6,4,3}};
   // static int prsmidx[6][3] = {{1,2,3},{2,0,4},{0,1,5},{0,4,5},{1,3,5},{2,3,4}};
->>>>>>> a957833e
   val = 0.0;
 
   std::copy(nodexyz,nodexyz+space_dimension(),nodexyz_copy);
