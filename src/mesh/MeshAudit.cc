--- conflicted
+++ resolved
@@ -462,10 +462,7 @@
   vector<unsigned int> refs(nface, 0);
 
   for (unsigned int j = 0; j < ncell; ++j) {
-<<<<<<< HEAD
-=======
-    // mesh->cell_to_faces(j, cface.begin(), cface.end());
->>>>>>> 181b5cf6
+    mesh->cell_get_faces(j, &cface);
     mesh->cell_get_faces(j, &cface);
     for (int k = 0; k < cface.size(); ++k) (refs[cface[k]])++;
   }
@@ -580,12 +577,8 @@
   for (unsigned int j = 0; j < ncell; ++j) {
     fdirs.assign(6, INT_MAX);
     try {
-<<<<<<< HEAD
       mesh->cell_get_face_dirs(j, &fdirs);  // this may fail
-=======
-      // mesh->cell_to_face_dirs(j, fdirs.begin(), fdirs.end());  // this may fail
       mesh->cell_get_face_dirs(j, &fdirs);
->>>>>>> 181b5cf6
       bool bad_data = false;
       for (int k = 0; k < fdirs.size(); ++k)
         if (fdirs[k] != -1 && fdirs[k] != 1) bad_data = true;
