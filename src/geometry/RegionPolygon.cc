--- conflicted
+++ resolved
@@ -40,13 +40,7 @@
 
 
 void RegionPolygon::Init_() {
-<<<<<<< HEAD
-  int num_points = points_.size();
-  
-  if (num_points < manifold_dimension()) {
-=======
-  if (PointsSize() < topological_dimension()) {
->>>>>>> 0eaa5e34
+  if (PointsSize() < manifold_dimension()) {
     Errors::Message mesg;
     mesg << "Polygons of dimension " << (int) manifold_dimension() << 
       " need to be specified by at least " << (int) manifold_dimension() << 
