--- conflicted
+++ resolved
@@ -25,11 +25,7 @@
 // -------------------------------------------------------------
 // RegionPlane:: constructors / destructor
 // -------------------------------------------------------------
-<<<<<<< HEAD
-RegionPlane::RegionPlane(const std::string& name,
-=======
 RegionPlane::RegionPlane(const std::string& name, 
->>>>>>> 2b0fa4ac
                          const Set_ID id,
                          const Point& p,
                          const Point& normal,
@@ -56,12 +52,8 @@
 #ifdef ENABLE_DBC
   if (p_.dim() != n_.dim()) {
     Errors::Message mesg;
-<<<<<<< HEAD
-    mesg << "\nMismatch in point and normal dimensions of RegionPlane " << Region::name() << "Perhaps the region is improperly defined?\n";
-=======
     mesg << "Mismatch in point dimension of RegionPlane \""
          << Region::name() << "\" and query point.";
->>>>>>> 2b0fa4ac
     Exceptions::amanzi_throw(mesg);
   }
 #endif
