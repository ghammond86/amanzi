--- conflicted
+++ resolved
@@ -46,16 +46,6 @@
     if (p0[i] == p1[i]) dim--;
   
   if (dim < p0.dim()) set_manifold_dimension(dim);
-<<<<<<< HEAD
-}
-
-void
-RegionBox::corners(Point *lo_corner, Point *hi_corner) const
-{
-  AMANZI_ASSERT(lo_corner != NULL);
-  AMANZI_ASSERT(hi_corner != NULL);
-=======
->>>>>>> 61f65f00
 
   // create opposite corners
   for (int i = 0; i != p0.dim(); ++i) {
