--- conflicted
+++ resolved
@@ -121,21 +121,6 @@
                                               const Teuchos::Ptr<const CompositeVector>& u,
                                               double scalar_limiter=1) override;
 
-<<<<<<< HEAD
-  // modify the operator
-  // -- by incorporating boundary conditions.
-  //    primary=true indicates that operator is on the main diagonal in a tree 
-  //      operator. For the essential BCs, we place a positive number on the 
-  //      matrix diagonal. Otherwise, primary=false.
-  //    eliminate=true indicates that we eliminate essential BCs for the trial 
-  //      function, i.e. zeros go in the corresponding matrix columns. This is 
-  //      the optional parameter that enforces symmetry for symmetric tree 
-  //      operators.
-  //    leading_op=true indicates that an operator is the leading operator in 
-  //    a compositive (additive) global operator. The leading operator imposes
-  //    total Neumann boundary conditions.
-  virtual void ApplyBCs(bool primary, bool eliminate, bool leading_op = true) override;
-=======
   // modify matrix due to boundary conditions 
   //    primary=true indicates that the operator updates both matrix and right-hand
   //      side using BC data. If primary=false, only matrix is changed.
@@ -147,7 +132,6 @@
   //      the main matrix diagonal for the case of essential BCs. This is the
   //      implementation trick.
   virtual void ApplyBCs(bool primary, bool eliminate, bool essential_eqn) override;
->>>>>>> 779ebadf
 
   // -- by breaking p-lambda coupling.
   virtual void ModifyMatrices(const CompositeVector& u) override;
@@ -192,11 +176,7 @@
 
   void ApplyBCs_Mixed_(const Teuchos::Ptr<const BCs>& bc_trial,
                        const Teuchos::Ptr<const BCs>& bc_test,
-<<<<<<< HEAD
-                       bool primary, bool eliminate, bool leading_op);
-=======
                        bool primary, bool eliminate, bool essential_eqn);
->>>>>>> 779ebadf
   void ApplyBCs_Cell_(const Teuchos::Ptr<const BCs>& bc_trial,
                       const Teuchos::Ptr<const BCs>& bc_test,
                       bool primary, bool eliminate, bool essential_eqn);
