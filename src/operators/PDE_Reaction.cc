--- conflicted
+++ resolved
@@ -65,18 +65,6 @@
   // parse discretization  parameters
   WhetStone::MFD3DFactory factory;
   mfd_ = factory.Create(mesh_, plist);
-<<<<<<< HEAD
-
-  if (factory.method() == "dg modal") {
-    space_col_ = DG;
-    space_row_ = DG;
-  } else {
-    Errors::Message msg;
-    msg << "Reaction operator: method \"" << factory.method() << "\" is invalid.";
-    Exceptions::amanzi_throw(msg);
-  }
-=======
->>>>>>> 61f65f00
 }
 
 
