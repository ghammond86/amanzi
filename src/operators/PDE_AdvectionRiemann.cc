--- conflicted
+++ resolved
@@ -11,10 +11,7 @@
 
 #include <vector>
 
-<<<<<<< HEAD
-=======
 #include "Basis_Regularized.hh"
->>>>>>> 61f65f00
 #include "MFD3DFactory.hh"
 
 #include "OperatorDefs.hh"
@@ -95,10 +92,6 @@
   matrix_ = plist.get<std::string>("matrix type");
 
   if (factory.method() == "dg modal") {
-<<<<<<< HEAD
-    space_col_ = DG;
-=======
->>>>>>> 61f65f00
     dg_ = Teuchos::rcp_dynamic_cast<WhetStone::DG_Modal>(mfd);
   } else {
     Errors::Message msg;
@@ -106,15 +99,6 @@
     Exceptions::amanzi_throw(msg);
   }
 
-<<<<<<< HEAD
-  if (local_schema_row_ == local_schema_col_) { 
-    space_row_ = space_col_;
-  } else {
-    space_row_ = P0;  // FIXME
-  }
-
-=======
->>>>>>> 61f65f00
   // -- fluxes
   flux_ = plist.get<std::string>("flux formula", "Rusavov");
   jump_on_test_ = plist.get<bool>("jump operator on test function", true);
@@ -173,11 +157,7 @@
   std::vector<AmanziGeometry::Point> tau(d - 1);
 
   // create integration object for all mesh cells
-<<<<<<< HEAD
-  WhetStone::NumericalIntegration numi(mesh_, false);
-=======
   WhetStone::NumericalIntegration numi(mesh_);
->>>>>>> 61f65f00
 
   for (int f = 0; f != nfaces_owned; ++f) {
     if (bc_model[f] == OPERATOR_BC_DIRICHLET ||
@@ -195,21 +175,11 @@
         coef(i) = bc_value[f][i];
       }
 
-<<<<<<< HEAD
-      WhetStone::Polynomial pf(d, dg_->order()); 
-      pf.SetPolynomialCoefficients(coef);
-      pf.set_origin(xf);
-
-      // -- convert boundary polynomial to space polynomial
-      pf.ChangeOrigin(mesh_->cell_centroid(c));
-      numi.ChangeBasisRegularToNatural(c, pf);
-=======
       WhetStone::Polynomial pf(d, dg_->order(), coef);
       pf.set_origin(xf);
 
       // -- convert boundary polynomial to regularized space polynomial
       pf.ChangeOrigin(mesh_->cell_centroid(c));
->>>>>>> 61f65f00
 
       // -- extract coefficients and update right-hand side 
       WhetStone::DenseMatrix& Aface = local_op_->matrices[f];
@@ -217,12 +187,8 @@
       int ncols = Aface.NumCols();
 
       WhetStone::DenseVector v(nrows), av(ncols);
-<<<<<<< HEAD
-      pf.GetPolynomialCoefficients(v);
-=======
       v = pf.coefs();
       dg_->cell_basis(c).ChangeBasisNaturalToMy(v);
->>>>>>> 61f65f00
 
       Aface.Multiply(v, av, false);
 
