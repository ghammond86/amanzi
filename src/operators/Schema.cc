/*
  Operators 

  Copyright 2010-201x held jointly by LANS/LANL, LBNL, and PNNL. 
  Amanzi is released under the three-clause BSD License. 
  The terms of use and "as is" disclaimer for this license are 
  provided in the top-level COPYRIGHT file.

  Author: Konstantin Lipnikov (lipnikov@lanl.gov)
*/

#include <algorithm>
#include <iostream>
#include <vector>

#include "OperatorDefs.hh"
#include "Schema.hh"

namespace Amanzi {
namespace Operators {

/* ******************************************************************
* Constructor from a bilinear form
****************************************************************** */
void Schema::Init(Teuchos::RCP<const WhetStone::BilinearForm> form, 
                  Teuchos::RCP<const AmanziMesh::Mesh> mesh,
                  AmanziMesh::Entity_kind base)
{ 
  base_ = base;
  items_ = form->schema();
  Finalize(mesh);
}


/* ******************************************************************
* Backward compatibility: takes the old schema as input.
****************************************************************** */
void Schema::Init(int i)
{ 
  base_ = AmanziMesh::CELL;  // default

  if (i & OPERATOR_SCHEMA_BASE_NODE) {
    base_ = AmanziMesh::NODE;
  } else if (i & OPERATOR_SCHEMA_BASE_EDGE) {
    base_ = AmanziMesh::EDGE;
  } else if (i & OPERATOR_SCHEMA_BASE_FACE) {
    base_ = AmanziMesh::FACE;
  } else if (i & OPERATOR_SCHEMA_BASE_CELL) {
    base_ = AmanziMesh::CELL;
  }

  items_.clear();

  if (i & OPERATOR_SCHEMA_DOFS_NODE) {
    items_.push_back(std::make_tuple(AmanziMesh::NODE, WhetStone::DOF_Type::SCALAR, 1));
  }
  if (i & OPERATOR_SCHEMA_DOFS_EDGE) {
    items_.push_back(std::make_tuple(AmanziMesh::EDGE, WhetStone::DOF_Type::SCALAR, 1));
  }
  if (i & OPERATOR_SCHEMA_DOFS_FACE) {
    items_.push_back(std::make_tuple(AmanziMesh::FACE, WhetStone::DOF_Type::SCALAR, 1));
  }
  if (i & OPERATOR_SCHEMA_DOFS_CELL) {
    items_.push_back(std::make_tuple(AmanziMesh::CELL, WhetStone::DOF_Type::SCALAR, 1));
  }
  if (i & OPERATOR_SCHEMA_DOFS_BNDFACE) {
    items_.push_back(std::make_tuple(AmanziMesh::BOUNDARY_FACE, WhetStone::DOF_Type::SCALAR, 1));
  }
}


/* ******************************************************************
* Backward compatibility: takes kind as input.
****************************************************************** */
void Schema::Init(AmanziMesh::Entity_kind kind, int nvec) 
{
  base_ = kind;

  items_.clear();
  items_.push_back(std::make_tuple(kind, WhetStone::DOF_Type::SCALAR, nvec));
}


/* ******************************************************************
* Compute offsets (starting position of DOF ids).
****************************************************************** */
void Schema::Finalize(Teuchos::RCP<const AmanziMesh::Mesh> mesh)
{
  offset_.clear();

  int m(0);
  for (auto it = items_.begin(); it != items_.end(); ++it) {
    int num;
    AmanziMesh::Entity_kind kind;
    std::tie(kind, std::ignore, num) = *it;

    offset_.push_back(m);
    int nent = mesh->num_entities(kind, AmanziMesh::Parallel_type::OWNED);
    m += nent * num;
  }
}


/* ******************************************************************
* Compute local (cell-based) offsets
****************************************************************** */
void Schema::ComputeOffset(int c, Teuchos::RCP<const AmanziMesh::Mesh> mesh,
                           std::vector<int>& offset) const
{
<<<<<<< HEAD
  AmanziMesh::Entity_ID_List nodes;

=======
>>>>>>> 2690c899
  offset.clear();
  offset.push_back(0);

  int ndofs, sum(0);
  for (auto it = items_.begin(); it != items_.end(); ++it) {
    int num;
    AmanziMesh::Entity_kind kind;
    std::tie(kind, std::ignore, num) = *it;

    if (kind == AmanziMesh::NODE) {
      AmanziMesh::Entity_ID_List nodes;
      mesh->cell_get_nodes(c, &nodes);
      ndofs = nodes.size();
    }
    else if (kind == AmanziMesh::EDGE) {
      const auto& edges = mesh->cell_get_edges(c);
      ndofs = edges.size();
    }
    else if (kind == AmanziMesh::FACE) {
      ndofs = mesh->cell_get_num_faces(c);
    }
    else if (kind == AmanziMesh::CELL) {
      ndofs = 1;
    }

    sum += ndofs * num;
    offset.push_back(sum);
  }
}


/* ******************************************************************
* Compatibility: returns old schema
****************************************************************** */
int Schema::OldSchema() const
{
  int i(0);

  // convert base
  if (base_ == AmanziMesh::NODE) {
    i = OPERATOR_SCHEMA_BASE_NODE;
  } else if (base_ == AmanziMesh::EDGE) {
    i = OPERATOR_SCHEMA_BASE_EDGE;
  } else if (base_ == AmanziMesh::FACE) {
    i = OPERATOR_SCHEMA_BASE_FACE;
  } else if (base_ == AmanziMesh::CELL) {
    i = OPERATOR_SCHEMA_BASE_CELL;
  }

  for (auto it = items_.begin(); it != items_.end(); ++it) {
    AmanziMesh::Entity_kind kind;
    std::tie(kind, std::ignore, std::ignore) = *it;

    if (kind == AmanziMesh::NODE) {
      i += OPERATOR_SCHEMA_DOFS_NODE; 
    } else if (kind == AmanziMesh::EDGE) {
      i += OPERATOR_SCHEMA_DOFS_EDGE; 
    } else if (kind == AmanziMesh::FACE) {
      i += OPERATOR_SCHEMA_DOFS_FACE; 
    } else if (kind == AmanziMesh::CELL) {
      i += OPERATOR_SCHEMA_DOFS_CELL;     
    } else if (kind == AmanziMesh::BOUNDARY_FACE) {
      i += OPERATOR_SCHEMA_DOFS_BNDFACE;     
    }
  }
  return i;
}


/* ******************************************************************
* Returns standard name for geometric location of DOF.
****************************************************************** */
std::string Schema::KindToString(AmanziMesh::Entity_kind kind) const 
{
  if (kind == AmanziMesh::NODE) {
    return "node";
  } else if (kind == AmanziMesh::EDGE) {
    return "edge";
  } else if (kind == AmanziMesh::FACE) {
    return "face";
  } else if (kind == AmanziMesh::CELL) {
    return "cell";
  } else if (kind == AmanziMesh::BOUNDARY_FACE) {
    return "boundary_face";
  }
  return "null";
}


/* ******************************************************************
* Returns standard mesh id for geometric location of DOF.
****************************************************************** */
AmanziMesh::Entity_kind Schema::StringToKind(const std::string& name) const 
{
  return AmanziMesh::entity_kind(name);
}


/* ******************************************************************
* Returns standard mesh id for geometric location of DOF.
****************************************************************** */
WhetStone::DOF_Type Schema::StringToType(const std::string& name) const 
{
  if (name == "scalar") {
    return WhetStone::DOF_Type::SCALAR;
  } else if (name == "vector") {
    return WhetStone::DOF_Type::VECTOR;
  } else if (name == "point") {
    return WhetStone::DOF_Type::POINT;
  } else if (name == "normal component") {
    return WhetStone::DOF_Type::NORMAL_COMPONENT;
  } else if (name == "moment") {
    return WhetStone::DOF_Type::MOMENT;
  }
  return WhetStone::DOF_Type::SCALAR;
}


/* ******************************************************************
* Auxiliary routine creates new name.
****************************************************************** */
std::string Schema::CreateUniqueName() const
{
  std::string name(KindToString(base_)), c("_");
  for (auto it = items_.begin(); it != items_.end(); ++it) {
    int num;
    AmanziMesh::Entity_kind kind;
    std::tie(kind, std::ignore, num) = *it;

    name.append(c);
    name.append(KindToString(kind)); 
    name.append(std::to_string(num)); 
  }

  std::transform(name.begin(), name.end(), name.begin(), ::toupper);
  return name;
}

}  // namespace Operators
}  // namespace Amanzi

<|MERGE_RESOLUTION|>--- conflicted
+++ resolved
@@ -107,11 +107,8 @@
 void Schema::ComputeOffset(int c, Teuchos::RCP<const AmanziMesh::Mesh> mesh,
                            std::vector<int>& offset) const
 {
-<<<<<<< HEAD
   AmanziMesh::Entity_ID_List nodes;
 
-=======
->>>>>>> 2690c899
   offset.clear();
   offset.push_back(0);
 
