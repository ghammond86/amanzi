/*
  Operators

  Copyright 2010-201x held jointly by LANS/LANL, LBNL, and PNNL. 
  Amanzi is released under the three-clause BSD License. 
  The terms of use and "as is" disclaimer for this license are 
  provided in the top-level COPYRIGHT file.

  Authors: Konstantin Lipnikov (lipnikov@lanl.gov)
           Ethan Coon (ecoon@lanl.gov)

  Operator whose unknowns are CELL + FACE, but which assembles the 
  CELL only system and Schur complements the face.
*/

#ifndef AMANZI_OPERATOR_CELLFACE_SFF_HH_
#define AMANZI_OPERATOR_CELLFACE_SFF_HH_

#include "DenseMatrix.hh"
#include "Operator_FaceCell.hh"
#include "InverseSchurComplement.hh"

namespace Amanzi {
namespace Operators {

class Operator_FaceCellSff : public Operator_FaceCell {
 public:
  // main constructor
  //   The CVS is the domain and range of the operator
  Operator_FaceCellSff(const Teuchos::RCP<const CompositeVectorSpace>& cvs,
                       Teuchos::ParameterList& plist) :
      Operator_FaceCell(cvs, plist) {
    // changing schema for the Schur complement
    int schema = OPERATOR_SCHEMA_BASE_CELL | OPERATOR_SCHEMA_DOFS_FACE;
    schema_col_.Init(schema);
    schema_row_.Init(schema);
    set_schema_string("FACE+CELL Schur to FACE");
  }

<<<<<<< HEAD
  virtual void InitializeInverse(Teuchos::ParameterList& solver_list) override;
  
=======
  virtual Teuchos::RCP<Operator> Clone() const;

  // Special Apply Inverse required to deal with schur complement
  virtual int ApplyInverse(const CompositeVector& X, CompositeVector& Y) const;

>>>>>>> 2173af04
  // Special AssembleMatrix required to deal with schur complement
  virtual void AssembleMatrix(const SuperMap& map,
                              MatrixFE& matrix, int my_block_row, int my_block_col) const override;
  
  // visit method for Apply -- this is identical to Operator_FaceCell's
  // version.
  virtual int ApplyMatrixFreeOp(const Op_Cell_FaceCell& op,
      const CompositeVector& X, CompositeVector& Y) const override;

  // driver symbolic assemble creates the face-only supermap
  virtual void SymbolicAssembleMatrix() override;

  // visit method for sparsity structure of Schur complement
  virtual void SymbolicAssembleMatrixOp(const Op_Cell_FaceCell& op,
          const SuperMap& map, GraphFE& graph,
          int my_block_row, int my_block_col) const override;

  // visit method for sparsity structure of Schur complement
  // handled in Schur complement -- no cell dofs.
  virtual void SymbolicAssembleMatrixOp(const Op_Cell_Cell& op,
          const SuperMap& map, GraphFE& graph,
          int my_block_row, int my_block_col) const override {};

 protected:
  mutable std::vector<Teuchos::RCP<Op_Cell_Face> > schur_ops_;
  Teuchos::RCP<AmanziSolvers::InverseSchurComplement> schur_inv_;
};

}  // namespace Operators
}  // namespace Amanzi


#endif

    
<|MERGE_RESOLUTION|>--- conflicted
+++ resolved
@@ -37,16 +37,9 @@
     set_schema_string("FACE+CELL Schur to FACE");
   }
 
-<<<<<<< HEAD
   virtual void InitializeInverse(Teuchos::ParameterList& solver_list) override;
-  
-=======
   virtual Teuchos::RCP<Operator> Clone() const;
 
-  // Special Apply Inverse required to deal with schur complement
-  virtual int ApplyInverse(const CompositeVector& X, CompositeVector& Y) const;
-
->>>>>>> 2173af04
   // Special AssembleMatrix required to deal with schur complement
   virtual void AssembleMatrix(const SuperMap& map,
                               MatrixFE& matrix, int my_block_row, int my_block_col) const override;
