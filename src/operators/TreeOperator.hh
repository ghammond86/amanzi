--- conflicted
+++ resolved
@@ -84,14 +84,10 @@
   void CopyVectorToSuperVector(const TreeVector& cv, Epetra_Vector& sv) const;
   void CopySuperVectorToVector(const Epetra_Vector& sv, TreeVector& cv) const;
 
-<<<<<<< HEAD
- protected:
-=======
   // i/o
   std::string PrintDiagnostics() const;
 
- private:
->>>>>>> 78fd4741
+ protected:
   Teuchos::RCP<const TreeVectorSpace> tvs_;
   Teuchos::Array<Teuchos::Array<Teuchos::RCP<const Operator> > > blocks_;
   
