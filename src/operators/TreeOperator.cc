--- conflicted
+++ resolved
@@ -124,11 +124,7 @@
     for (int n = 0; n < tvs_->size(); ++n) {
       const CompositeVector& Xn = *X.SubVector(n)->Data();
       CompositeVector& Yn = *Y.SubVector(n)->Data();
-<<<<<<< HEAD
-      code != blocks_[n][n]->ApplyInverse(Xn, Yn);
-=======
       code |= blocks_[n][n]->ApplyInverse(Xn, Yn);
->>>>>>> 8c4262bf
     }
   }
 
