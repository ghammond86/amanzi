--- conflicted
+++ resolved
@@ -30,15 +30,9 @@
 
 // Amanzi::Operators
 #include "Accumulation.hh"
-<<<<<<< HEAD
-#include "DiffusionFactory.hh"
-#include "Operator.hh"
-#include "OperatorDefs.hh"
-=======
 #include "Operator.hh"
 #include "OperatorDefs.hh"
 #include "PDE_DiffusionFactory.hh"
->>>>>>> 00a5795b
 #include "UpwindFlux.hh"
 
 #include "operator_marshak_testclass.hh"
@@ -157,13 +151,8 @@
 
     // add diffusion operator
     Teuchos::ParameterList olist = plist.sublist("PK operator").sublist(op_list_name);
-<<<<<<< HEAD
-    DiffusionFactory diff_factory;
-    Teuchos::RCP<Diffusion> op = diff_factory.Create(olist, mesh, bc);
-=======
     PDE_DiffusionFactory diff_factory;
     Teuchos::RCP<PDE_Diffusion> op = diff_factory.Create(olist, mesh, bc);
->>>>>>> 00a5795b
 
     int schema_dofs = op->schema_dofs();
     int schema_prec_dofs = op->schema_prec_dofs();
