/*
  Operators

  Copyright 2010-201x held jointly by LANS/LANL, LBNL, and PNNL. 
  Amanzi is released under the three-clause BSD License. 
  The terms of use and "as is" disclaimer for this license are 
  provided in the top-level COPYRIGHT file.

  Author: Konstantin Lipnikov (lipnikov@lanl.gov)
*/

#include <cstdlib>
#include <cmath>
#include <iostream>
#include <string>
#include <vector>

// TPLs
#include "Teuchos_RCP.hpp"
#include "Teuchos_ParameterList.hpp"
#include "Teuchos_ParameterXMLFileReader.hpp"
#include "UnitTest++.h"

// Amanzi
#include "MeshFactory.hh"
#include "LinearOperatorFactory.hh"
#include "Tensor.hh"

// Amanzi::Operators
<<<<<<< HEAD
#include "AdvectionUpwind.hh"
#include "DiffusionFV.hh"
#include "DiffusionFactory.hh"
#include "DiffusionMFD.hh"
#include "Operator_FaceCell.hh"
#include "OperatorDefs.hh"
=======
#include "Operator_FaceCell.hh"
#include "OperatorDefs.hh"
#include "PDE_AdvectionUpwind.hh"
#include "PDE_DiffusionFV.hh"
#include "PDE_DiffusionFactory.hh"
#include "PDE_DiffusionMFD.hh"
>>>>>>> 00a5795b


/* *****************************************************************
* This test verified that operators can be computed in arbitrary
* order. In addition, the factory of operators in used.
* **************************************************************** */
TEST(ADVECTION_DIFFUSION_COMMUTE) {
  using namespace Teuchos;
  using namespace Amanzi;
  using namespace Amanzi::AmanziMesh;
  using namespace Amanzi::AmanziGeometry;
  using namespace Amanzi::Operators;

  Epetra_MpiComm comm(MPI_COMM_WORLD);
  int MyPID = comm.MyPID();

  if (MyPID == 0) std::cout << "\nTest: Commuting of advection-duffusion operators." << std::endl;

  // read parameter list
  std::string xmlFileName = "test/operator_commute.xml";
  ParameterXMLFileReader xmlreader(xmlFileName);
  ParameterList plist = xmlreader.getParameters();

  // create an SIMPLE mesh framework
  ParameterList region_list = plist.get<Teuchos::ParameterList>("regions");
  Teuchos::RCP<GeometricModel> gm = Teuchos::rcp(new GeometricModel(2, region_list, &comm));

  FrameworkPreference pref;
  pref.clear();
  pref.push_back(MSTK);

  MeshFactory meshfactory(&comm);
  meshfactory.preference(pref);
  RCP<const Mesh> mesh = meshfactory(0.0, 0.0, 1.0, 1.0, 40, 40, gm);

  // modify diffusion coefficient.
  Teuchos::RCP<std::vector<WhetStone::Tensor> > K = Teuchos::rcp(new std::vector<WhetStone::Tensor>());
  int ncells_owned = mesh->num_entities(AmanziMesh::CELL, AmanziMesh::OWNED);
  int nfaces_wghost = mesh->num_entities(AmanziMesh::FACE, AmanziMesh::USED);

  for (int c = 0; c < ncells_owned; c++) {
    WhetStone::Tensor Kc(2, 1);
    Kc(0, 0) = 1.0;
    K->push_back(Kc);
  }

  // create boundary data
  Teuchos::RCP<BCs> bc = Teuchos::rcp(new BCs(mesh, AmanziMesh::FACE, SCHEMA_DOFS_SCALAR));
  std::vector<int>& bc_model = bc->bc_model();
  std::vector<double>& bc_value = bc->bc_value();

  for (int f = 0; f < nfaces_wghost; f++) {
    const Point& xf = mesh->face_centroid(f);
    if (fabs(xf[0]) < 1e-6 || fabs(xf[0] - 1.0) < 1e-6 ||
        fabs(xf[1]) < 1e-6 || fabs(xf[1] - 1.0) < 1e-6) {
      bc_model[f] = OPERATOR_BC_DIRICHLET;
      bc_value[f] = xf[1] * xf[1];
    }
  }

  // create the global operator space
  Teuchos::RCP<CompositeVectorSpace> cvs = Teuchos::rcp(new CompositeVectorSpace());
  cvs->SetMesh(mesh)->SetGhosted(true);
  cvs->AddComponent("cell", AmanziMesh::CELL, 1);
  cvs->AddComponent("face", AmanziMesh::FACE, 1);

  // create velocity field
  Teuchos::RCP<CompositeVector> u = Teuchos::rcp(new CompositeVector(*cvs));
  Epetra_MultiVector& uf = *u->ViewComponent("face");
  int nfaces = mesh->num_entities(AmanziMesh::FACE, AmanziMesh::OWNED);
  Point vel(4.0, 4.0);
  for (int f = 0; f < nfaces; f++) {
    uf[0][f] = vel * mesh->face_normal(f);
  }

  // create the global op
  Teuchos::ParameterList plist1;
  Teuchos::RCP<Operator> global_op = Teuchos::rcp(new Operator_FaceCell(cvs, plist1));
  
  // create advection operator
  Teuchos::ParameterList alist;
<<<<<<< HEAD
  Teuchos::RCP<AdvectionUpwind> op1 = Teuchos::rcp(new AdvectionUpwind(alist, global_op));
=======
  Teuchos::RCP<PDE_AdvectionUpwind> op1 = Teuchos::rcp(new PDE_AdvectionUpwind(alist, global_op));
>>>>>>> 00a5795b
  op1->Setup(*u);
  op1->UpdateMatrices(u.ptr());

  // add the diffusion operator
  Teuchos::ParameterList olist = plist.get<Teuchos::ParameterList>("PK operator")
                                      .get<Teuchos::ParameterList>("diffusion operator mfd");
<<<<<<< HEAD
  Teuchos::RCP<Diffusion> op2 = Teuchos::rcp(new DiffusionMFD(olist, global_op));
=======
  Teuchos::RCP<PDE_Diffusion> op2 = Teuchos::rcp(new PDE_DiffusionMFD(olist, global_op));
>>>>>>> 00a5795b
  op2->SetBCs(bc, bc);
  op2->Setup(K, Teuchos::null, Teuchos::null);
  op2->UpdateMatrices(Teuchos::null, Teuchos::null);

  // create a preconditioner
  op1->ApplyBCs(bc, true);
  op2->ApplyBCs(true, true);
  global_op->SymbolicAssembleMatrix();
  global_op->AssembleMatrix();

  // make reverse assembling: diffusion + advection
  Teuchos::ParameterList plist2;
  Teuchos::RCP<Operator> global_op2 = Teuchos::rcp(new Operator_FaceCell(cvs, plist2));
  
  Teuchos::ParameterList olist2 = plist.get<Teuchos::ParameterList>("PK operator")
                                       .get<Teuchos::ParameterList>("diffusion operator mfd");
<<<<<<< HEAD
  Teuchos::RCP<Diffusion> op3 = Teuchos::rcp(new DiffusionMFD(olist2, global_op2));
=======
  Teuchos::RCP<PDE_Diffusion> op3 = Teuchos::rcp(new PDE_DiffusionMFD(olist2, global_op2));
>>>>>>> 00a5795b
  op3->SetBCs(bc, bc);
  op3->Setup(K, Teuchos::null, Teuchos::null);
  op3->UpdateMatrices(Teuchos::null, Teuchos::null);

  Teuchos::ParameterList alist2;
<<<<<<< HEAD
  Teuchos::RCP<AdvectionUpwind> op4 = Teuchos::rcp(new AdvectionUpwind(alist2, global_op2));
=======
  Teuchos::RCP<PDE_AdvectionUpwind> op4 = Teuchos::rcp(new PDE_AdvectionUpwind(alist2, global_op2));
>>>>>>> 00a5795b
  op4->Setup(*u);
  op4->UpdateMatrices(u.ptr());

  // create a preconditioner
  op3->ApplyBCs(true, true);
  op4->ApplyBCs(bc, true);
  global_op2->SymbolicAssembleMatrix();
  global_op2->AssembleMatrix();

  // compare matrices
  int n, nrows = global_op->A()->NumMyRows();

  for (int i = 0; i < nrows; ++i) {
    double *val2, *val4; 
    global_op->A()->ExtractMyRowView(i, n, val2); 
    global_op2->A()->ExtractMyRowView(i, n, val4); 
    for (int k = 0; k < n; ++k) CHECK_CLOSE(val2[k], val4[k], 1e-10);
  }
}


TEST(ADVECTION_DIFFUSION_COMMUTE_FV) {
  using namespace Teuchos;
  using namespace Amanzi;
  using namespace Amanzi::AmanziMesh;
  using namespace Amanzi::AmanziGeometry;
  using namespace Amanzi::Operators;

  Epetra_MpiComm comm(MPI_COMM_WORLD);
  int MyPID = comm.MyPID();

  if (MyPID == 0) std::cout << "\nTest: Commuting of advection-duffusion operators." << std::endl;

  // read parameter list
  std::string xmlFileName = "test/operator_commute.xml";
  ParameterXMLFileReader xmlreader(xmlFileName);
  ParameterList plist = xmlreader.getParameters();

  // create an SIMPLE mesh framework
  ParameterList region_list = plist.get<Teuchos::ParameterList>("regions");
  Teuchos::RCP<GeometricModel> gm = Teuchos::rcp(new GeometricModel(2, region_list, &comm));

  FrameworkPreference pref;
  pref.clear();
  pref.push_back(MSTK);

  MeshFactory meshfactory(&comm);
  meshfactory.preference(pref);
  RCP<const Mesh> mesh = meshfactory(0.0, 0.0, 1.0, 1.0, 40, 40, gm);

  // modify diffusion coefficient
  Teuchos::RCP<std::vector<WhetStone::Tensor> > K = Teuchos::rcp(new std::vector<WhetStone::Tensor>());
  int ncells_owned = mesh->num_entities(AmanziMesh::CELL, AmanziMesh::OWNED);
  int nfaces_wghost = mesh->num_entities(AmanziMesh::FACE, AmanziMesh::USED);

  for (int c = 0; c < ncells_owned; c++) {
    WhetStone::Tensor Kc(2, 1);
    Kc(0, 0) = 1.0;
    K->push_back(Kc);
  }

  // create boundary data
  Teuchos::RCP<BCs> bc = Teuchos::rcp(new BCs(mesh, AmanziMesh::FACE, SCHEMA_DOFS_SCALAR));
  std::vector<int>& bc_model = bc->bc_model();
  std::vector<double>& bc_value = bc->bc_value();

  for (int f = 0; f < nfaces_wghost; f++) {
    const Point& xf = mesh->face_centroid(f);
    if (fabs(xf[0]) < 1e-6 || fabs(xf[0] - 1.0) < 1e-6 ||
        fabs(xf[1]) < 1e-6 || fabs(xf[1] - 1.0) < 1e-6) {
      bc_model[f] = OPERATOR_BC_DIRICHLET;
      bc_value[f] = xf[1] * xf[1];
    }
  }

  // create the global operator space
  Teuchos::RCP<CompositeVectorSpace> cvs = Teuchos::rcp(new CompositeVectorSpace());
  cvs->SetMesh(mesh)->SetGhosted(true);
  cvs->AddComponent("cell", AmanziMesh::CELL, 1);
  cvs->AddComponent("face", AmanziMesh::FACE, 1);

  // create velocity field
  Teuchos::RCP<CompositeVector> u = Teuchos::rcp(new CompositeVector(*cvs));
  Epetra_MultiVector& uf = *u->ViewComponent("face");
  int nfaces = mesh->num_entities(AmanziMesh::FACE, AmanziMesh::OWNED);
  Point vel(4.0, 4.0);
  for (int f = 0; f < nfaces; f++) {
    uf[0][f] = vel * mesh->face_normal(f);
  }

  // create the global op
  Teuchos::ParameterList plist1;
  Teuchos::RCP<Operator> global_op = Teuchos::rcp(new Operator_Cell(cvs, plist1, OPERATOR_SCHEMA_DOFS_CELL));
  
  // create advection operator
  Teuchos::ParameterList alist;
<<<<<<< HEAD
  Teuchos::RCP<AdvectionUpwind> op1 = Teuchos::rcp(new AdvectionUpwind(alist, global_op));
=======
  Teuchos::RCP<PDE_AdvectionUpwind> op1 = Teuchos::rcp(new PDE_AdvectionUpwind(alist, global_op));
>>>>>>> 00a5795b
  op1->Setup(*u);
  op1->UpdateMatrices(u.ptr());

  // add the diffusion operator
  Teuchos::ParameterList olist = plist.get<Teuchos::ParameterList>("PK operator")
                                      .get<Teuchos::ParameterList>("diffusion operator fv");
<<<<<<< HEAD
  Teuchos::RCP<Diffusion> op2 = Teuchos::rcp(new DiffusionFV(olist, global_op));
=======
  Teuchos::RCP<PDE_Diffusion> op2 = Teuchos::rcp(new PDE_DiffusionFV(olist, global_op));
>>>>>>> 00a5795b
  op2->SetBCs(bc, bc);
  op2->Setup(K, Teuchos::null, Teuchos::null);
  op2->UpdateMatrices(Teuchos::null, Teuchos::null);

  // create a preconditioner
  op1->ApplyBCs(bc, true);
  op2->ApplyBCs(false, true);
  global_op->SymbolicAssembleMatrix();
  global_op->AssembleMatrix();

  // make reverse assembling: diffusion + advection
  Teuchos::ParameterList plist2;
  Teuchos::RCP<Operator> global_op2 = Teuchos::rcp(new Operator_Cell(cvs, plist2, OPERATOR_SCHEMA_DOFS_CELL));
  
  Teuchos::ParameterList olist2 = plist.get<Teuchos::ParameterList>("PK operator")
                                      .get<Teuchos::ParameterList>("diffusion operator fv");
<<<<<<< HEAD
  Teuchos::RCP<Diffusion> op3 = Teuchos::rcp(new DiffusionFV(olist2, global_op2));
=======
  Teuchos::RCP<PDE_Diffusion> op3 = Teuchos::rcp(new PDE_DiffusionFV(olist2, global_op2));
>>>>>>> 00a5795b
  op3->SetBCs(bc, bc);
  op3->Setup(K, Teuchos::null, Teuchos::null);
  op3->UpdateMatrices(Teuchos::null, Teuchos::null);

  Teuchos::ParameterList alist2;
<<<<<<< HEAD
  Teuchos::RCP<AdvectionUpwind> op4 = Teuchos::rcp(new AdvectionUpwind(alist2, global_op2));
=======
  Teuchos::RCP<PDE_AdvectionUpwind> op4 = Teuchos::rcp(new PDE_AdvectionUpwind(alist2, global_op2));
>>>>>>> 00a5795b
  op4->Setup(*u);
  op4->UpdateMatrices(u.ptr());

  // create a preconditioner
  op3->ApplyBCs(false, true);
  op4->ApplyBCs(bc, true);
  global_op2->SymbolicAssembleMatrix();
  global_op2->AssembleMatrix();

  // compare matrices
  int n, nrows = global_op->A()->NumMyRows();

  for (int i = 0; i < nrows; ++i) {
    double *val2, *val4; 
    global_op->A()->ExtractMyRowView(i, n, val2); 
    global_op2->A()->ExtractMyRowView(i, n, val4); 
    for (int k = 0; k < n; ++k) CHECK_CLOSE(val2[k], val4[k], 1e-10);
  }
}<|MERGE_RESOLUTION|>--- conflicted
+++ resolved
@@ -27,21 +27,12 @@
 #include "Tensor.hh"
 
 // Amanzi::Operators
-<<<<<<< HEAD
-#include "AdvectionUpwind.hh"
-#include "DiffusionFV.hh"
-#include "DiffusionFactory.hh"
-#include "DiffusionMFD.hh"
-#include "Operator_FaceCell.hh"
-#include "OperatorDefs.hh"
-=======
 #include "Operator_FaceCell.hh"
 #include "OperatorDefs.hh"
 #include "PDE_AdvectionUpwind.hh"
 #include "PDE_DiffusionFV.hh"
 #include "PDE_DiffusionFactory.hh"
 #include "PDE_DiffusionMFD.hh"
->>>>>>> 00a5795b
 
 
 /* *****************************************************************
@@ -123,22 +114,14 @@
   
   // create advection operator
   Teuchos::ParameterList alist;
-<<<<<<< HEAD
-  Teuchos::RCP<AdvectionUpwind> op1 = Teuchos::rcp(new AdvectionUpwind(alist, global_op));
-=======
   Teuchos::RCP<PDE_AdvectionUpwind> op1 = Teuchos::rcp(new PDE_AdvectionUpwind(alist, global_op));
->>>>>>> 00a5795b
   op1->Setup(*u);
   op1->UpdateMatrices(u.ptr());
 
   // add the diffusion operator
   Teuchos::ParameterList olist = plist.get<Teuchos::ParameterList>("PK operator")
                                       .get<Teuchos::ParameterList>("diffusion operator mfd");
-<<<<<<< HEAD
-  Teuchos::RCP<Diffusion> op2 = Teuchos::rcp(new DiffusionMFD(olist, global_op));
-=======
   Teuchos::RCP<PDE_Diffusion> op2 = Teuchos::rcp(new PDE_DiffusionMFD(olist, global_op));
->>>>>>> 00a5795b
   op2->SetBCs(bc, bc);
   op2->Setup(K, Teuchos::null, Teuchos::null);
   op2->UpdateMatrices(Teuchos::null, Teuchos::null);
@@ -155,21 +138,13 @@
   
   Teuchos::ParameterList olist2 = plist.get<Teuchos::ParameterList>("PK operator")
                                        .get<Teuchos::ParameterList>("diffusion operator mfd");
-<<<<<<< HEAD
-  Teuchos::RCP<Diffusion> op3 = Teuchos::rcp(new DiffusionMFD(olist2, global_op2));
-=======
   Teuchos::RCP<PDE_Diffusion> op3 = Teuchos::rcp(new PDE_DiffusionMFD(olist2, global_op2));
->>>>>>> 00a5795b
   op3->SetBCs(bc, bc);
   op3->Setup(K, Teuchos::null, Teuchos::null);
   op3->UpdateMatrices(Teuchos::null, Teuchos::null);
 
   Teuchos::ParameterList alist2;
-<<<<<<< HEAD
-  Teuchos::RCP<AdvectionUpwind> op4 = Teuchos::rcp(new AdvectionUpwind(alist2, global_op2));
-=======
   Teuchos::RCP<PDE_AdvectionUpwind> op4 = Teuchos::rcp(new PDE_AdvectionUpwind(alist2, global_op2));
->>>>>>> 00a5795b
   op4->Setup(*u);
   op4->UpdateMatrices(u.ptr());
 
@@ -266,22 +241,14 @@
   
   // create advection operator
   Teuchos::ParameterList alist;
-<<<<<<< HEAD
-  Teuchos::RCP<AdvectionUpwind> op1 = Teuchos::rcp(new AdvectionUpwind(alist, global_op));
-=======
   Teuchos::RCP<PDE_AdvectionUpwind> op1 = Teuchos::rcp(new PDE_AdvectionUpwind(alist, global_op));
->>>>>>> 00a5795b
   op1->Setup(*u);
   op1->UpdateMatrices(u.ptr());
 
   // add the diffusion operator
   Teuchos::ParameterList olist = plist.get<Teuchos::ParameterList>("PK operator")
                                       .get<Teuchos::ParameterList>("diffusion operator fv");
-<<<<<<< HEAD
-  Teuchos::RCP<Diffusion> op2 = Teuchos::rcp(new DiffusionFV(olist, global_op));
-=======
   Teuchos::RCP<PDE_Diffusion> op2 = Teuchos::rcp(new PDE_DiffusionFV(olist, global_op));
->>>>>>> 00a5795b
   op2->SetBCs(bc, bc);
   op2->Setup(K, Teuchos::null, Teuchos::null);
   op2->UpdateMatrices(Teuchos::null, Teuchos::null);
@@ -298,21 +265,13 @@
   
   Teuchos::ParameterList olist2 = plist.get<Teuchos::ParameterList>("PK operator")
                                       .get<Teuchos::ParameterList>("diffusion operator fv");
-<<<<<<< HEAD
-  Teuchos::RCP<Diffusion> op3 = Teuchos::rcp(new DiffusionFV(olist2, global_op2));
-=======
   Teuchos::RCP<PDE_Diffusion> op3 = Teuchos::rcp(new PDE_DiffusionFV(olist2, global_op2));
->>>>>>> 00a5795b
   op3->SetBCs(bc, bc);
   op3->Setup(K, Teuchos::null, Teuchos::null);
   op3->UpdateMatrices(Teuchos::null, Teuchos::null);
 
   Teuchos::ParameterList alist2;
-<<<<<<< HEAD
-  Teuchos::RCP<AdvectionUpwind> op4 = Teuchos::rcp(new AdvectionUpwind(alist2, global_op2));
-=======
   Teuchos::RCP<PDE_AdvectionUpwind> op4 = Teuchos::rcp(new PDE_AdvectionUpwind(alist2, global_op2));
->>>>>>> 00a5795b
   op4->Setup(*u);
   op4->UpdateMatrices(u.ptr());
 
