--- conflicted
+++ resolved
@@ -81,16 +81,10 @@
     fname1 = sys.argv[-1]
     m1 = read_matrix(fname1+".dat")
     d1 = read_mesh_info(fname1+"_map.dat")
-    
 
-
-<<<<<<< HEAD
     # print(fname1)
     # for r, col in m1.items():
     #     print(r, ''.join(["({0}, {1})".format(*c) for c in col.items()]))
-=======
-    m2 = read_matrix(fname+"_np3.test")
->>>>>>> b76e352a
 
     fname2 = sys.argv[-2]
     m2 = read_matrix(fname2+".dat")
