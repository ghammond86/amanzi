/*
  Operators

  Copyright 2010-201x held jointly by LANS/LANL, LBNL, and PNNL. 
  Amanzi is released under the three-clause BSD License. 
  The terms of use and "as is" disclaimer for this license are 
  provided in the top-level COPYRIGHT file.

  Author: Konstantin Lipnikov (lipnikov@lanl.gov)
*/

#include <cstdlib>
#include <cmath>
#include <iostream>
#include <string>
#include <vector>

// TPLs
#include "EpetraExt_RowMatrixOut.h"
#include "Teuchos_RCP.hpp"
#include "Teuchos_ParameterList.hpp"
#include "Teuchos_ParameterXMLFileReader.hpp"
#include "UnitTest++.h"

// Amanzi
#include "MeshFactory.hh"
#include "GMVMesh.hh"
#include "LinearOperatorGMRES.hh"
#include "Tensor.hh"

// Amanzi::Operators
#include "PDE_Accumulation.hh"
#include "PDE_Abstract.hh"
#include "PDE_Elasticity.hh"
#include "TreeOperator.hh"

#include "AnalyticElasticity02.hh"
#include "Verification.hh"

/* *****************************************************************
* Stokes model: exactness test.
***************************************************************** */
TEST(OPERATOR_STOKES_EXACTNESS) {
  using namespace Amanzi;
  using namespace Amanzi::AmanziMesh;
  using namespace Amanzi::AmanziGeometry;
  using namespace Amanzi::Operators;

  Epetra_MpiComm comm(MPI_COMM_WORLD);
  int MyPID = comm.MyPID();
  if (MyPID == 0) std::cout << "\nTest: 2D Stokes: exactness test" << std::endl;

  // read parameter list 
  std::string xmlFileName = "test/operator_stokes.xml";
  Teuchos::ParameterXMLFileReader xmlreader(xmlFileName);
  Teuchos::ParameterList plist = xmlreader.getParameters();

  // create a simple rectangular mesh
  MeshFactory meshfactory(&comm);
  meshfactory.preference(FrameworkPreference({MSTK, STKMESH}));
  Teuchos::RCP<const Mesh> mesh = meshfactory(0.0, 0.0, 1.0, 1.0, 16, 20, Teuchos::null);

  int ncells = mesh->num_entities(AmanziMesh::CELL, AmanziMesh::Parallel_type::OWNED);
  int nnodes = mesh->num_entities(AmanziMesh::NODE, AmanziMesh::Parallel_type::OWNED);
  int nfaces = mesh->num_entities(AmanziMesh::FACE, AmanziMesh::Parallel_type::OWNED);
  int nfaces_wghost = mesh->num_entities(AmanziMesh::FACE, AmanziMesh::Parallel_type::ALL);
  int nnodes_wghost = mesh->num_entities(AmanziMesh::NODE, AmanziMesh::Parallel_type::ALL);

  // populate diffusion coefficient using an analytic solution
  AnalyticElasticity02 ana(mesh);

  Teuchos::RCP<std::vector<WhetStone::Tensor> > K = Teuchos::rcp(new std::vector<WhetStone::Tensor>());
  for (int c = 0; c < ncells; c++) {
    const Point& xc = mesh->cell_centroid(c);
    const WhetStone::Tensor& Kc = ana.Tensor(xc, 0.0);
    K->push_back(Kc);
  }

  // populate boundary data for Bernardi-Raugel-type element
  // -- Dirichlet condition on faces for the normal velocity component
  Teuchos::RCP<BCs> bcf = Teuchos::rcp(new BCs(mesh, AmanziMesh::FACE, DOF_Type::SCALAR));
  std::vector<int>& bcf_model = bcf->bc_model();
  std::vector<double>& bcf_value = bcf->bc_value();

  for (int f = 0; f < nfaces_wghost; f++) {
    const Point& xf = mesh->face_centroid(f);
    const Point& normal = mesh->face_normal(f);
    double area = mesh->face_area(f);

    if (fabs(xf[0]) < 1e-6 || fabs(xf[0] - 1.0) < 1e-6 ||
        fabs(xf[1]) < 1e-6 || fabs(xf[1] - 1.0) < 1e-6) {
      bcf_model[f] = OPERATOR_BC_DIRICHLET;
      bcf_value[f] = (ana.velocity_exact(xf, 0.0) * normal) / area;
    }
  }

  // -- Dirichlet condition at nodes for the normal velocity component
  Point xv(2);
  Teuchos::RCP<BCs> bcv = Teuchos::rcp(new BCs(mesh, AmanziMesh::NODE, DOF_Type::POINT));
  std::vector<int>& bcv_model = bcv->bc_model();
  std::vector<Point>& bcv_value = bcv->bc_value_point();

  for (int v = 0; v < nnodes_wghost; ++v) {
    mesh->node_get_coordinates(v, &xv);

    if (fabs(xv[0]) < 1e-6 || fabs(xv[0] - 1.0) < 1e-6 ||
        fabs(xv[1]) < 1e-6 || fabs(xv[1] - 1.0) < 1e-6) {
      bcv_model[v] = OPERATOR_BC_DIRICHLET;
      bcv_value[v] = ana.velocity_exact(xv, 0.0);
    }
  }

  // create a discrete PDE
  // -- create an elasticity operator using in particular schema data. In the future,
  // -- we could take definition of DOFs data from WhetStone using the provided 
  // -- discretization method.
  Teuchos::ParameterList op_list = plist.sublist("PK operator").sublist("elasticity operator");
  Teuchos::RCP<PDE_Elasticity> op00 = Teuchos::rcp(new PDE_Elasticity(op_list, mesh));
  op00->SetTensorCoefficient(K);
  // -- add boundary conditions to the discrete PDE: Lame equation
  op00->SetBCs(bcf, bcf);
  op00->AddBCs(bcv, bcv);

  // -- create a divergence operator. Note that it uses two different schemas for DOFs 
  // for velocity and pressure.
  op_list = plist.sublist("PK operator").sublist("divergence operator");
  Teuchos::RCP<PDE_Abstract> op10 = Teuchos::rcp(new PDE_Abstract(op_list, mesh));
  // -- add boundary conditions to the discrete PDE: incompressibility equation
  op10->SetBCs(bcf, bcf);
  op10->AddBCs(bcv, bcv);

  // create identity type operator: pressure block for preconditioner
  Teuchos::RCP<PDE_Accumulation> pc11 = Teuchos::rcp(new PDE_Accumulation(AmanziMesh::CELL, mesh));
  Teuchos::RCP<Operator> global11 = pc11->global_operator();

  // create a tree operator for the discrete Stokes PDE. It is a 2x2 block operator
  // composed of Lame operator (blok 00), divergence operator (blok 10) and traspose 
  // of the divergence operator (block 01).
  Teuchos::RCP<Operator> global00 = op00->global_operator();
  Teuchos::RCP<Operator> global10 = op10->global_operator();

  const CompositeVectorSpace& cvs = global00->DomainMap();
  Teuchos::RCP<TreeVectorSpace> tvs = Teuchos::rcp(new TreeVectorSpace());
  tvs->PushBack(Teuchos::rcp(new TreeVectorSpace(Teuchos::rcpFromRef(cvs))));
  tvs->PushBack(Teuchos::rcp(new TreeVectorSpace(Teuchos::rcpFromRef(op10->global_operator()->RangeMap()))));

  Teuchos::RCP<TreeOperator> op = Teuchos::rcp(new Operators::TreeOperator(tvs));
  op->SetOperatorBlock(0, 0, global00);
  op->SetOperatorBlock(1, 0, global10);
  op->SetOperatorBlock(0, 1, global10, true);

  // create and initialize state variables: velocity and pressure.
  TreeVector solution(*tvs);
  solution.PutScalar(0.0);

  // create source term representing external forces.
  CompositeVector source(cvs);
  Epetra_MultiVector& src = *source.ViewComponent("node");

  for (int v = 0; v < nnodes; v++) {
    mesh->node_get_coordinates(v, &xv);
    Point tmp(ana.source_exact(xv, 0.0));
    for (int k = 0; k < 2; ++k) src[k][v] = tmp[k];
  }

  // populate local matrices inside the elasticity block and assemble them
  // into a global matrix.
  op00->UpdateMatrices();
  global00->UpdateRHS(source, true);
  op00->ApplyBCs(true, true);
  global00->SymbolicAssembleMatrix();
  global00->AssembleMatrix();

  // populate local matrices inside the divergence block. Since we will use
  // a matrix-free matvec inside an iterative solver, there is no need to
  // assemble a global matrix.
  op10->UpdateMatrices();
  op10->ApplyBCs(false, true);

  // populate local matrices in the pressure block (for preconditioner)
  CompositeVector vol(global11->DomainMap());
  vol.PutScalar(1.0);
  pc11->AddAccumulationTerm(vol, 1.0, "cell");
  global11->SymbolicAssembleMatrix();
  global11->AssembleMatrix();

  // create a block-diagonal preconditoner, identity is the default one. 
  // The first block will reuse the assembled matrix to build a multigrid
  // solver. The second block is simply a diagonal matrix. The off-diagonal
  // blocks are empty and require no setup.
<<<<<<< HEAD
  Teuchos::ParameterList slist = plist.sublist("preconditioners");
  global00->InitPreconditioner("Hypre AMG", slist);
  global11->InitPreconditioner("Diagonal", slist); 
=======
  Teuchos::ParameterList slist = plist.sublist("preconditioners").sublist("Hypre AMG");
  global00->InitializePreconditioner(slist);
  global00->UpdatePreconditioner();

  slist = plist.sublist("preconditioners").sublist("Diagonal");
  global11->InitializePreconditioner(slist); 
  global11->UpdatePreconditioner(); 
>>>>>>> 33cbd839

  Teuchos::RCP<TreeOperator> pc = Teuchos::rcp(new Operators::TreeOperator(tvs));
  pc->SetOperatorBlock(0, 0, op00->global_operator());
  pc->SetOperatorBlock(1, 1, pc11->global_operator());
  pc->InitBlockDiagonalPreconditioner();

  // Test SPD properties of the matrix and preconditioner.
  VerificationTV ver1(op), ver2(pc);
  ver1.CheckMatrixSPD();
  ver2.CheckPreconditionerSPD();

  // solve the discrete problem.
  // -- create a linear solver: GMRES.
  Teuchos::ParameterList lop_list = plist.sublist("solvers")
                                         .sublist("GMRES").sublist("gmres parameters");
  AmanziSolvers::LinearOperatorGMRES<TreeOperator, TreeVector, TreeVectorSpace> solver(op, pc);
  solver.Init(lop_list);

  // -- copy right-hand sides inside two operators to the global rhs.
  TreeVector rhs(*tvs);
  *rhs.SubVector(0)->Data() = *global00->rhs();
  *rhs.SubVector(1)->Data() = *global10->rhs();

  // -- execute GMRES solver
  int ierr = solver.ApplyInverse(rhs, solution);

  if (MyPID == 0) {
    std::cout << "elasticity solver (gmres): ||r||=" << solver.residual() 
              << " itr=" << solver.num_itrs()
              << " code=" << solver.returned_code() << std::endl;
  }

  // Post-processing
  // -- compute velocity error
  double unorm, ul2_err, uinf_err;
  ana.ComputeNodeError(*solution.SubVector(0)->Data(), 0.0, unorm, ul2_err, uinf_err);

  // -- compute pressure error
  double pnorm, pl2_err, pinf_err;
  ana.ComputeCellError(*solution.SubVector(1)->Data(), 0.0, pnorm, pl2_err, pinf_err);

  if (MyPID == 0) {
    ul2_err /= unorm;
    printf("L2(u)=%12.8g  Inf(u)=%12.8g  L2(p)=%12.8g  Inf(p)=%12.8g  itr=%3d\n",
        ul2_err, uinf_err, pl2_err, pinf_err, solver.num_itrs());

    CHECK(ul2_err < 0.01);
    CHECK(pl2_err < 0.05);
    CHECK(solver.num_itrs() < 60);
  }

  if (MyPID == 0) {
    const Epetra_MultiVector& u = *solution.SubVector(0)->Data()->ViewComponent("node");
    GMV::open_data_file(*mesh, (std::string)"operators.gmv");
    GMV::start_data();
    GMV::write_node_data(u, 0, "velocity_x");
    GMV::write_node_data(u, 1, "velocity_y");
    GMV::close_data_file();
  }
}

<|MERGE_RESOLUTION|>--- conflicted
+++ resolved
@@ -188,11 +188,6 @@
   // The first block will reuse the assembled matrix to build a multigrid
   // solver. The second block is simply a diagonal matrix. The off-diagonal
   // blocks are empty and require no setup.
-<<<<<<< HEAD
-  Teuchos::ParameterList slist = plist.sublist("preconditioners");
-  global00->InitPreconditioner("Hypre AMG", slist);
-  global11->InitPreconditioner("Diagonal", slist); 
-=======
   Teuchos::ParameterList slist = plist.sublist("preconditioners").sublist("Hypre AMG");
   global00->InitializePreconditioner(slist);
   global00->UpdatePreconditioner();
@@ -200,7 +195,6 @@
   slist = plist.sublist("preconditioners").sublist("Diagonal");
   global11->InitializePreconditioner(slist); 
   global11->UpdatePreconditioner(); 
->>>>>>> 33cbd839
 
   Teuchos::RCP<TreeOperator> pc = Teuchos::rcp(new Operators::TreeOperator(tvs));
   pc->SetOperatorBlock(0, 0, op00->global_operator());
