/*
  Operators

  Copyright 2010-201x held jointly by LANS/LANL, LBNL, and PNNL. 
  Amanzi is released under the three-clause BSD License. 
  The terms of use and "as is" disclaimer for this license are 
  provided in the top-level COPYRIGHT file.

  Author: Konstantin Lipnikov (lipnikov@lanl.gov)

  DG methods for linear advection equations.
*/

#include <cstdlib>
#include <cmath>
#include <iostream>
#include <string>
#include <vector>

// TPLs
#include "Teuchos_RCP.hpp"
#include "Teuchos_ParameterList.hpp"
#include "Teuchos_ParameterXMLFileReader.hpp"
#include "UnitTest++.h"

// Amanzi
#include "Explicit_TI_RK.hh"
#include "GMVMesh.hh"
#include "CompositeVector.hh"
#include "DG_Modal.hh"
#include "LinearOperatorGMRES.hh"
#include "MeshFactory.hh"
#include "MeshMapsFactory.hh"
#include "NumericalIntegration.hh"
#include "Tensor.hh"
#include "VectorPolynomial.hh"

// Operators
#include "AnalyticDG06.hh"
#include "AnalyticDG06b.hh"
#include "AnalyticDG07.hh"

#include "OperatorAudit.hh"
#include "OperatorDefs.hh"
#include "PDE_Abstract.hh"
#include "PDE_AdvectionRiemann.hh"
#include "PDE_Reaction.hh"


namespace Amanzi {

template <class AnalyticDG>
class AdvectionFn : public Explicit_TI::fnBase<CompositeVector> {
 public:
  AdvectionFn(Teuchos::ParameterList& plist,
              int nx, double dt, 
              const Teuchos::RCP<const AmanziMesh::Mesh> mesh,
              int order, 
              bool conservative_form, std::string weak_form);

  // functional in dy/dt = F(y)
  void Functional(double t, const CompositeVector& u, CompositeVector& f) override;

  // modify cell and face velocities using a mesh map
  void ApproximateVelocity_Projection(
      double t, double dt,
      const Teuchos::RCP<std::vector<WhetStone::VectorPolynomial> >& velc,
      const Teuchos::RCP<std::vector<WhetStone::Polynomial> >& velf,
      const Teuchos::RCP<std::vector<WhetStone::Polynomial> >& divc);

  void ApproximateVelocity_LevelSet(
      const CompositeVector& u,
      const Teuchos::RCP<std::vector<WhetStone::VectorPolynomial> >& velc,
      const Teuchos::RCP<std::vector<WhetStone::Polynomial> >& velf,
      const Teuchos::RCP<std::vector<WhetStone::Polynomial> >& divc);

 public:
  double l2norm;

  Teuchos::RCP<Operators::PDE_AdvectionRiemann> op_flux;
  Teuchos::RCP<Operators::PDE_Abstract> op_adv;
  Teuchos::RCP<Operators::PDE_Abstract> op_mass;
  Teuchos::RCP<Operators::PDE_Abstract> op_reac;

 private:
  AnalyticDG ana_;
  Teuchos::RCP<Operators::Operator> global_op_;
  const Teuchos::ParameterList plist_;

  int nx_;
  double dt_;
  Teuchos::RCP<const AmanziMesh::Mesh> mesh_;
  Teuchos::RCP<AmanziMesh::Mesh> mesh_new_;

  double weak_sign_;
  bool conservative_form_;
  bool setup_, high_order_velf_, level_set_velf_;
  std::string pk_name_;
};


/* *****************************************************************
* Constructor
***************************************************************** */
template <class AnalyticDG>
AdvectionFn<AnalyticDG>::AdvectionFn(
    Teuchos::ParameterList& plist, int nx, double dt, 
    const Teuchos::RCP<const AmanziMesh::Mesh> mesh,
    int order, bool conservative_form, std::string weak_form)
    : plist_(plist), nx_(nx), dt_(dt), 
      mesh_(mesh),
      ana_(mesh, order),
      conservative_form_(conservative_form)
{
  if (weak_form == "dual") {
    weak_sign_ = 1.0;
    pk_name_ = "PK operator";
  } else {
    weak_sign_ = -1.0;
    pk_name_ = "PK operator: primal";
  }

  // create global operator 
  // -- upwind flux term
  Teuchos::ParameterList op_list = plist.sublist(pk_name_).sublist("flux operator");
  op_flux = Teuchos::rcp(new Operators::PDE_AdvectionRiemann(op_list, mesh));
  global_op_ = op_flux->global_operator();

  // -- volumetric advection term
  op_list = plist.sublist(pk_name_).sublist("advection operator");
  op_adv = Teuchos::rcp(new Operators::PDE_Abstract(op_list, global_op_));

  // -- accumulation term
  op_list = plist.sublist(pk_name_).sublist("inverse mass operator");
  op_mass = Teuchos::rcp(new Operators::PDE_Abstract(op_list, mesh_));

  // -- reaction term
  if (!conservative_form_) {
    op_list = plist.sublist(pk_name_).sublist("reaction operator");
    op_reac = Teuchos::rcp(new Operators::PDE_Abstract(op_list, global_op_));
  }
<<<<<<< HEAD

  // create auxiliary mesh
  Epetra_MpiComm comm(MPI_COMM_WORLD);
  AmanziMesh::MeshFactory factory(&comm);
  factory.set_partitioner(AmanziMesh::Partitioner_type::ZOLTAN_RCB);
  factory.preference(AmanziMesh::FrameworkPreference({AmanziMesh::MSTK}));
   
  std::string name = plist.get<std::string>("file name");
  if (name == "square")
    mesh_new_ = factory(0.0, 0.0, 1.0, 1.0, nx_, nx_, mesh_->geometric_model());
  else 
    mesh_new_ = factory(name, mesh_->geometric_model(), true, true);

  // cotrol variables
  name = plist.get<std::string>("face velocity method");
  high_order_velf_ = (name == "high order");
  level_set_velf_ = (name == "level set");

  setup_ = true;
}


/* *****************************************************************
* Functional F in dy/dt = F(y)
***************************************************************** */
template <class AnalyticDG>
void AdvectionFn<AnalyticDG>::Functional(
    double t, const CompositeVector& u, CompositeVector& f)
{
  int d = mesh_->space_dimension();
  int ncells = mesh_->num_entities(AmanziMesh::CELL, AmanziMesh::Parallel_type::OWNED);
  int ncells_wghost = mesh_->num_entities(AmanziMesh::CELL, AmanziMesh::Parallel_type::ALL);
  int nfaces_wghost = mesh_->num_entities(AmanziMesh::FACE, AmanziMesh::Parallel_type::ALL);

  // update velocity coefficient
  WhetStone::VectorPolynomial v;
  auto velc = Teuchos::rcp(new std::vector<WhetStone::VectorPolynomial>(ncells_wghost));
  auto velf = Teuchos::rcp(new std::vector<WhetStone::Polynomial>(nfaces_wghost));
  auto divc = Teuchos::rcp(new std::vector<WhetStone::Polynomial>(ncells_wghost));

  for (int c = 0; c < ncells_wghost; ++c) {
    ana_.VelocityTaylor(mesh_->cell_centroid(c), t, v); 
    (*velc)[c] = v;
    (*velc)[c] *= -weak_sign_;
  }

=======

  // create auxiliary mesh
  Epetra_MpiComm comm(MPI_COMM_WORLD);
  AmanziMesh::MeshFactory factory(&comm);
  factory.set_partitioner(AmanziMesh::Partitioner_type::ZOLTAN_RCB);
  factory.preference(AmanziMesh::FrameworkPreference({AmanziMesh::MSTK}));
   
  std::string name = plist.get<std::string>("file name");
  if (name == "square")
    mesh_new_ = factory(0.0, 0.0, 1.0, 1.0, nx_, nx_, mesh_->geometric_model());
  else 
    mesh_new_ = factory(name, mesh_->geometric_model(), true, true);

  // cotrol variables
  name = plist.get<std::string>("face velocity method");
  high_order_velf_ = (name == "high order");
  level_set_velf_ = (name == "level set");

  setup_ = true;
}


/* *****************************************************************
* Functional F in dy/dt = F(y)
***************************************************************** */
template <class AnalyticDG>
void AdvectionFn<AnalyticDG>::Functional(
    double t, const CompositeVector& u, CompositeVector& f)
{
  int d = mesh_->space_dimension();
  int ncells = mesh_->num_entities(AmanziMesh::CELL, AmanziMesh::Parallel_type::OWNED);
  int ncells_wghost = mesh_->num_entities(AmanziMesh::CELL, AmanziMesh::Parallel_type::ALL);
  int nfaces_wghost = mesh_->num_entities(AmanziMesh::FACE, AmanziMesh::Parallel_type::ALL);

  // update velocity coefficient
  WhetStone::VectorPolynomial v;
  auto velc = Teuchos::rcp(new std::vector<WhetStone::VectorPolynomial>(ncells_wghost));
  auto velf = Teuchos::rcp(new std::vector<WhetStone::Polynomial>(nfaces_wghost));
  auto divc = Teuchos::rcp(new std::vector<WhetStone::Polynomial>(ncells_wghost));

  for (int c = 0; c < ncells_wghost; ++c) {
    ana_.VelocityTaylor(mesh_->cell_centroid(c), t, v); 
    (*velc)[c] = v;
    (*velc)[c] *= -weak_sign_;
  }

>>>>>>> 779ebadf
  for (int f = 0; f < nfaces_wghost; ++f) {
    ana_.VelocityTaylor(mesh_->face_centroid(f), t, v); 
    (*velf)[f] = v * (mesh_->face_normal(f) * weak_sign_);
  }

  if (! conservative_form_) {
    for (int c = 0; c < ncells_wghost; ++c) {
      (*divc)[c] = Divergence((*velc)[c]);
    }
  }

  // modify analytic Taylor expansions
  if (level_set_velf_) {
    ApproximateVelocity_LevelSet(u, velc, velf, divc);
  } else {
    ApproximateVelocity_Projection(t, dt_, velc, velf, divc);
  }

  // update problem coefficients
  // -- accumulation
  auto K = Teuchos::rcp(new std::vector<WhetStone::Polynomial>(ncells_wghost));
  WhetStone::Polynomial Kc(d, 0);
  Kc(0, 0) = 1.0;
  for (int c = 0; c < ncells_wghost; c++) {
    (*K)[c] = Kc;
  }

  // -- source term
  int order = plist_.sublist(pk_name_).sublist("flux operator")
                    .template get<int>("method order");
  int nk = (order + 1) * (order + 2) / 2;

  WhetStone::Polynomial sol, src, pc(2, order);
  WhetStone::NumericalIntegration numi(mesh_, false);

  CompositeVector& rhs = *global_op_->rhs();
  Epetra_MultiVector& rhs_c = *rhs.ViewComponent("cell");
  rhs_c.PutScalar(0.0);

  /*
  for (int c = 0; c < ncells; ++c) {
    const AmanziGeometry::Point& xc = mesh_->cell_centroid(c);
    double volume = mesh_->cell_volume(c);

    ana_.SourceTaylor(xc, t, src);

    for (auto it = pc.begin(); it.end() <= pc.end(); ++it) {
      int n = it.PolynomialPosition();
      int k = it.MonomialOrder();

      double factor = numi.MonomialNaturalScale(k, volume);
      WhetStone::Polynomial cmono(2, it.multi_index(), factor);
      cmono.set_origin(xc);      

       WhetStone::Polynomial tmp = src * cmono;      

      rhs_c[n][c] = numi.IntegratePolynomialCell(c, tmp);
    }
  }
  */

  // -- boundary data
  auto bc = Teuchos::rcp(new Operators::BCs(mesh_, AmanziMesh::FACE, Operators::DOF_Type::VECTOR));
  std::vector<int>& bc_model = bc->bc_model();
  std::vector<std::vector<double> >& bc_value = bc->bc_value_vector(nk);

  WhetStone::Polynomial coefs;
  WhetStone::DenseVector data;

  for (int f = 0; f < nfaces_wghost; f++) {
    const AmanziGeometry::Point& xf = mesh_->face_centroid(f);
    const AmanziGeometry::Point& normal = mesh_->face_normal(f);
    if (fabs(xf[0]) < 1e-6 || fabs(xf[0] - 1.0) < 1e-6 ||
        fabs(xf[1]) < 1e-6 || fabs(xf[1] - 1.0) < 1e-6) {
      AmanziGeometry::Point vp = ana_.VelocityExact(xf, t); 

      if (vp * normal < -1e-12) {
        bc_model[f] = Operators::OPERATOR_BC_DIRICHLET;
        if (weak_sign_ < 0.0) bc_model[f] = Operators::OPERATOR_BC_DIRICHLET_TYPE2;

        ana_.SolutionTaylor(xf, t, coefs);
        coefs.GetPolynomialCoefficients(data);

        for (int i = 0; i < nk; ++i) {
          bc_value[f][i] = data(i);
        }
      } else if (weak_sign_ < 0.0) {
        bc_model[f] = Operators::OPERATOR_BC_REMOVE;
      }
    }
  }

  // populate the global operator
<<<<<<< HEAD
  op_flux->Setup(velc, velf);
  op_flux->UpdateMatrices(velf.ptr());
  op_flux->ApplyBCs(bc, true);
=======
  op_flux->SetBCs(bc, bc);
  op_flux->Setup(velc, velf);
  op_flux->UpdateMatrices(velf.ptr());
  op_flux->ApplyBCs(true, true, true);
>>>>>>> 779ebadf

  op_adv->SetupPolyVector(velc);
  op_adv->UpdateMatrices();

  if (!conservative_form_) {
    op_reac->SetupPoly(divc);
    op_reac->UpdateMatrices();
  }

  if (setup_) {
    op_mass->SetupPoly(K);
    op_mass->UpdateMatrices(Teuchos::null);
    setup_ = false;
  }

  // calculate functional
  CompositeVector u1(u);
  global_op_->ComputeResidual(u, u1);

  // invert vector
  op_mass->global_operator()->Apply(u1, f);

  // statistics: l2 norm of solution
  u.Dot(u, &l2norm);
}


/* *****************************************************************
* Change original definitions of velocities: projection algorithm
***************************************************************** */
template <class AnalyticDG>
void AdvectionFn<AnalyticDG>::ApproximateVelocity_Projection(
    double t, double dt,
    const Teuchos::RCP<std::vector<WhetStone::VectorPolynomial> >& velc,
    const Teuchos::RCP<std::vector<WhetStone::Polynomial> >& velf,
    const Teuchos::RCP<std::vector<WhetStone::Polynomial> >& divc)
{
  // deform auxiliary mesh for time interval (t, t + dt)
  int dim = mesh_->space_dimension();
  AmanziGeometry::Point xv(dim), yv(dim), sv(dim);
  AmanziMesh::Entity_ID_List faces, nodeids;
  AmanziGeometry::Point_List new_positions, final_positions;

  int ncells_wghost = mesh_->num_entities(AmanziMesh::CELL, AmanziMesh::Parallel_type::ALL);
  int nnodes_wghost = mesh_->num_entities(AmanziMesh::NODE, AmanziMesh::Parallel_type::ALL);

  for (int v = 0; v < nnodes_wghost; ++v) {
    mesh_->node_get_coordinates(v, &xv);
    yv = ana_.VelocityExact(xv, t); 
    xv += yv * dt;

    nodeids.push_back(v);
    new_positions.push_back(xv);
  }
  mesh_new_->deform(nodeids, new_positions, false, &final_positions);

  // create a mesh map at time t
  Teuchos::ParameterList map_list;
  map_list.set<std::string>("method", "Lagrange serendipity")
          .set<int>("method order", 2)
          .set<std::string>("projector", "L2")
          .set<std::string>("map name", "VEM");
  
  WhetStone::MeshMapsFactory maps_factory;
  auto maps = maps_factory.Create(map_list, mesh_, mesh_new_);

  // calculate approximate velocities
  double dtfac = 1.0 / dt;
  for (int c = 0; c < ncells_wghost; ++c) {
    mesh_->cell_get_faces(c, &faces);
    int nfaces = faces.size();

    WhetStone::VectorPolynomial v;
    std::vector<WhetStone::VectorPolynomial> vvf;

    if (high_order_velf_) { // use high-order face velocity 
      for (int n = 0; n < nfaces; ++n) {
        int f = faces[n];
        ana_.VelocityTaylor(mesh_->face_centroid(f), t, v);
        vvf.push_back(v * dt);
        (*velf)[f] = v * (mesh_->face_normal(f) * weak_sign_);
<<<<<<< HEAD
      }
    } else {
      for (int n = 0; n < nfaces; ++n) {
        int f = faces[n];
        maps->VelocityFace(f, v);
        vvf.push_back(v);
        (*velf)[f] = (v * mesh_->face_normal(f)) * dtfac * weak_sign_;
      }
=======
      }
    } else {
      for (int n = 0; n < nfaces; ++n) {
        int f = faces[n];
        maps->VelocityFace(f, v);
        vvf.push_back(v);
        (*velf)[f] = (v * mesh_->face_normal(f)) * dtfac * weak_sign_;
      }
>>>>>>> 779ebadf
    }

    maps->VelocityCell(c, vvf, (*velc)[c]);
    (*velc)[c] *= -dtfac * weak_sign_;

    if (! conservative_form_) (*divc)[c] = Divergence((*velc)[c]);
  }
}

/* *****************************************************************
* Change original definitions of velocities: level set algorithm
***************************************************************** */
template <class AnalyticDG>
void AdvectionFn<AnalyticDG>::ApproximateVelocity_LevelSet(
    const CompositeVector& u,
    const Teuchos::RCP<std::vector<WhetStone::VectorPolynomial> >& velc,
    const Teuchos::RCP<std::vector<WhetStone::Polynomial> >& velf,
    const Teuchos::RCP<std::vector<WhetStone::Polynomial> >& divc)
{
  int dim = mesh_->space_dimension();
  const Epetra_MultiVector& u_c = *u.ViewComponent("cell", true);

  int ncells_wghost = mesh_->num_entities(AmanziMesh::CELL, AmanziMesh::Parallel_type::ALL);
  int nfaces_wghost = mesh_->num_entities(AmanziMesh::FACE, AmanziMesh::Parallel_type::ALL);

  // cell-based velocity is constant for dG1
  double norm;
  AmanziMesh::Entity_ID_List cells;
  AmanziGeometry::Point zero(dim);

  for (int c = 0; c < ncells_wghost; ++c) {
    norm = 0.0;
    for (int i = 0; i < dim; ++i) {
      norm += u_c[i + 1][c] * u_c[i + 1][c];
    }
    norm = std::pow(norm, 0.5);

    (*velc)[c].resize(dim);
    for (int i = 0; i < dim; ++i) {
      (*velc)[c][i].Reshape(dim, 0);
      (*velc)[c][i](0, 0) = u_c[i + 1][c] * weak_sign_ / norm;
    }
    (*velc)[c].set_origin(zero);

    if (! conservative_form_) (*divc)[c] = Divergence((*velc)[c]);
  }

  for (int f = 0; f < nfaces_wghost; ++f) {
    const AmanziGeometry::Point& xf = mesh_->face_centroid(f);
    (*velf)[f].Reshape(dim, 0, true);

    mesh_->face_get_cells(f, AmanziMesh::Parallel_type::ALL, &cells);
    int ncells = cells.size();
<<<<<<< HEAD
=======
    if (ncells == 1) continue;
>>>>>>> 779ebadf

    WhetStone::VectorPolynomial tmp(dim, dim);
    tmp.set_origin(zero);

    for (int n = 0; n < ncells; ++n) {
      tmp -= (*velc)[cells[n]];
    }
    
    tmp.Value(xf).Norm2(&norm);
    (*velf)[f] = tmp * (mesh_->face_normal(f) / norm);
  }
}

}  // namespace Amanzi


/* *****************************************************************
* This tests exactness of the transient advection scheme for
* dp/dt + div(v p) = f.
***************************************************************** */
<<<<<<< HEAD
bool inside(const Amanzi::AmanziGeometry::Point& p) {
  Amanzi::AmanziGeometry::Point c(0.5, 0.5);
  return (norm(p - c) < 0.06); 
}

=======
>>>>>>> 779ebadf
template <class AnalyticDG>
void AdvectionTransient(std::string filename, int nx, int ny, double dt,
                        const Amanzi::Explicit_TI::method_t& rk_method,
                        bool conservative_form = true, 
<<<<<<< HEAD
                        std::string weak_form = "dual",
                        std::string face_velocity_method = "high order")                      
=======
                        std::string weak_form = "dual")
>>>>>>> 779ebadf
{
  using namespace Teuchos;
  using namespace Amanzi;
  using namespace Amanzi::AmanziMesh;
  using namespace Amanzi::AmanziGeometry;
  using namespace Amanzi::Operators;

  Epetra_MpiComm comm(MPI_COMM_WORLD);
  int MyPID = comm.MyPID();

  // read parameter list
  std::string xmlFileName = "test/operator_advection_dg_transient.xml";
  ParameterXMLFileReader xmlreader(xmlFileName);
  ParameterList plist = xmlreader.getParameters();

  std::string pk_name = "PK operator";
  if (weak_form == "primal") pk_name = "PK operator: primal";

  int order = plist.sublist(pk_name)
                   .sublist("flux operator").get<int>("method order");

  std::string problem = (conservative_form) ? ", conservative formulation" : "";
  if (MyPID == 0) std::cout << "\nTest: 2D dG transient advection problem, " << filename 
                            << ", order=" << order << problem 
                            << ", weak formulation=" << weak_form << std::endl;

  // create a mesh framework
  ParameterList region_list = plist.sublist("regions");
  Teuchos::RCP<GeometricModel> gm = Teuchos::rcp(new GeometricModel(2, region_list, &comm));

  MeshFactory meshfactory(&comm);
  meshfactory.set_partitioner(AmanziMesh::Partitioner_type::ZOLTAN_RCB);
  meshfactory.preference(FrameworkPreference({MSTK,STKMESH}));
  RCP<const Mesh> mesh;
  if (nx == 0 || ny == 0)
    mesh = meshfactory(filename, gm, true, true);
  else
    mesh = meshfactory(0.0, 0.0, 1.0, 1.0, nx, ny, gm);

  int ncells = mesh->num_entities(AmanziMesh::CELL, AmanziMesh::Parallel_type::OWNED);
  int nfaces = mesh->num_entities(AmanziMesh::FACE, AmanziMesh::Parallel_type::OWNED);
  int ncells_wghost = mesh->num_entities(AmanziMesh::CELL, AmanziMesh::Parallel_type::ALL);
  int nfaces_wghost = mesh->num_entities(AmanziMesh::FACE, AmanziMesh::Parallel_type::ALL);

  // create main advection class
  plist.set<std::string>("file name", filename);
<<<<<<< HEAD
  plist.set<std::string>("face velocity method", face_velocity_method);
=======
  plist.set<std::string>("face velocity method", "high order");
  // plist.set<std::string>("face velocity method", "level set");
>>>>>>> 779ebadf
  AdvectionFn<AnalyticDG> fn(plist, nx, dt, mesh, order, conservative_form, weak_form);

  // create initial guess
  CompositeVector& rhs = *fn.op_flux->global_operator()->rhs();
  CompositeVector sol(rhs), sol_next(rhs);
  sol.PutScalar(0.0);

  AnalyticDG ana(mesh, order);
  WhetStone::DG_Modal dg(order, mesh, "natural");

  Epetra_MultiVector& sol_c = *sol.ViewComponent("cell");
  ana.InitialGuess(dg, sol_c, 0.0);

  int nstep(0);
  double t(0.0), tend(1.0), tprint(0.0);
  Explicit_TI::RK<CompositeVector> rk(fn, rk_method, sol);

  while(t < tend - dt/2) {
    rk.TimeStep(t, dt, sol, sol_next);

    sol = sol_next;

    // visualization
    if (MyPID == 0 && std::fabs(t - tprint) < dt/4) {
      tprint += 0.1; 
      printf("t=%9.6f  |p|=%10.8g\n", t, fn.l2norm);

      const Epetra_MultiVector& p = *sol.ViewComponent("cell");
      GMV::open_data_file(*mesh, (std::string)"operators.gmv");
      GMV::start_data();
      GMV::write_cell_data(p, 0, "solution");
      if (order > 0) {
        GMV::write_cell_data(p, 1, "gradx");
        GMV::write_cell_data(p, 2, "grady");
      }
      if (order > 1) {
        GMV::write_cell_data(p, 3, "hesxx");
        GMV::write_cell_data(p, 4, "hesxy");
        GMV::write_cell_data(p, 5, "hesyy");
      }
      GMV::close_data_file();
    }

    t += dt;
    nstep++;

    // modify solution at the origin
    if (face_velocity_method == "level set") {
      ana.InitialGuess(dg, sol_c, t, inside);
    }
  }

  // compute solution error
  sol.ScatterMasterToGhosted();
  Epetra_MultiVector& p = *sol.ViewComponent("cell", false);

  double pnorm, pl2_err, pinf_err, pl2_mean, pinf_mean;
  ana.ComputeCellError(p, tend, pnorm, pl2_err, pinf_err, pl2_mean, pinf_mean);

  if (MyPID == 0) {
    printf("nx=%3d (mean) L2(p)=%9.6g  Inf(p)=%9.6g\n", nx, pl2_mean, pinf_mean);
    printf("      (total) L2(p)=%9.6g  Inf(p)=%9.6g\n", pl2_err, pinf_err);
    CHECK(pl2_mean < 0.1 / nx);
  }
}


TEST(OPERATOR_ADVECTION_TRANSIENT_DG) {
<<<<<<< HEAD
  // AdvectionTransient<AnalyticDG07>("square", 50, 50, 0.0002, Amanzi::Explicit_TI::tvd_3rd_order, false, "primal", "level set");
=======
  // AdvectionTransient<AnalyticDG07>("square", 50, 50, 0.0001, Amanzi::Explicit_TI::tvd_3rd_order, false, "primal");
>>>>>>> 779ebadf

  AdvectionTransient<AnalyticDG06b>("square",  4,  4, 0.1, Amanzi::Explicit_TI::tvd_3rd_order);
  AdvectionTransient<AnalyticDG06>("square",  4,  4, 0.1, Amanzi::Explicit_TI::tvd_3rd_order, false);
  AdvectionTransient<AnalyticDG06>("square",  4,  4, 0.1, Amanzi::Explicit_TI::tvd_3rd_order, false, "primal");

  /*
  AdvectionTransient<AnalyticDG06>("square",  20,  20, 0.01, Amanzi::Explicit_TI::tvd_3rd_order);
  AdvectionTransient<AnalyticDG06>("square",  40,  40, 0.01 / 2, Amanzi::Explicit_TI::tvd_3rd_order);
  AdvectionTransient<AnalyticDG06>("square",  80,  80, 0.01 / 4, Amanzi::Explicit_TI::tvd_3rd_order);
  AdvectionTransient<AnalyticDG06>("square", 160, 160, 0.01 / 8, Amanzi::Explicit_TI::tvd_3rd_order);

  AdvectionTransient<AnalyticDG06>("test/triangular8.exo",    8, 0, 0.01, Amanzi::Explicit_TI::tvd_3rd_order);
  AdvectionTransient<AnalyticDG06>("test/triangular16.exo",  16, 0, 0.01 / 2, Amanzi::Explicit_TI::tvd_3rd_order);
  AdvectionTransient<AnalyticDG06>("test/triangular32.exo",  32, 0, 0.01 / 4, Amanzi::Explicit_TI::tvd_3rd_order);
  AdvectionTransient<AnalyticDG06>("test/triangular64.exo",  64, 0, 0.01 / 8, Amanzi::Explicit_TI::tvd_3rd_order);
  AdvectionTransient<AnalyticDG06>("test/triangular128.exo",128, 0, 0.01 / 16,Amanzi::Explicit_TI::tvd_3rd_order);

  double dT0 = 0.01;
  AdvectionTransient<AnalyticDG06>("test/median15x16.exo",   16, 0, dT0, Amanzi::Explicit_TI::tvd_3rd_order);
  AdvectionTransient<AnalyticDG06>("test/median32x33.exo",   32, 0, dT0 / 2, Amanzi::Explicit_TI::tvd_3rd_order);
  AdvectionTransient<AnalyticDG06>("test/median63x64.exo",   64, 0, dT0 / 4, Amanzi::Explicit_TI::tvd_3rd_order);
  AdvectionTransient<AnalyticDG06>("test/median127x128.exo",128, 0, dT0 / 8, Amanzi::Explicit_TI::tvd_3rd_order);
  */ 
}

<|MERGE_RESOLUTION|>--- conflicted
+++ resolved
@@ -139,7 +139,6 @@
     op_list = plist.sublist(pk_name_).sublist("reaction operator");
     op_reac = Teuchos::rcp(new Operators::PDE_Abstract(op_list, global_op_));
   }
-<<<<<<< HEAD
 
   // create auxiliary mesh
   Epetra_MpiComm comm(MPI_COMM_WORLD);
@@ -186,54 +185,6 @@
     (*velc)[c] *= -weak_sign_;
   }
 
-=======
-
-  // create auxiliary mesh
-  Epetra_MpiComm comm(MPI_COMM_WORLD);
-  AmanziMesh::MeshFactory factory(&comm);
-  factory.set_partitioner(AmanziMesh::Partitioner_type::ZOLTAN_RCB);
-  factory.preference(AmanziMesh::FrameworkPreference({AmanziMesh::MSTK}));
-   
-  std::string name = plist.get<std::string>("file name");
-  if (name == "square")
-    mesh_new_ = factory(0.0, 0.0, 1.0, 1.0, nx_, nx_, mesh_->geometric_model());
-  else 
-    mesh_new_ = factory(name, mesh_->geometric_model(), true, true);
-
-  // cotrol variables
-  name = plist.get<std::string>("face velocity method");
-  high_order_velf_ = (name == "high order");
-  level_set_velf_ = (name == "level set");
-
-  setup_ = true;
-}
-
-
-/* *****************************************************************
-* Functional F in dy/dt = F(y)
-***************************************************************** */
-template <class AnalyticDG>
-void AdvectionFn<AnalyticDG>::Functional(
-    double t, const CompositeVector& u, CompositeVector& f)
-{
-  int d = mesh_->space_dimension();
-  int ncells = mesh_->num_entities(AmanziMesh::CELL, AmanziMesh::Parallel_type::OWNED);
-  int ncells_wghost = mesh_->num_entities(AmanziMesh::CELL, AmanziMesh::Parallel_type::ALL);
-  int nfaces_wghost = mesh_->num_entities(AmanziMesh::FACE, AmanziMesh::Parallel_type::ALL);
-
-  // update velocity coefficient
-  WhetStone::VectorPolynomial v;
-  auto velc = Teuchos::rcp(new std::vector<WhetStone::VectorPolynomial>(ncells_wghost));
-  auto velf = Teuchos::rcp(new std::vector<WhetStone::Polynomial>(nfaces_wghost));
-  auto divc = Teuchos::rcp(new std::vector<WhetStone::Polynomial>(ncells_wghost));
-
-  for (int c = 0; c < ncells_wghost; ++c) {
-    ana_.VelocityTaylor(mesh_->cell_centroid(c), t, v); 
-    (*velc)[c] = v;
-    (*velc)[c] *= -weak_sign_;
-  }
-
->>>>>>> 779ebadf
   for (int f = 0; f < nfaces_wghost; ++f) {
     ana_.VelocityTaylor(mesh_->face_centroid(f), t, v); 
     (*velf)[f] = v * (mesh_->face_normal(f) * weak_sign_);
@@ -327,16 +278,10 @@
   }
 
   // populate the global operator
-<<<<<<< HEAD
-  op_flux->Setup(velc, velf);
-  op_flux->UpdateMatrices(velf.ptr());
-  op_flux->ApplyBCs(bc, true);
-=======
   op_flux->SetBCs(bc, bc);
   op_flux->Setup(velc, velf);
   op_flux->UpdateMatrices(velf.ptr());
   op_flux->ApplyBCs(true, true, true);
->>>>>>> 779ebadf
 
   op_adv->SetupPolyVector(velc);
   op_adv->UpdateMatrices();
@@ -418,7 +363,6 @@
         ana_.VelocityTaylor(mesh_->face_centroid(f), t, v);
         vvf.push_back(v * dt);
         (*velf)[f] = v * (mesh_->face_normal(f) * weak_sign_);
-<<<<<<< HEAD
       }
     } else {
       for (int n = 0; n < nfaces; ++n) {
@@ -427,16 +371,6 @@
         vvf.push_back(v);
         (*velf)[f] = (v * mesh_->face_normal(f)) * dtfac * weak_sign_;
       }
-=======
-      }
-    } else {
-      for (int n = 0; n < nfaces; ++n) {
-        int f = faces[n];
-        maps->VelocityFace(f, v);
-        vvf.push_back(v);
-        (*velf)[f] = (v * mesh_->face_normal(f)) * dtfac * weak_sign_;
-      }
->>>>>>> 779ebadf
     }
 
     maps->VelocityCell(c, vvf, (*velc)[c]);
@@ -490,10 +424,6 @@
 
     mesh_->face_get_cells(f, AmanziMesh::Parallel_type::ALL, &cells);
     int ncells = cells.size();
-<<<<<<< HEAD
-=======
-    if (ncells == 1) continue;
->>>>>>> 779ebadf
 
     WhetStone::VectorPolynomial tmp(dim, dim);
     tmp.set_origin(zero);
@@ -514,24 +444,17 @@
 * This tests exactness of the transient advection scheme for
 * dp/dt + div(v p) = f.
 ***************************************************************** */
-<<<<<<< HEAD
 bool inside(const Amanzi::AmanziGeometry::Point& p) {
   Amanzi::AmanziGeometry::Point c(0.5, 0.5);
   return (norm(p - c) < 0.06); 
 }
 
-=======
->>>>>>> 779ebadf
 template <class AnalyticDG>
 void AdvectionTransient(std::string filename, int nx, int ny, double dt,
                         const Amanzi::Explicit_TI::method_t& rk_method,
                         bool conservative_form = true, 
-<<<<<<< HEAD
                         std::string weak_form = "dual",
                         std::string face_velocity_method = "high order")                      
-=======
-                        std::string weak_form = "dual")
->>>>>>> 779ebadf
 {
   using namespace Teuchos;
   using namespace Amanzi;
@@ -578,12 +501,7 @@
 
   // create main advection class
   plist.set<std::string>("file name", filename);
-<<<<<<< HEAD
   plist.set<std::string>("face velocity method", face_velocity_method);
-=======
-  plist.set<std::string>("face velocity method", "high order");
-  // plist.set<std::string>("face velocity method", "level set");
->>>>>>> 779ebadf
   AdvectionFn<AnalyticDG> fn(plist, nx, dt, mesh, order, conservative_form, weak_form);
 
   // create initial guess
@@ -652,11 +570,7 @@
 
 
 TEST(OPERATOR_ADVECTION_TRANSIENT_DG) {
-<<<<<<< HEAD
   // AdvectionTransient<AnalyticDG07>("square", 50, 50, 0.0002, Amanzi::Explicit_TI::tvd_3rd_order, false, "primal", "level set");
-=======
-  // AdvectionTransient<AnalyticDG07>("square", 50, 50, 0.0001, Amanzi::Explicit_TI::tvd_3rd_order, false, "primal");
->>>>>>> 779ebadf
 
   AdvectionTransient<AnalyticDG06b>("square",  4,  4, 0.1, Amanzi::Explicit_TI::tvd_3rd_order);
   AdvectionTransient<AnalyticDG06>("square",  4,  4, 0.1, Amanzi::Explicit_TI::tvd_3rd_order, false);
