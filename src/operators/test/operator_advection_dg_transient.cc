--- conflicted
+++ resolved
@@ -583,13 +583,8 @@
   sol.ScatterMasterToGhosted();
   Epetra_MultiVector& p = *sol.ViewComponent("cell", false);
 
-<<<<<<< HEAD
-  double pnorm, pl2_err, pinf_err, pl2_mean, pinf_mean;
-  ana.ComputeCellError(*dg, p, tend, pnorm, pl2_err, pinf_err, pl2_mean, pinf_mean);
-=======
   double pnorm, pl2_err, pinf_err, pl2_mean, pinf_mean, pl2_int;
   ana.ComputeCellError(*dg, p, tend, pnorm, pl2_err, pinf_err, pl2_mean, pinf_mean, pl2_int);
->>>>>>> 09665d98
 
   if (MyPID == 0) {
     printf("nx=%3d (mean) L2(p)=%9.6g  Inf(p)=%9.6g\n", nx, pl2_mean, pinf_mean);
