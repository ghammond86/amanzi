--- conflicted
+++ resolved
@@ -93,11 +93,8 @@
       double area = mesh->face_area(f);
       bc_model[f] = OPERATOR_BC_NEUMANN;
       bc_value[f] = ana.velocity_exact(xf, 0.0) * normal / area;
-<<<<<<< HEAD
-=======
       // bc_model[f] = OPERATOR_BC_DIRICHLET;
       // bc_value[f] = ana.pressure_exact(xf, 0.0);
->>>>>>> 00c8c710
     }
   }
 
@@ -175,16 +172,11 @@
           pl2_err, pinf_err, ul2_err, uinf_err,
           solver.num_itrs(), solver.residual(), solver.returned_code());
 
-<<<<<<< HEAD
       if (testing) {
         double factor = std::pow(1.6, loop);
         CHECK(pl2_err < 0.2 / factor && ul2_err < 0.4 / factor);
       }
       CHECK(solver.num_itrs() < 15);
-=======
-      if (testing) CHECK(pl2_err < 0.2 / (loop + 1) && ul2_err < 0.4 / (loop + 1));
-      CHECK(solver->num_itrs() < 15);
->>>>>>> 00c8c710
     }
   }
 }
