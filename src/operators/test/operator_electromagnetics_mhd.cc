--- conflicted
+++ resolved
@@ -30,18 +30,10 @@
 
 // Amanzi::Operators
 #include "Accumulation.hh"
-<<<<<<< HEAD
-#include "ElectromagneticsMHD.hh"
-#include "ElectromagneticsMHD_TM.hh"
-=======
->>>>>>> 00a5795b
 #include "Operator.hh"
 #include "OperatorDefs.hh"
 #include "PDE_ElectromagneticsMHD.hh"
 #include "PDE_ElectromagneticsMHD_TM.hh"
-
-#include "AnalyticElectromagnetics04.hh"
-#include "AnalyticElectromagnetics05.hh"
 
 #include "AnalyticElectromagnetics04.hh"
 #include "AnalyticElectromagnetics05.hh"
@@ -112,11 +104,7 @@
   // create electromagnetics operator
   Teuchos::ParameterList olist = plist.get<Teuchos::ParameterList>("PK operator")
                                       .get<Teuchos::ParameterList>("electromagnetics operator");
-<<<<<<< HEAD
-  Teuchos::RCP<ElectromagneticsMHD_TM> op_mhd = Teuchos::rcp(new ElectromagneticsMHD_TM(olist, mesh));
-=======
   Teuchos::RCP<PDE_ElectromagneticsMHD_TM> op_mhd = Teuchos::rcp(new PDE_ElectromagneticsMHD_TM(olist, mesh));
->>>>>>> 00a5795b
   op_mhd->SetBCs(bc1, bc1);
 
   // create/extract solution maps
@@ -358,11 +346,7 @@
   // create electromagnetics operator
   Teuchos::ParameterList olist = plist.get<Teuchos::ParameterList>("PK operator")
                                       .get<Teuchos::ParameterList>("electromagnetics operator");
-<<<<<<< HEAD
-  Teuchos::RCP<ElectromagneticsMHD> op_mhd = Teuchos::rcp(new ElectromagneticsMHD(olist, mesh));
-=======
   Teuchos::RCP<PDE_ElectromagneticsMHD> op_mhd = Teuchos::rcp(new PDE_ElectromagneticsMHD(olist, mesh));
->>>>>>> 00a5795b
   op_mhd->SetBCs(bc1, bc1);
   if (!convergence) op_mhd->AddBCs(bc2, bc2);
 
