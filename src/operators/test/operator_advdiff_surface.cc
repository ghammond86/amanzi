/*
  Operators

  Copyright 2010-201x held jointly by LANS/LANL, LBNL, and PNNL. 
  Amanzi is released under the three-clause BSD License. 
  The terms of use and "as is" disclaimer for this license are 
  provided in the top-level COPYRIGHT file.

  Author: Konstantin Lipnikov (lipnikov@lanl.gov)
*/

#include <cstdlib>
#include <cmath>
#include <iostream>
#include <string>
#include <vector>

// TPLs
#include "Teuchos_RCP.hpp"
#include "Teuchos_ParameterList.hpp"
#include "Teuchos_ParameterXMLFileReader.hpp"
#include "UnitTest++.h"

// Amanzi
#include "GMVMesh.hh"
#include "LinearOperatorGMRES.hh"
#include "MeshFactory.hh"
#include "Mesh_MSTK.hh"
#include "Tensor.hh"

// Amanzi::Operators
#include "Accumulation.hh"
<<<<<<< HEAD
#include "AdvectionUpwind.hh"
#include "DiffusionMFD.hh"
#include "OperatorDefs.hh"
=======
#include "OperatorDefs.hh"
#include "PDE_DiffusionMFD.hh"
#include "PDE_AdvectionUpwind.hh"
>>>>>>> 00a5795b

#include "Verification.hh"


/* *****************************************************************
* This test replaces tensor and boundary conditions by continuous
* functions. This is a prototype for future solvers.
* **************************************************************** */
TEST(ADVECTION_DIFFUSION_SURFACE) {
  using namespace Teuchos;
  using namespace Amanzi;
  using namespace Amanzi::AmanziMesh;
  using namespace Amanzi::AmanziGeometry;
  using namespace Amanzi::Operators;

  Epetra_MpiComm comm(MPI_COMM_WORLD);
  int MyPID = comm.MyPID();

  if (MyPID == 0) std::cout << "\nTest: Advection-duffusion on a surface" << std::endl;

  // read parameter list
  std::string xmlFileName = "test/operator_advdiff_surface.xml";
  ParameterXMLFileReader xmlreader(xmlFileName);
  ParameterList plist = xmlreader.getParameters();

  // create an MSTK mesh framework
  ParameterList region_list = plist.get<Teuchos::ParameterList>("regions");
  Teuchos::RCP<GeometricModel> gm = Teuchos::rcp(new GeometricModel(3, region_list, &comm));

  FrameworkPreference pref;
  pref.clear();
  pref.push_back(MSTK);

  MeshFactory meshfactory(&comm);
  meshfactory.preference(pref);
  RCP<const Mesh> mesh = meshfactory(0.0, 0.0, 0.0, 1.0, 1.0, 1.0, 40, 40, 5, gm);
  RCP<const Mesh_MSTK> mesh_mstk = rcp_static_cast<const Mesh_MSTK>(mesh);

  // extract surface mesh
  std::vector<std::string> setnames;
  setnames.push_back(std::string("Top surface"));

  RCP<Mesh> surfmesh = Teuchos::rcp(new Mesh_MSTK(*mesh_mstk, setnames, AmanziMesh::FACE));

  /* modify diffusion coefficient */
  Teuchos::RCP<std::vector<WhetStone::Tensor> > K = Teuchos::rcp(new std::vector<WhetStone::Tensor>());
  int ncells_owned = surfmesh->num_entities(AmanziMesh::CELL, AmanziMesh::OWNED);
  int nfaces_wghost = surfmesh->num_entities(AmanziMesh::FACE, AmanziMesh::USED);

  for (int c = 0; c < ncells_owned; c++) {
    WhetStone::Tensor Kc(2, 1);
    Kc(0, 0) = 1.0;
    K->push_back(Kc);
  }

  // create boundary data
  Teuchos::RCP<BCs> bc = Teuchos::rcp(new BCs(surfmesh, AmanziMesh::FACE, SCHEMA_DOFS_SCALAR));

  std::vector<int>& bc_model = bc->bc_model();
  std::vector<double>& bc_value = bc->bc_value();

  for (int f = 0; f < nfaces_wghost; f++) {
    const Point& xf = surfmesh->face_centroid(f);
    if (fabs(xf[0]) < 1e-6 || fabs(xf[0] - 1.0) < 1e-6 ||
        fabs(xf[1]) < 1e-6 || fabs(xf[1] - 1.0) < 1e-6) {
      bc_model[f] = OPERATOR_BC_DIRICHLET;
      bc_value[f] = xf[1] * xf[1];
    }
  }

  // create diffusion operator
  Teuchos::ParameterList olist = plist.get<Teuchos::ParameterList>("PK operator")
                                      .get<Teuchos::ParameterList>("diffusion operator");
<<<<<<< HEAD
  Teuchos::RCP<Diffusion> op_diff =
      Teuchos::rcp(new DiffusionMFD(olist, (Teuchos::RCP<const AmanziMesh::Mesh>) surfmesh));
=======
  Teuchos::RCP<PDE_Diffusion> op_diff =
      Teuchos::rcp(new PDE_DiffusionMFD(olist, (Teuchos::RCP<const AmanziMesh::Mesh>) surfmesh));
>>>>>>> 00a5795b
  op_diff->SetBCs(bc, bc);
  const CompositeVectorSpace& cvs = op_diff->global_operator()->DomainMap();

  // set up the diffusion operator
  op_diff->Setup(K, Teuchos::null, Teuchos::null);
  op_diff->UpdateMatrices(Teuchos::null, Teuchos::null);

  // get the global operator
  Teuchos::RCP<Operator> global_op = op_diff->global_operator();

  // create an advection operator  
  Teuchos::ParameterList alist;
<<<<<<< HEAD
  Teuchos::RCP<AdvectionUpwind> op_adv = Teuchos::rcp(new AdvectionUpwind(alist, global_op));
=======
  Teuchos::RCP<PDE_AdvectionUpwind> op_adv = Teuchos::rcp(new PDE_AdvectionUpwind(alist, global_op));
>>>>>>> 00a5795b

  // get a flux field
  Teuchos::RCP<CompositeVector> u = Teuchos::rcp(new CompositeVector(cvs));
  Epetra_MultiVector& uf = *u->ViewComponent("face");
  int nfaces = surfmesh->num_entities(AmanziMesh::FACE, AmanziMesh::OWNED);
  Point vel(4.0, 4.0, 0.0);
  for (int f = 0; f < nfaces; f++) {
    uf[0][f] = vel * surfmesh->face_normal(f);
  }

  op_adv->Setup(*u);
  op_adv->UpdateMatrices(u.ptr());

  // Add an accumulation term.
  CompositeVector solution(cvs);
  solution.PutScalar(0.0);  // solution at time T=0

  CompositeVector phi(cvs);
  phi.PutScalar(0.2);

  double dT = 0.02;
  Teuchos::RCP<Accumulation> op_acc = Teuchos::rcp(new Accumulation(AmanziMesh::CELL, global_op));
  op_acc->AddAccumulationDelta(solution, phi, phi, dT, "cell");

  // BCs and assemble
  op_diff->ApplyBCs(true, true);
  op_adv->ApplyBCs(bc, true);
  global_op->SymbolicAssembleMatrix();
  global_op->AssembleMatrix();

  // Create a preconditioner.
  ParameterList slist = plist.get<Teuchos::ParameterList>("preconditioners");
  global_op->InitPreconditioner("Hypre AMG", slist);

  // Test SPD properties of the matrix and preconditioner.
  VerificationCV ver(global_op);
  ver.CheckMatrixSPD(false, true);
  ver.CheckPreconditionerSPD(false, true);

  // Solve the problem.
  ParameterList lop_list = plist.get<Teuchos::ParameterList>("solvers")
                                .sublist("AztecOO CG").sublist("gmres parameters");
  AmanziSolvers::LinearOperatorGMRES<Operator, CompositeVector, CompositeVectorSpace>
     solver(global_op, global_op);
  solver.Init(lop_list);

  CompositeVector& rhs = *global_op->rhs();
  int ierr = solver.ApplyInverse(rhs, solution);

  int num_itrs = solver.num_itrs();
  CHECK(num_itrs > 5 && num_itrs < 15);

  if (MyPID == 0) {
    std::cout << "pressure solver (gmres): ||r||=" << solver.residual() 
              << " itr=" << solver.num_itrs()
              << " code=" << solver.returned_code() << std::endl;

    // visualization
    const Epetra_MultiVector& p = *solution.ViewComponent("cell");
    GMV::open_data_file(*surfmesh, (std::string)"operators.gmv");
    GMV::start_data();
    GMV::write_cell_data(p, 0, "solution");
    GMV::close_data_file();
  }
}<|MERGE_RESOLUTION|>--- conflicted
+++ resolved
@@ -30,15 +30,9 @@
 
 // Amanzi::Operators
 #include "Accumulation.hh"
-<<<<<<< HEAD
-#include "AdvectionUpwind.hh"
-#include "DiffusionMFD.hh"
-#include "OperatorDefs.hh"
-=======
 #include "OperatorDefs.hh"
 #include "PDE_DiffusionMFD.hh"
 #include "PDE_AdvectionUpwind.hh"
->>>>>>> 00a5795b
 
 #include "Verification.hh"
 
@@ -112,13 +106,8 @@
   // create diffusion operator
   Teuchos::ParameterList olist = plist.get<Teuchos::ParameterList>("PK operator")
                                       .get<Teuchos::ParameterList>("diffusion operator");
-<<<<<<< HEAD
-  Teuchos::RCP<Diffusion> op_diff =
-      Teuchos::rcp(new DiffusionMFD(olist, (Teuchos::RCP<const AmanziMesh::Mesh>) surfmesh));
-=======
   Teuchos::RCP<PDE_Diffusion> op_diff =
       Teuchos::rcp(new PDE_DiffusionMFD(olist, (Teuchos::RCP<const AmanziMesh::Mesh>) surfmesh));
->>>>>>> 00a5795b
   op_diff->SetBCs(bc, bc);
   const CompositeVectorSpace& cvs = op_diff->global_operator()->DomainMap();
 
@@ -131,11 +120,7 @@
 
   // create an advection operator  
   Teuchos::ParameterList alist;
-<<<<<<< HEAD
-  Teuchos::RCP<AdvectionUpwind> op_adv = Teuchos::rcp(new AdvectionUpwind(alist, global_op));
-=======
   Teuchos::RCP<PDE_AdvectionUpwind> op_adv = Teuchos::rcp(new PDE_AdvectionUpwind(alist, global_op));
->>>>>>> 00a5795b
 
   // get a flux field
   Teuchos::RCP<CompositeVector> u = Teuchos::rcp(new CompositeVector(cvs));
