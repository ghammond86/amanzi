--- conflicted
+++ resolved
@@ -123,7 +123,12 @@
   //            3D structured
   //            random10.exo (a square with wiggled nodes),
   //            median7x8_filtered.exo (square with polyhedra, mostly hexes, some others)
-  //    preconditioner (diagonal, HYPRE)
+  //    preconditioner (identity, diagonal, ILUT)
+  //    coefficient:
+  //            tensor = 1, scalar = None
+  //            tensor = 1, scalar != 1 (FACE)
+  //            tensor = 1, scalar != 1 (CELL)
+  //            tensor !=1, scalar = None
   //    analytic problem:
   //            Analytic00_Linear: coef=1, linear solution (exact for all methods!)
   //            Analytic00_Quadratic: coef=1, quadratic solution (exact for second order methods!)
@@ -134,7 +139,6 @@
   //
   // Not all combinations make sense, obviously.  2D problems must be run with
   // 2D meshes, and 3D with 3D.
-#if 0 
   TEST(EXACT) {
     auto ana = Teuchos::rcp(new Analytic00(1, 1.0, 1.0, 0.0));
     DiffusionFixture fix(ana, "Generate1D");
@@ -180,39 +184,30 @@
     if (norminf > 1.e-10) res.Print(std::cout);
 
   }
-  //
-  // Analytic00_Linear: tests exactness of no-gravity case for linear
+
+#define FV 0
+#define MFD 1
+#define NLFV 0
+#define ASSEMBLING 0
+
+  //
+  // Analytic00_Linear: tests exactness for linear
   // polynomial with coefficient=1
   //
   // Exact solution
-<<<<<<< HEAD
-  #endif 
-
-=======
-#if 1
->>>>>>> 9be192fa
+#if FV
   TEST(Analytic00_Linear1_FV_Dirichlet_Generate2D_identity) {
     auto ana = Teuchos::rcp(new Analytic00(1, 1.0, 1.0, 0.0));
     test<Operators::PDE_DiffusionFV>(
         ana, "identity", "Dirichlet", "Generate2D",
         "fv", true, AmanziMesh::Entity_kind::UNKNOWN, 1.e-12);
   }
-
-  #if 0 
   TEST(Analytic00_LinearGravity1_FV_Dirichlet_Generate2D_identity) {
     auto ana = Teuchos::rcp(new Analytic00(1, 1.0, 1.0, 1.1));
     testWGravity<Operators::PDE_DiffusionFVwithGravity>(
         ana, 1.1, "identity", "Dirichlet", "Generate2D",
         "fv", true, AmanziMesh::Entity_kind::UNKNOWN, 1.e-12);
   }
-#endif
-
-  //
-  // Analytic00_Linear: tests exactness of no-gravity case for linear
-  // polynomial with coefficient=1
-  //
-  // Exact solution
-#if 1  
   TEST(Analytic00_Linear1_FV_Dirichlet_Generate2D_diagonal) {
     auto ana = Teuchos::rcp(new Analytic00(1, 1.0, 1.0, 0.0));
     test<Operators::PDE_DiffusionFV>(
@@ -226,30 +221,58 @@
         ana, 1.1, "diagonal", "Dirichlet", "Generate2D",
         "fv", true, AmanziMesh::Entity_kind::UNKNOWN, 1.e-12);
   } 
-  #endif 
-  TEST(Analytic00_Linear1_MFD_Dirichlet_Generate2D_diagonal) {
-    auto ana = Teuchos::rcp(new Analytic00(1, 1.0, 1.0, 0.0));
-   test<Operators::PDE_DiffusionMFD>(
-        ana, "diagonal", "Dirichlet", "Generate2D",
-        "mixed", true, AmanziMesh::Entity_kind::FACE, 1.e-12);
-  }
-<<<<<<< HEAD
-  #if 0  
-=======
-#endif
+#endif
+#if MFD  
+  // TEST(Analytic00_Linear1_MFD_Dirichlet_Generate2D_identity) {
+  //   auto ana = Teuchos::rcp(new Analytic00(1, 1.0, 1.0, 0.0));
+  //   test<Operators::PDE_DiffusionMFD>(
+  //       ana, "identity", "Dirichlet", "Generate2D",
+  //       "mixed", true, AmanziMesh::Entity_kind::UNKNOWN, 1.e-12);
+  // }
+  // TEST(Analytic00_LinearGravity1_MFD_Dirichlet_Generate2D_identity) {
+  //   auto ana = Teuchos::rcp(new Analytic00(1, 1.0, 1.0, 1.1));
+  //   testWGravity<Operators::PDE_DiffusionMFDwithGravity>(
+  //       ana, 1.1, "identity", "Dirichlet", "Generate2D",
+  //       "mixed", true, AmanziMesh::Entity_kind::UNKNOWN, 1.e-12);
+  // }
   // TEST(Analytic00_Linear1_MFD_Dirichlet_Generate2D_diagonal) {
   //   auto ana = Teuchos::rcp(new Analytic00(1, 1.0, 1.0, 0.0));
   //   test<Operators::PDE_DiffusionMFD>(
   //       ana, "diagonal", "Dirichlet", "Generate2D",
   //       "mixed", true, AmanziMesh::Entity_kind::UNKNOWN, 1.e-12);
   // }
->>>>>>> 9be192fa
   // TEST(Analytic00_LinearGravity1_MFD_Dirichlet_Generate2D_diagonal) {
   //   auto ana = Teuchos::rcp(new Analytic00(1, 1.0, 1.0, 1.1));
   //   testWGravity<Operators::PDE_DiffusionMFDwithGravity>(
   //       ana, 1.1, "diagonal", "Dirichlet", "Generate2D",
   //       "mixed", true, AmanziMesh::Entity_kind::UNKNOWN, 1.e-12);
   // }
+#endif
+#if NLFV  
+  // TEST(Analytic00_Linear1_NLFV_Dirichlet_Generate2D_identity) {
+  //   auto ana = Teuchos::rcp(new Analytic00(1, 1.0, 1.0, 0.0));
+  //   test<Operators::PDE_DiffusionNLFV>(
+  //       ana, "identity", "Dirichlet", "Generate2D",
+  //       "nlfv", true, AmanziMesh::Entity_kind::UNKNOWN, 1.e-12);
+  // }
+  // TEST(Analytic00_LinearGravity1_NLFV_Dirichlet_Generate2D_identity) {
+  //   auto ana = Teuchos::rcp(new Analytic00(1, 1.0, 1.0, 1.1));
+  //   testWGravity<Operators::PDE_DiffusionNLFVwithGravity>(
+  //       ana, 1.1, "identity", "Dirichlet", "Generate2D",
+  //       "nlfv", true, AmanziMesh::Entity_kind::UNKNOWN, 1.e-12);
+  // }
+  // TEST(Analytic00_Linear1_NLFVBFace_Dirichlet_Generate2D_identity) {
+  //   auto ana = Teuchos::rcp(new Analytic00(1, 1.0, 1.0, 0.0));
+  //   test<Operators::PDE_DiffusionNLFVwithBndFaces>(
+  //       ana, "identity", "Dirichlet", "Generate2D",
+  //       "nlfv with bfaces", false, AmanziMesh::Entity_kind::UNKNOWN, 1.e-12);
+  // }
+  // TEST(Analytic00_LinearGravity1_NLFVBFace_Dirichlet_Generate2D_identity) {
+  //   auto ana = Teuchos::rcp(new Analytic00(1, 1.0, 1.0, 1.1));
+  //   testWGravity<Operators::PDE_DiffusionNLFVwithBndFacesGravity>(
+  //       ana, 1.1, "identity", "Dirichlet", "Generate2D",
+  //       "nlfv with bfaces", false, AmanziMesh::Entity_kind::UNKNOWN, 1.e-12);
+  // }
   // TEST(Analytic00_Linear1_NLFV_Dirichlet_Generate2D_diagonal) {
   //   auto ana = Teuchos::rcp(new Analytic00(1, 1.0, 1.0, 0.0));
   //   test<Operators::PDE_DiffusionNLFV>(
@@ -274,18 +297,22 @@
   //       ana, 1.1, "diagonal", "Dirichlet", "Generate2D",
   //       "nlfv with bfaces", false, AmanziMesh::Entity_kind::UNKNOWN, 1.e-12);
   // }
+#endif
+
 
   //  
-  // change PC, change BCs
+  // change PC to an assembling PC, change BCs
   //
   // Exact solution
+#if ASSEMBLING
+  
+#if FV  
   TEST(Analytic00_Linear1_FV_DirichletNeumannBox_Generate2D_ILU) {
     auto ana = Teuchos::rcp(new Analytic00(1, 1.0, 1.0, 0.0));
     test<Operators::PDE_DiffusionFV>(
         ana, "ifpack2: ILUT", "Dirichlet", "Generate2D",
         "fv", true, AmanziMesh::Entity_kind::UNKNOWN, 1.e-12);
   }
-#if 1
   TEST(Analytic00_LinearGravity1_FV_DirichletNeumannBox_Generate2D_ILU) {
     auto ana = Teuchos::rcp(new Analytic00(1, 1.0, 1.0, 1.1));
     testWGravity<Operators::PDE_DiffusionFVwithGravity>(
@@ -293,164 +320,165 @@
         "fv", true, AmanziMesh::Entity_kind::UNKNOWN, 1.e-12);
   }
 #endif
-  // TEST(Analytic00_Linear1_MFD_DirichletNeumannBox_Generate2D_HypreAMG) {
+#if MFD  
+  // TEST(Analytic00_Linear1_MFD_DirichletNeumannBox_Generate2D_ifpack2_ILUT) {
   //   auto ana = Teuchos::rcp(new Analytic00(1, 1.0, 1.0, 0.0));
   //   test<Operators::PDE_DiffusionMFD>(
-  //       ana, "HypreAMG", "DirichletNeumannBox", "Generate2D",
-  //       "mixed", true, AmanziMesh::Entity_kind::UNKNOWN, 1.e-12);
-  // }
-  // TEST(Analytic00_LinearGravity1_MFD_DirichletNeumannBox_Generate2D_HypreAMG) {
+  //       ana, "ifpack2: ILUT", "DirichletNeumannBox", "Generate2D",
+  //       "mixed", true, AmanziMesh::Entity_kind::UNKNOWN, 1.e-12);
+  // }
+  // TEST(Analytic00_LinearGravity1_MFD_DirichletNeumannBox_Generate2D_ifpack2_ILUT) {
   //   auto ana = Teuchos::rcp(new Analytic00(1, 1.0, 1.0, 1.1));
   //   testWGravity<Operators::PDE_DiffusionMFDwithGravity>(
-  //       ana, 1.1, "HypreAMG", "DirichletNeumannBox", "Generate2D",
-  //       "mixed", true, AmanziMesh::Entity_kind::UNKNOWN, 1.e-12);
-  // }
-  // TEST(Analytic00_Linear1_NLFV_DirichletNeumannBox_Generate2D_HypreAMG) {
-  //   auto ana = Teuchos::rcp(new Analytic00(1, 1.0, 1.0, 0.0));
-  //   test<Operators::PDE_DiffusionNLFV>(
-  //       ana, "HypreAMG", "DirichletNeumannBox", "Generate2D",
+  //       ana, 1.1, "ifpack2: ILUT", "DirichletNeumannBox", "Generate2D",
+  //       "mixed", true, AmanziMesh::Entity_kind::UNKNOWN, 1.e-12);
+  // }
+#endif
+#if NLFV  
+  // TEST(Analytic00_Linear1_NLFV_DirichletNeumannBox_Generate2D_ifpack2_ILUT) {
+  //   auto ana = Teuchos::rcp(new Analytic00(1, 1.0, 1.0, 0.0));
+  //   test<Operators::PDE_DiffusionNLFV>(
+  //       ana, "ifpack2: ILUT", "DirichletNeumannBox", "Generate2D",
   //       "nlfv", true, AmanziMesh::Entity_kind::UNKNOWN, 1.e-12);
   // }
-  // TEST(Analytic00_LinearGravity1_NLFV_DirichletNeumannBox_Generate2D_HypreAMG) {
-  //   auto ana = Teuchos::rcp(new Analytic00(1, 1.0, 1.0, 1.1));
-  //   testWGravity<Operators::PDE_DiffusionNLFVwithGravity>(
-  //       ana, 1.1, "HypreAMG", "DirichletNeumannBox", "Generate2D",
+  // TEST(Analytic00_LinearGravity1_NLFV_DirichletNeumannBox_Generate2D_ifpack2_ILUT) {
+  //   auto ana = Teuchos::rcp(new Analytic00(1, 1.0, 1.0, 1.1));
+  //   testWGravity<Operators::PDE_DiffusionNLFVwithGravity>(
+  //       ana, 1.1, "ifpack2: ILUT", "DirichletNeumannBox", "Generate2D",
   //       "nlfv", true, AmanziMesh::Entity_kind::UNKNOWN, 1.e-12);
   // }
-  // TEST(Analytic00_Linear1_NLFVBFace_DirichletNeumannBox_Generate2D_HypreAMG) {
-  //   auto ana = Teuchos::rcp(new Analytic00(1, 1.0, 1.0, 0.0));
-  //   test<Operators::PDE_DiffusionNLFVwithBndFaces>(
-  //       ana, "HypreAMG", "DirichletNeumannBox", "Generate2D",
+  // TEST(Analytic00_Linear1_NLFVBFace_DirichletNeumannBox_Generate2D_ifpack2_ILUT) {
+  //   auto ana = Teuchos::rcp(new Analytic00(1, 1.0, 1.0, 0.0));
+  //   test<Operators::PDE_DiffusionNLFVwithBndFaces>(
+  //       ana, "ifpack2: ILUT", "DirichletNeumannBox", "Generate2D",
   //       "nlfv with bfaces", false, AmanziMesh::Entity_kind::UNKNOWN, 1.e-12);
   // }
-  // TEST(Analytic00_LinearGravity1_NLFVBFace_DirichletNeumannBox_Generate2D_HypreAMG) {
-  //   auto ana = Teuchos::rcp(new Analytic00(1, 1.0, 1.0, 1.1));
-  //   testWGravity<Operators::PDE_DiffusionNLFVwithBndFacesGravity>(
-  //       ana, 1.1, "HypreAMG", "DirichletNeumannBox", "Generate2D",
+  // TEST(Analytic00_LinearGravity1_NLFVBFace_DirichletNeumannBox_Generate2D_ifpack2_ILUT) {
+  //   auto ana = Teuchos::rcp(new Analytic00(1, 1.0, 1.0, 1.1));
+  //   testWGravity<Operators::PDE_DiffusionNLFVwithBndFacesGravity>(
+  //       ana, 1.1, "ifpack2: ILUT", "DirichletNeumannBox", "Generate2D",
   //       "nlfv with bfaces", false, AmanziMesh::Entity_kind::UNKNOWN, 1.e-12);
   // }
-
-
+#endif
+#endif
+  
   //  
   // with uniform kr
   //
   // Exact solution
-#if 1
-  TEST(Analytic00_Linearkr_FV_DirichletNeumannBox_Generate2D_HypreAMG) {
+#if FV
+  TEST(Analytic00_Linearkr_FV_Dirichlet_Generate2D_Diagonal) {
     auto ana = Teuchos::rcp(new Analytic00(1, 3.14, 1.0, 0.0));
     test<Operators::PDE_DiffusionFV>(
         ana, "diagonal", "Dirichlet", "Generate2D",
         "fv", true, AmanziMesh::Entity_kind::FACE, 1.e-12);
   }
-  TEST(Analytic00_LinearGravitykr_FV_Dirichlet_Generate2D_HypreAMG) {
+  TEST(Analytic00_LinearGravitykr_FV_Dirichlet_Generate2D_Diagonal) {
     auto ana = Teuchos::rcp(new Analytic00(1, 3.14, 1.0, 1.1));
     testWGravity<Operators::PDE_DiffusionFVwithGravity>(
         ana, 1.1, "diagonal", "Dirichlet", "Generate2D",
         "fv", true, AmanziMesh::Entity_kind::FACE, 1.e-12);
   }
-<<<<<<< HEAD
-  TEST(Analytic00_Linearkr_MFD_Dirichlet_Generate2D_HypreAMG) {
+#endif
+#if MFD  
+  TEST(Analytic00_Linearkr_MFD_Dirichlet_Generate2D_Diagonal) {
     auto ana = Teuchos::rcp(new Analytic00(1, 3.14, 1.0, 0.0));
     test<Operators::PDE_DiffusionMFD>(
-        ana, "HypreAMG", "Dirichlet", "Generate2D",
-        "mixed", true, AmanziMesh::Entity_kind::CELL, 1.e-12);
-  }
-=======
-#endif
-  // TEST(Analytic00_Linearkr_MFD_Dirichlet_Generate2D_HypreAMG) {
-  //   auto ana = Teuchos::rcp(new Analytic00(1, 3.14, 1.0, 0.0));
-  //   test<Operators::PDE_DiffusionMFD>(
-  //       ana, "HypreAMG", "Dirichlet", "Generate2D",
-  //       "mixed", true, AmanziMesh::Entity_kind::CELL, 1.e-12);
-  // }
->>>>>>> 9be192fa
-  // TEST(Analytic00_LinearGravitykr_MFD_Dirichlet_Generate2D_HypreAMG) {
+        ana, "diagonal", "Dirichlet", "Generate2D",
+        "mixed", true, AmanziMesh::Entity_kind::FACE, 1.e-12);
+  }
+  // TEST(Analytic00_LinearGravitykr_MFD_Dirichlet_Generate2D_Diagonal) {
   //   auto ana = Teuchos::rcp(new Analytic00(1, 3.14, 1.0, 1.1));
   //   testWGravity<Operators::PDE_DiffusionMFDwithGravity>(
-  //       ana, 1.1, "HypreAMG", "Dirichlet", "Generate2D",
-  //       "mixed", true, AmanziMesh::Entity_kind::CELL, 1.e-12);
-  // }
-  // TEST(Analytic00_Linearkr_NLFV_Dirichlet_Generate2D_HypreAMG) {
+  //       ana, 1.1, "diagonal", "Dirichlet", "Generate2D",
+  //       "mixed", true, AmanziMesh::Entity_kind::FACE, 1.e-12);
+  // }
+#endif
+#if NLFV  
+  // TEST(Analytic00_Linearkr_NLFV_Dirichlet_Generate2D_diagonal) {
   //   auto ana = Teuchos::rcp(new Analytic00(1, 3.14, 1.0, 0.0));
   //   test<Operators::PDE_DiffusionNLFV>(
-  //       ana, "HypreAMG", "Dirichlet", "Generate2D",
+  //       ana, "diagonal", "Dirichlet", "Generate2D",
   //       "nlfv", true, AmanziMesh::Entity_kind::FACE, 1.e-12);
   // }
-  // TEST(Analytic00_LinearGravitykr_NLFV_Dirichlet_Generate2D_HypreAMG) {
+  // TEST(Analytic00_LinearGravitykr_NLFV_Dirichlet_Generate2D_diagonal) {
   //   auto ana = Teuchos::rcp(new Analytic00(1, 3.14, 1.0, 1.1));
   //   testWGravity<Operators::PDE_DiffusionNLFVwithGravity>(
-  //       ana, 1.1, "HypreAMG", "Dirichlet", "Generate2D",
+  //       ana, 1.1, "diagonal", "Dirichlet", "Generate2D",
   //       "nlfv", true, AmanziMesh::Entity_kind::FACE, 1.e-12);
   // }
-  // TEST(Analytic00_Linearkr_NLFVBFace_Dirichlet_Generate2D_HypreAMG) {
+  // TEST(Analytic00_Linearkr_NLFVBFace_Dirichlet_Generate2D_diagonal) {
   //   auto ana = Teuchos::rcp(new Analytic00(1, 3.14, 1.0, 0.0));
   //   test<Operators::PDE_DiffusionNLFVwithBndFaces>(
-  //       ana, "HypreAMG", "Dirichlet", "Generate2D",
+  //       ana, "diagonal", "Dirichlet", "Generate2D",
   //       "nlfv with bfaces", false, AmanziMesh::Entity_kind::FACE, 1.e-12);
   // }
-  // TEST(Analytic00_LinearGravitykr_NLFVBFace_Dirichlet_Generate2D_HypreAMG) {
+  // TEST(Analytic00_LinearGravitykr_NLFVBFace_Dirichlet_Generate2D_diagonal) {
   //   auto ana = Teuchos::rcp(new Analytic00(1, 3.14, 1.0, 1.1));
   //   testWGravity<Operators::PDE_DiffusionNLFVwithBndFacesGravity>(
-  //       ana, 1.1, "HypreAMG", "Dirichlet", "Generate2D",
+  //       ana, 1.1, "diagonal", "Dirichlet", "Generate2D",
   //       "nlfv with bfaces", false, AmanziMesh::Entity_kind::FACE, 1.e-12);
   // }
-
+#endif
 
   //  
-  // with uniform K
+  // with uniform but non-1 K
   //
   // Exact solution
-#if 1
-  TEST(Analytic00_LinearK_FV_DirichletNeumannBox_Generate2D_HypreAMG) {
+#if FV
+  TEST(Analytic00_LinearK_FV_DirichletNeumannBox_Generate2D_ifpack2_ILUT) {
     auto ana = Teuchos::rcp(new Analytic00(1, 1.0, 3.14, 0.0));
     test<Operators::PDE_DiffusionFV>(
         ana, "diagonal", "DirichletNeumannBox", "Generate2D",
         "fv", true, AmanziMesh::Entity_kind::UNKNOWN, 1.e-12);
   }
-  TEST(Analytic00_LinearGravityK_FV_DirichletNeumannBox_Generate2D_HypreAMG) {
+  TEST(Analytic00_LinearGravityK_FV_DirichletNeumannBox_Generate2D_ifpack2_ILUT) {
     auto ana = Teuchos::rcp(new Analytic00(1, 1.0, 3.14, 1.1));
     testWGravity<Operators::PDE_DiffusionFVwithGravity>(
         ana, 1.1, "diagonal", "DirichletNeumannBox", "Generate2D",
         "fv", true, AmanziMesh::Entity_kind::UNKNOWN, 1.e-12);
   }
-#endif  
-  // TEST(Analytic00_LinearK_MFD_DirichletNeumannBox_Generate2D_HypreAMG) {
+#endif
+#if MFD  
+  TEST(Analytic00_LinearK_MFD_DirichletNeumannBox_Generate2D_ifpack2_ILUT) {
+    auto ana = Teuchos::rcp(new Analytic00(1, 1.0, 3.14, 0.0));
+    test<Operators::PDE_DiffusionMFD>(
+        ana, "ifpack2: ILUT", "DirichletNeumannBox", "Generate2D",
+        "mixed", true, AmanziMesh::Entity_kind::UNKNOWN, 1.e-12);
+  }
+  TEST(Analytic00_LinearGravityK_MFD_DirichletNeumannBox_Generate2D_ifpack2_ILUT) {
+    auto ana = Teuchos::rcp(new Analytic00(1, 1.0, 3.14, 1.1));
+    testWGravity<Operators::PDE_DiffusionMFDwithGravity>(
+        ana, 1.1, "ifpack2: ILUT", "DirichletNeumannBox", "Generate2D",
+        "mixed", true, AmanziMesh::Entity_kind::UNKNOWN, 1.e-12);
+  }
+#endif
+#if NLFV  
+  // TEST(Analytic00_LinearK_NLFV_DirichletNeumannBox_Generate2D_ifpack2_ILUT) {
   //   auto ana = Teuchos::rcp(new Analytic00(1, 1.0, 3.14, 0.0));
-  //   test<Operators::PDE_DiffusionMFD>(
-  //       ana, "HypreAMG", "DirichletNeumannBox", "Generate2D",
-  //       "mixed", true, AmanziMesh::Entity_kind::UNKNOWN, 1.e-12);
-  // }
-  // TEST(Analytic00_LinearGravityK_MFD_DirichletNeumannBox_Generate2D_HypreAMG) {
+  //   test<Operators::PDE_DiffusionNLFV>(
+  //       ana, "ifpack2: ILUT", "DirichletNeumannBox", "Generate2D",
+  //       "nlfv", true, AmanziMesh::Entity_kind::UNKNOWN, 1.e-12);
+  // }
+  // TEST(Analytic00_LinearGravityK_NLFV_DirichletNeumannBox_Generate2D_ifpack2_ILUT) {
   //   auto ana = Teuchos::rcp(new Analytic00(1, 1.0, 3.14, 1.1));
-  //   testWGravity<Operators::PDE_DiffusionMFDwithGravity>(
-  //       ana, 1.1, "HypreAMG", "DirichletNeumannBox", "Generate2D",
-  //       "mixed", true, AmanziMesh::Entity_kind::UNKNOWN, 1.e-12);
-  // }
-  // TEST(Analytic00_LinearK_NLFV_DirichletNeumannBox_Generate2D_HypreAMG) {
+  //   testWGravity<Operators::PDE_DiffusionNLFVwithGravity>(
+  //       ana, 1.1, "ifpack2: ILUT", "DirichletNeumannBox", "Generate2D",
+  //       "nlfv", true, AmanziMesh::Entity_kind::UNKNOWN, 1.e-12);
+  // }
+  // TEST(Analytic00_LinearK_NLFVBFace_DirichletNeumannBox_Generate2D_ifpack2_ILUT) {
   //   auto ana = Teuchos::rcp(new Analytic00(1, 1.0, 3.14, 0.0));
-  //   test<Operators::PDE_DiffusionNLFV>(
-  //       ana, "HypreAMG", "DirichletNeumannBox", "Generate2D",
-  //       "nlfv", true, AmanziMesh::Entity_kind::UNKNOWN, 1.e-12);
-  // }
-  // TEST(Analytic00_LinearGravityK_NLFV_DirichletNeumannBox_Generate2D_HypreAMG) {
+  //   test<Operators::PDE_DiffusionNLFVwithBndFaces>(
+  //       ana, "ifpack2: ILUT", "DirichletNeumannBox", "Generate2D",
+  //       "nlfv with bfaces", false, AmanziMesh::Entity_kind::UNKNOWN, 1.e-12);
+  // }
+  // TEST(Analytic00_LinearGravityK_NLFVBFace_DirichletNeumannBox_Generate2D_ifpack2_ILUT) {
   //   auto ana = Teuchos::rcp(new Analytic00(1, 1.0, 3.14, 1.1));
-  //   testWGravity<Operators::PDE_DiffusionNLFVwithGravity>(
-  //       ana, 1.1, "HypreAMG", "DirichletNeumannBox", "Generate2D",
-  //       "nlfv", true, AmanziMesh::Entity_kind::UNKNOWN, 1.e-12);
-  // }
-  // TEST(Analytic00_LinearK_NLFVBFace_DirichletNeumannBox_Generate2D_HypreAMG) {
-  //   auto ana = Teuchos::rcp(new Analytic00(1, 1.0, 3.14, 0.0));
-  //   test<Operators::PDE_DiffusionNLFVwithBndFaces>(
-  //       ana, "HypreAMG", "DirichletNeumannBox", "Generate2D",
+  //   testWGravity<Operators::PDE_DiffusionNLFVwithBndFacesGravity>(
+  //       ana, 1.1, "ifpack2: ILUT", "DirichletNeumannBox", "Generate2D",
   //       "nlfv with bfaces", false, AmanziMesh::Entity_kind::UNKNOWN, 1.e-12);
   // }
-  // TEST(Analytic00_LinearGravityK_NLFVBFace_DirichletNeumannBox_Generate2D_HypreAMG) {
-  //   auto ana = Teuchos::rcp(new Analytic00(1, 1.0, 3.14, 1.1));
-  //   testWGravity<Operators::PDE_DiffusionNLFVwithBndFacesGravity>(
-  //       ana, 1.1, "HypreAMG", "DirichletNeumannBox", "Generate2D",
-  //       "nlfv with bfaces", false, AmanziMesh::Entity_kind::UNKNOWN, 1.e-12);
-  // }
-
+#endif
 
   //  
   // with wiggled mesh
@@ -458,57 +486,60 @@
   // NOTE: FV cannot be exact
   //       MFD is still exact
   //       NLFV must converge to be exact.  Also, NLFV loses symmetry as it iterates.
-#if 1
-  TEST(Analytic00_Linear1_FV_DirichletNeumannBox_Wiggled_HypreAMG) {
+#if FV
+  TEST(Analytic00_Linear1_FV_DirichletNeumannBox_Wiggled_ifpack2_ILUT) {
     auto ana = Teuchos::rcp(new Analytic00(1, 1.0, 1.0, 0.0));
     test<Operators::PDE_DiffusionFV>(
         ana, "diagonal", "DirichletNeumannBox", "test/random10.exo",
         "fv", true, AmanziMesh::Entity_kind::UNKNOWN, 2.e-2);
   }
-  TEST(Analytic00_LinearGravity1_FV_DirichletNeumannBox_Wiggled_HypreAMG) {
+  TEST(Analytic00_LinearGravity1_FV_DirichletNeumannBox_Wiggled_ifpack2_ILUT) {
     auto ana = Teuchos::rcp(new Analytic00(1, 1.0, 1.0, 1.1));
     testWGravity<Operators::PDE_DiffusionFVwithGravity>(
         ana, 1.1, "diagonal", "DirichletNeumannBox", "test/random10.exo",
         "fv", true, AmanziMesh::Entity_kind::UNKNOWN, 2.e-2);
   }
-#endif  
-  // TEST(Analytic00_Linear1_MFD_DirichletNeumannBox_Wiggled_HypreAMG) {
-  //   auto ana = Teuchos::rcp(new Analytic00(1, 1.0, 1.0, 0.0));
-  //   test<Operators::PDE_DiffusionMFD>(
-  //       ana, "HypreAMG", "DirichletNeumannBox", "test/random10.exo",
-  //       "mixed", true, AmanziMesh::Entity_kind::UNKNOWN, 1.e-12);
-  // }
-  // TEST(Analytic00_LinearGravity1_MFD_DirichletNeumannBox_Wiggled_HypreAMG) {
-  //   auto ana = Teuchos::rcp(new Analytic00(1, 1.0, 1.0, 1.1));
-  //   testWGravity<Operators::PDE_DiffusionMFDwithGravity>(
-  //       ana, 1.1, "HypreAMG", "DirichletNeumannBox", "test/random10.exo",
-  //       "mixed", true, AmanziMesh::Entity_kind::UNKNOWN, 1.e-12);
-  // }
-  // TEST(Analytic00_Linear1_NLFV_DirichletNeumannBox_Wiggled_HypreAMG) {
-  //   auto ana = Teuchos::rcp(new Analytic00(1, 1.0, 1.0, 0.0));
-  //   test<Operators::PDE_DiffusionNLFV>(
-  //       ana, "HypreAMG", "DirichletNeumannBox", "test/random10.exo",
+#endif
+#if MFD
+  TEST(Analytic00_Linear1_MFD_DirichletNeumannBox_Wiggled_ifpack2_ILUT) {
+    auto ana = Teuchos::rcp(new Analytic00(1, 1.0, 1.0, 0.0));
+    test<Operators::PDE_DiffusionMFD>(
+        ana, "ifpack2: ILUT", "DirichletNeumannBox", "test/random10.exo",
+        "mixed", true, AmanziMesh::Entity_kind::UNKNOWN, 1.e-12);
+  }
+  TEST(Analytic00_LinearGravity1_MFD_DirichletNeumannBox_Wiggled_ifpack2_ILUT) {
+    auto ana = Teuchos::rcp(new Analytic00(1, 1.0, 1.0, 1.1));
+    testWGravity<Operators::PDE_DiffusionMFDwithGravity>(
+        ana, 1.1, "ifpack2: ILUT", "DirichletNeumannBox", "test/random10.exo",
+        "mixed", true, AmanziMesh::Entity_kind::UNKNOWN, 1.e-12);
+  }
+#endif
+#if NLFV
+  // TEST(Analytic00_Linear1_NLFV_DirichletNeumannBox_Wiggled_ifpack2_ILUT) {
+  //   auto ana = Teuchos::rcp(new Analytic00(1, 1.0, 1.0, 0.0));
+  //   test<Operators::PDE_DiffusionNLFV>(
+  //       ana, "ifpack2: ILUT", "DirichletNeumannBox", "test/random10.exo",
   //       "nlfv", false, AmanziMesh::Entity_kind::UNKNOWN, 1.e-12, 20);
   // }
-  // TEST(Analytic00_LinearGravity1_NLFV_DirichletNeumannBox_Wiggled_HypreAMG) {
-  //   auto ana = Teuchos::rcp(new Analytic00(1, 1.0, 1.0, 1.1));
-  //   testWGravity<Operators::PDE_DiffusionNLFVwithGravity>(
-  //       ana, 1.1, "HypreAMG", "DirichletNeumannBox", "test/random10.exo",
+  // TEST(Analytic00_LinearGravity1_NLFV_DirichletNeumannBox_Wiggled_ifpack2_ILUT) {
+  //   auto ana = Teuchos::rcp(new Analytic00(1, 1.0, 1.0, 1.1));
+  //   testWGravity<Operators::PDE_DiffusionNLFVwithGravity>(
+  //       ana, 1.1, "ifpack2: ILUT", "DirichletNeumannBox", "test/random10.exo",
   //       "nlfv", false, AmanziMesh::Entity_kind::UNKNOWN, 1.e-12, 20);
   // }
-  // TEST(Analytic00_Linear1_NLFVBFace_DirichletNeumannBox_Wiggled_HypreAMG) {
-  //   auto ana = Teuchos::rcp(new Analytic00(1, 1.0, 1.0, 0.0));
-  //   test<Operators::PDE_DiffusionNLFVwithBndFaces>(
-  //       ana, "HypreAMG", "DirichletNeumannBox", "test/random10.exo",
+  // TEST(Analytic00_Linear1_NLFVBFace_DirichletNeumannBox_Wiggled_ifpack2_ILUT) {
+  //   auto ana = Teuchos::rcp(new Analytic00(1, 1.0, 1.0, 0.0));
+  //   test<Operators::PDE_DiffusionNLFVwithBndFaces>(
+  //       ana, "ifpack2: ILUT", "DirichletNeumannBox", "test/random10.exo",
   //       "nlfv with bfaces", false, AmanziMesh::Entity_kind::UNKNOWN, 1.e-12, 20);
   // }
-  // TEST(Analytic00_LinearGravity1_NLFVBFace_DirichletNeumannBox_Wiggled_HypreAMG) {
-  //   auto ana = Teuchos::rcp(new Analytic00(1, 1.0, 1.0, 1.1));
-  //   testWGravity<Operators::PDE_DiffusionNLFVwithBndFacesGravity>(
-  //       ana, 1.1, "HypreAMG", "DirichletNeumannBox", "test/random10.exo",
+  // TEST(Analytic00_LinearGravity1_NLFVBFace_DirichletNeumannBox_Wiggled_ifpack2_ILUT) {
+  //   auto ana = Teuchos::rcp(new Analytic00(1, 1.0, 1.0, 1.1));
+  //   testWGravity<Operators::PDE_DiffusionNLFVwithBndFacesGravity>(
+  //       ana, 1.1, "ifpack2: ILUT", "DirichletNeumannBox", "test/random10.exo",
   //       "nlfv with bfaces", false, AmanziMesh::Entity_kind::UNKNOWN, 1.e-12, 20);
   // }
-
+#endif
 
   //  
   // with polyhedral mesh
@@ -516,250 +547,259 @@
   // NOTE: FV cannot be exact
   //       MFD is still exact
   //       NLFV must converge to be exact.  Also, NLFV loses symmetry as it iterates.
-#if 1
-  TEST(Analytic00_Linear1_FV_DirichletNeumannBox_Poly_HypreAMG) {
+#if FV
+  TEST(Analytic00_Linear1_FV_DirichletNeumannBox_Poly_ifpack2_ILUT) {
     auto ana = Teuchos::rcp(new Analytic00(1, 1.0, 1.0, 0.0));
     test<Operators::PDE_DiffusionFV>(
         ana, "diagonal", "DirichletNeumannBox", "test/median7x8_filtered.exo",
         "fv", true, AmanziMesh::Entity_kind::UNKNOWN, 2.7e-2);
   }
-  TEST(Analytic00_LinearGravity1_FV_DirichletNeumannBox_Poly_HypreAMG) {
+  TEST(Analytic00_LinearGravity1_FV_DirichletNeumannBox_Poly_ifpack2_ILUT) {
     auto ana = Teuchos::rcp(new Analytic00(1, 1.0, 1.0, 1.1));
     testWGravity<Operators::PDE_DiffusionFVwithGravity>(
         ana, 1.1, "diagonal", "DirichletNeumannBox", "test/median7x8_filtered.exo",
         "fv", true, AmanziMesh::Entity_kind::UNKNOWN, 2.8e-2);
   }
 #endif
-  // TEST(Analytic00_Linear1_MFD_DirichletNeumannBox_Poly_HypreAMG) {
-  //   auto ana = Teuchos::rcp(new Analytic00(1, 1.0, 1.0, 0.0));
-  //   test<Operators::PDE_DiffusionMFD>(
-  //       ana, "HypreAMG", "DirichletNeumannBox", "test/median7x8_filtered.exo",
-  //       "mixed", true, AmanziMesh::Entity_kind::UNKNOWN, 1.e-12);
-  // }
-  // TEST(Analytic00_LinearGravity1_MFD_DirichletNeumannBox_Poly_HypreAMG) {
-  //   auto ana = Teuchos::rcp(new Analytic00(1, 1.0, 1.0, 1.1));
-  //   testWGravity<Operators::PDE_DiffusionMFDwithGravity>(
-  //       ana, 1.1, "HypreAMG", "DirichletNeumannBox", "test/median7x8_filtered.exo",
-  //       "mixed", true, AmanziMesh::Entity_kind::UNKNOWN, 1.e-12);
-  // }
-  // TEST(Analytic00_Linear1_NLFV_DirichletNeumannBox_Poly_HypreAMG) {
-  //   auto ana = Teuchos::rcp(new Analytic00(1, 1.0, 1.0, 0.0));
-  //   test<Operators::PDE_DiffusionNLFV>(
-  //       ana, "HypreAMG", "DirichletNeumannBox", "test/median7x8_filtered.exo",
+#if MFD
+  TEST(Analytic00_Linear1_MFD_DirichletNeumannBox_Poly_ifpack2_ILUT) {
+    auto ana = Teuchos::rcp(new Analytic00(1, 1.0, 1.0, 0.0));
+    test<Operators::PDE_DiffusionMFD>(
+        ana, "ifpack2: ILUT", "DirichletNeumannBox", "test/median7x8_filtered.exo",
+        "mixed", true, AmanziMesh::Entity_kind::UNKNOWN, 1.e-12);
+  }
+  TEST(Analytic00_LinearGravity1_MFD_DirichletNeumannBox_Poly_ifpack2_ILUT) {
+    auto ana = Teuchos::rcp(new Analytic00(1, 1.0, 1.0, 1.1));
+    testWGravity<Operators::PDE_DiffusionMFDwithGravity>(
+        ana, 1.1, "ifpack2: ILUT", "DirichletNeumannBox", "test/median7x8_filtered.exo",
+        "mixed", true, AmanziMesh::Entity_kind::UNKNOWN, 1.e-12);
+  }
+#if NLFV
+  // TEST(Analytic00_Linear1_NLFV_DirichletNeumannBox_Poly_ifpack2_ILUT) {
+  //   auto ana = Teuchos::rcp(new Analytic00(1, 1.0, 1.0, 0.0));
+  //   test<Operators::PDE_DiffusionNLFV>(
+  //       ana, "ifpack2: ILUT", "DirichletNeumannBox", "test/median7x8_filtered.exo",
   //       "nlfv", false, AmanziMesh::Entity_kind::UNKNOWN, 1.e-12, 20);
   // }
-  // TEST(Analytic00_LinearGravity1_NLFV_DirichletNeumannBox_Poly_HypreAMG) {
-  //   auto ana = Teuchos::rcp(new Analytic00(1, 1.0, 1.0, 1.1));
-  //   testWGravity<Operators::PDE_DiffusionNLFVwithGravity>(
-  //       ana, 1.1, "HypreAMG", "DirichletNeumannBox", "test/median7x8_filtered.exo",
+  // TEST(Analytic00_LinearGravity1_NLFV_DirichletNeumannBox_Poly_ifpack2_ILUT) {
+  //   auto ana = Teuchos::rcp(new Analytic00(1, 1.0, 1.0, 1.1));
+  //   testWGravity<Operators::PDE_DiffusionNLFVwithGravity>(
+  //       ana, 1.1, "ifpack2: ILUT", "DirichletNeumannBox", "test/median7x8_filtered.exo",
   //       "nlfv", false, AmanziMesh::Entity_kind::UNKNOWN, 1.e-12, 20);
   // }
-  // TEST(Analytic00_Linear1_NLFVBFace_DirichletNeumannBox_Poly_HypreAMG) {
-  //   auto ana = Teuchos::rcp(new Analytic00(1, 1.0, 1.0, 0.0));
-  //   test<Operators::PDE_DiffusionNLFVwithBndFaces>(
-  //       ana, "HypreAMG", "DirichletNeumannBox", "test/median7x8_filtered.exo",
+  // TEST(Analytic00_Linear1_NLFVBFace_DirichletNeumannBox_Poly_ifpack2_ILUT) {
+  //   auto ana = Teuchos::rcp(new Analytic00(1, 1.0, 1.0, 0.0));
+  //   test<Operators::PDE_DiffusionNLFVwithBndFaces>(
+  //       ana, "ifpack2: ILUT", "DirichletNeumannBox", "test/median7x8_filtered.exo",
   //       "nlfv with bfaces", false, AmanziMesh::Entity_kind::UNKNOWN, 1.e-12, 20);
   // }
-  // TEST(Analytic00_LinearGravity1_NLFVBFace_DirichletNeumannBox_Poly_HypreAMG) {
-  //   auto ana = Teuchos::rcp(new Analytic00(1, 1.0, 1.0, 1.1));
-  //   testWGravity<Operators::PDE_DiffusionNLFVwithBndFacesGravity>(
-  //       ana, 1.1, "HypreAMG", "DirichletNeumannBox", "test/median7x8_filtered.exo",
+  // TEST(Analytic00_LinearGravity1_NLFVBFace_DirichletNeumannBox_Poly_ifpack2_ILUT) {
+  //   auto ana = Teuchos::rcp(new Analytic00(1, 1.0, 1.0, 1.1));
+  //   testWGravity<Operators::PDE_DiffusionNLFVwithBndFacesGravity>(
+  //       ana, 1.1, "ifpack2: ILUT", "DirichletNeumannBox", "test/median7x8_filtered.exo",
   //       "nlfv with bfaces", false, AmanziMesh::Entity_kind::UNKNOWN, 1.e-12, 20);
   // }
-
+#endif
 
   //
   // Analytic00_Quadratic: test case for quadratic equations
   // polynomial with coefficient=1
   //
-#if 1  
-  TEST(Analytic00_Quadratic1_FV_DirichletNeumannBox_Generate2D_HypreAMG) {
+#if ASSEMBLING
+#if FV
+  TEST(Analytic00_Quadratic1_FV_DirichletNeumannBox_Generate2D_ifpack2_ILUT) {
     auto ana = Teuchos::rcp(new Analytic00(2, 1.0, 1.0, 0.0));
     test<Operators::PDE_DiffusionFV>(
-        ana, "diagonal", "DirichletNeumannBox", "Generate2D",
+        ana, "ifpack2: ILUT", "DirichletNeumannBox", "Generate2D",
         "fv", true, AmanziMesh::Entity_kind::UNKNOWN, .006);
   }
-  TEST(Analytic00_QuadraticGravity1_FV_DirichletNeumannBox_Generate2D_HypreAMG) {
+  TEST(Analytic00_QuadraticGravity1_FV_DirichletNeumannBox_Generate2D_ifpack2_ILUT) {
     auto ana = Teuchos::rcp(new Analytic00(2, 1.0, 1.0, 1.1));
     testWGravity<Operators::PDE_DiffusionFVwithGravity>(
-        ana, 1.1, "diagonal", "DirichletNeumannBox", "Generate2D",
+        ana, 1.1, "ifpack2: ILUT", "DirichletNeumannBox", "Generate2D",
         "fv", true, AmanziMesh::Entity_kind::UNKNOWN, .006);
   }
-#endif  
-  // TEST(Analytic00_Quadratic1_MFD_DirichletNeumannBox_Generate2D_HypreAMG) {
+#endif
+#if MFD
+  TEST(Analytic00_Quadratic1_MFD_DirichletNeumannBox_Generate2D_ifpack2_ILUT) {
+    auto ana = Teuchos::rcp(new Analytic00(2, 1.0, 1.0, 0.0));
+    test<Operators::PDE_DiffusionMFD>(
+        ana, "ifpack2: ILUT", "DirichletNeumannBox", "Generate2D",
+        "mixed", true, AmanziMesh::Entity_kind::UNKNOWN, .006);
+  }
+  TEST(Analytic00_QuadraticGravity1_MFD_DirichletNeumannBox_Generate2D_ifpack2_ILUT) {
+    auto ana = Teuchos::rcp(new Analytic00(2, 1.0, 1.0, 1.1));
+    testWGravity<Operators::PDE_DiffusionMFDwithGravity>(
+        ana, 1.1, "ifpack2: ILUT", "DirichletNeumannBox", "Generate2D",
+        "mixed", true, AmanziMesh::Entity_kind::UNKNOWN, .006);
+  }
+#endif
+#if NLFV
+  // TEST(Analytic00_Quadratic1_NLFV_DirichletNeumannBox_Generate2D_ifpack2_ILUT) {
   //   auto ana = Teuchos::rcp(new Analytic00(2, 1.0, 1.0, 0.0));
-  //   test<Operators::PDE_DiffusionMFD>(
-  //       ana, "HypreAMG", "DirichletNeumannBox", "Generate2D",
-  //       "mixed", true, AmanziMesh::Entity_kind::UNKNOWN, .006);
-  // }
-  // TEST(Analytic00_QuadraticGravity1_MFD_DirichletNeumannBox_Generate2D_HypreAMG) {
+  //   test<Operators::PDE_DiffusionNLFV>(
+  //       ana, "ifpack2: ILUT", "DirichletNeumannBox", "Generate2D",
+  //       "nlfv", true, AmanziMesh::Entity_kind::UNKNOWN, .006);
+  // }
+  // TEST(Analytic00_QuadraticGravity1_NLFV_DirichletNeumannBox_Generate2D_ifpack2_ILUT) {
   //   auto ana = Teuchos::rcp(new Analytic00(2, 1.0, 1.0, 1.1));
-  //   testWGravity<Operators::PDE_DiffusionMFDwithGravity>(
-  //       ana, 1.1, "HypreAMG", "DirichletNeumannBox", "Generate2D",
-  //       "mixed", true, AmanziMesh::Entity_kind::UNKNOWN, .006);
-  // }
-  // TEST(Analytic00_Quadratic1_NLFV_DirichletNeumannBox_Generate2D_HypreAMG) {
+  //   testWGravity<Operators::PDE_DiffusionNLFVwithGravity>(
+  //       ana, 1.1, "ifpack2: ILUT", "DirichletNeumannBox", "Generate2D",
+  //       "nlfv", true, AmanziMesh::Entity_kind::UNKNOWN, .006);
+  // }
+  // TEST(Analytic00_Quadratic1_NLFVBFace_DirichletNeumannBox_Generate2D_ifpack2_ILUT) {
   //   auto ana = Teuchos::rcp(new Analytic00(2, 1.0, 1.0, 0.0));
-  //   test<Operators::PDE_DiffusionNLFV>(
-  //       ana, "HypreAMG", "DirichletNeumannBox", "Generate2D",
-  //       "nlfv", true, AmanziMesh::Entity_kind::UNKNOWN, .006);
-  // }
-  // TEST(Analytic00_QuadraticGravity1_NLFV_DirichletNeumannBox_Generate2D_HypreAMG) {
+  //   test<Operators::PDE_DiffusionNLFVwithBndFaces>(
+  //       ana, "ifpack2: ILUT", "DirichletNeumannBox", "Generate2D",
+  //       "nlfv with bfaces", false, AmanziMesh::Entity_kind::UNKNOWN, .006);
+  // }
+  // TEST(Analytic00_QuadraticGravity1_NLFVBFace_DirichletNeumannBox_Generate2D_ifpack2_ILUT) {
   //   auto ana = Teuchos::rcp(new Analytic00(2, 1.0, 1.0, 1.1));
-  //   testWGravity<Operators::PDE_DiffusionNLFVwithGravity>(
-  //       ana, 1.1, "HypreAMG", "DirichletNeumannBox", "Generate2D",
-  //       "nlfv", true, AmanziMesh::Entity_kind::UNKNOWN, .006);
-  // }
-  // TEST(Analytic00_Quadratic1_NLFVBFace_DirichletNeumannBox_Generate2D_HypreAMG) {
-  //   auto ana = Teuchos::rcp(new Analytic00(2, 1.0, 1.0, 0.0));
-  //   test<Operators::PDE_DiffusionNLFVwithBndFaces>(
-  //       ana, "HypreAMG", "DirichletNeumannBox", "Generate2D",
+  //   testWGravity<Operators::PDE_DiffusionNLFVwithBndFacesGravity>(
+  //       ana, 1.1, "ifpack2: ILUT", "DirichletNeumannBox", "Generate2D",
   //       "nlfv with bfaces", false, AmanziMesh::Entity_kind::UNKNOWN, .006);
   // }
-  // TEST(Analytic00_QuadraticGravity1_NLFVBFace_DirichletNeumannBox_Generate2D_HypreAMG) {
-  //   auto ana = Teuchos::rcp(new Analytic00(2, 1.0, 1.0, 1.1));
-  //   testWGravity<Operators::PDE_DiffusionNLFVwithBndFacesGravity>(
-  //       ana, 1.1, "HypreAMG", "DirichletNeumannBox", "Generate2D",
-  //       "nlfv with bfaces", false, AmanziMesh::Entity_kind::UNKNOWN, .006);
-  // }
+#endif
 
   //
   // Analytic02: Tensor diffusion.  Note FV cannot solve this problem, but MFD
   // can (and maybe NLFV as well?)
   //
   // This test replaces old operator_diffusion.cc mixed tests.
-  // TEST(Analytic02_MFD_DirichletNeumannBox_Generate2D_HypreAMG) {
+#if MFD
+  // TEST(Analytic02_MFD_DirichletNeumannBox_Generate2D_ifpack2_ILUT) {
   //   auto ana = Teuchos::rcp(new Analytic02(2));
   //   test<Operators::PDE_DiffusionMFD>(
-  //       ana, "HypreAMG", "DirichletNeumannBox", "Generate2D",
-  //       "mixed", true, AmanziMesh::Entity_kind::UNKNOWN, 1.e-12);
-  // }
-  // TEST(Analytic02_Gravity_MFD_DirichletNeumannBox_Generate2D_HypreAMG) {
+  //       ana, "ifpack2: ILUT", "DirichletNeumannBox", "Generate2D",
+  //       "mixed", true, AmanziMesh::Entity_kind::UNKNOWN, 1.e-12);
+  // }
+  // TEST(Analytic02_Gravity_MFD_DirichletNeumannBox_Generate2D_ifpack2_ILUT) {
   //   auto ana = Teuchos::rcp(new Analytic02(2, 0.1));
   //   testWGravity<Operators::PDE_DiffusionMFDwithGravity>(
-  //       ana, 0.1, "HypreAMG", "DirichletNeumannBox", "Generate2D",
-  //       "mixed", true, AmanziMesh::Entity_kind::UNKNOWN, 1.e-12);
-  // }
-
+  //       ana, 0.1, "ifpack2: ILUT", "DirichletNeumannBox", "Generate2D",
+  //       "mixed", true, AmanziMesh::Entity_kind::UNKNOWN, 1.e-12);
+  // }
   // the original test tested on circle-quad
-  // TEST(Analytic02_MFD_DirichletNeumannBox_CircleQuad_HypreAMG) {
+  // TEST(Analytic02_MFD_DirichletNeumannBox_CircleQuad_ifpack2_ILUT) {
   //   auto ana = Teuchos::rcp(new Analytic02(2));
   //   test<Operators::PDE_DiffusionMFD>(
-  //       ana, "HypreAMG", "DirichletNeumannBox", "test/circle_quad10.exo",
-  //       "mixed", true, AmanziMesh::Entity_kind::UNKNOWN, 1.e-12);
-  // }
-  // TEST(Analytic02_Gravity_MFD_DirichletNeumannBox_CircleQuad_HypreAMG) {
+  //       ana, "ifpack2: ILUT", "DirichletNeumannBox", "test/circle_quad10.exo",
+  //       "mixed", true, AmanziMesh::Entity_kind::UNKNOWN, 1.e-12);
+  // }
+  // TEST(Analytic02_Gravity_MFD_DirichletNeumannBox_CircleQuad_ifpack2_ILUT) {
   //   auto ana = Teuchos::rcp(new Analytic02(2, 0.1));
   //   testWGravity<Operators::PDE_DiffusionMFDwithGravity>(
-  //       ana, 0.1, "HypreAMG", "DirichletNeumannBox", "test/circle_quad10.exo",
+  //       ana, 0.1, "ifpack2: ILUT", "DirichletNeumannBox", "test/circle_quad10.exo",
   //       "mixed", true, AmanziMesh::Entity_kind::UNKNOWN, 1.e-12);
   // }
 
   // test in 3D
-  // TEST(Analytic02_MFD_DirichletNeumannBox_Generate3D_HypreAMG) {
+  // TEST(Analytic02_MFD_DirichletNeumannBox_Generate3D_ifpack2_ILUT) {
   //   auto ana = Teuchos::rcp(new Analytic02(3));
   //   test<Operators::PDE_DiffusionMFD>(
-  //       ana, "HypreAMG", "DirichletNeumannBox", "Generate3D",
-  //       "mixed", true, AmanziMesh::Entity_kind::UNKNOWN, 1.e-12);
-  // }
-  // TEST(Analytic02_Gravity_MFD_DirichletNeumannBox_Generate3D_HypreAMG) {
+  //       ana, "ifpack2: ILUT", "DirichletNeumannBox", "Generate3D",
+  //       "mixed", true, AmanziMesh::Entity_kind::UNKNOWN, 1.e-12);
+  // }
+  // TEST(Analytic02_Gravity_MFD_DirichletNeumannBox_Generate3D_ifpack2_ILUT) {
   //   auto ana = Teuchos::rcp(new Analytic02(3, 0.1));
   //   testWGravity<Operators::PDE_DiffusionMFDwithGravity>(
-  //       ana, 0.1, "HypreAMG", "DirichletNeumannBox", "Generate3D",
-  //       "mixed", true, AmanziMesh::Entity_kind::UNKNOWN, 1.e-12);
-  // }
-
+  //       ana, 0.1, "ifpack2: ILUT", "DirichletNeumannBox", "Generate3D",
+  //       "mixed", true, AmanziMesh::Entity_kind::UNKNOWN, 1.e-12);
+  // }
+#endif
 
   //
   // With NLFV
-  // 
-  // TEST(Analytic02_NLFV_DirichletNeumannBox_Generate2D_HypreAMG) {
+  //
+#if NLFV
+  // TEST(Analytic02_NLFV_DirichletNeumannBox_Generate2D_ifpack2_ILUT) {
   //   auto ana = Teuchos::rcp(new Analytic02(2));
   //   test<Operators::PDE_DiffusionNLFV>(
-  //       ana, "HypreAMG", "DirichletNeumannBox", "Generate2D",
+  //       ana, "ifpack2: ILUT", "DirichletNeumannBox", "Generate2D",
   //       "nlfv", false, AmanziMesh::Entity_kind::UNKNOWN, 1.e-12, 20);
   // }
-  // TEST(Analytic02_Gravity_NLFV_DirichletNeumannBox_Generate2D_HypreAMG) {
+  // TEST(Analytic02_Gravity_NLFV_DirichletNeumannBox_Generate2D_ifpack2_ILUT) {
   //   auto ana = Teuchos::rcp(new Analytic02(2, 0.1));
   //   testWGravity<Operators::PDE_DiffusionNLFVwithGravity>(
-  //       ana, 0.1, "HypreAMG", "DirichletNeumannBox", "Generate2D",
+  //       ana, 0.1, "ifpack2: ILUT", "DirichletNeumannBox", "Generate2D",
   //       "nlfv", false, AmanziMesh::Entity_kind::UNKNOWN, 1.e-12, 20);
   // }
 
   // the original test tested on circle-quad
-  // TEST(Analytic02_NLFV_DirichletNeumannBox_CircleQuad_HypreAMG) {
+  // TEST(Analytic02_NLFV_DirichletNeumannBox_CircleQuad_ifpack2_ILUT) {
   //   auto ana = Teuchos::rcp(new Analytic02(2));
   //   test<Operators::PDE_DiffusionNLFV>(
-  //       ana, "HypreAMG", "DirichletNeumannBox", "test/circle_quad10.exo",
+  //       ana, "ifpack2: ILUT", "DirichletNeumannBox", "test/circle_quad10.exo",
   //       "nlfv", false, AmanziMesh::Entity_kind::UNKNOWN, 1.e-11, 50);
   // }
-  // TEST(Analytic02_Gravity_NLFV_DirichletNeumannBox_CircleQuad_HypreAMG) {
+  // TEST(Analytic02_Gravity_NLFV_DirichletNeumannBox_CircleQuad_ifpack2_ILUT) {
   //   auto ana = Teuchos::rcp(new Analytic02(2, 0.1));
   //   testWGravity<Operators::PDE_DiffusionNLFVwithGravity>(
-  //       ana, 0.1, "HypreAMG", "DirichletNeumannBox", "test/circle_quad10.exo",
+  //       ana, 0.1, "ifpack2: ILUT", "DirichletNeumannBox", "test/circle_quad10.exo",
   //       "nlfv", false, AmanziMesh::Entity_kind::UNKNOWN, 1.e-11, 50);
   // }
 
   // test in 3D
   //
   // These probably should pass?  Not sure why they don't.
-  // TEST(Analytic02_NLFV_DirichletNeumannBox_Generate3D_HypreAMG) {
+  // TEST(Analytic02_NLFV_DirichletNeumannBox_Generate3D_ifpack2_ILUT) {
   //   auto ana = Teuchos::rcp(new Analytic02(3));
   //   test<Operators::PDE_DiffusionNLFV>(
-  //       ana, "HypreAMG", "DirichletNeumannBox", "Generate3D",
+  //       ana, "ifpack2: ILUT", "DirichletNeumannBox", "Generate3D",
   //       "nlfv", false, AmanziMesh::Entity_kind::UNKNOWN, 1.e-11, 50);
   // }
-  // TEST(Analytic02_Gravity_NLFV_DirichletNeumannBox_Generate3D_HypreAMG) {
+  // TEST(Analytic02_Gravity_NLFV_DirichletNeumannBox_Generate3D_ifpack2_ILUT) {
   //   auto ana = Teuchos::rcp(new Analytic02(3, 0.1));
   //   testWGravity<Operators::PDE_DiffusionNLFVwithGravity>(
-  //       ana, 0.1, "HypreAMG", "DirichletNeumannBox", "Generate3D",
+  //       ana, 0.1, "ifpack2: ILUT", "DirichletNeumannBox", "Generate3D",
   //       "nlfv", false, AmanziMesh::Entity_kind::UNKNOWN, 1.e-11, 50);
   // }
 
   //
   // With NLFV and Boundary Faces
   // 
-  // TEST(Analytic02_NLFVwithBndFaces_DirichletNeumannBox_Generate2D_HypreAMG) {
+  // TEST(Analytic02_NLFVwithBndFaces_DirichletNeumannBox_Generate2D_ifpack2_ILUT) {
   //   auto ana = Teuchos::rcp(new Analytic02(2));
   //   test<Operators::PDE_DiffusionNLFVwithBndFaces>(
-  //       ana, "HypreAMG", "DirichletNeumannBox", "Generate2D",
+  //       ana, "ifpack2: ILUT", "DirichletNeumannBox", "Generate2D",
   //       "nlfv with bfaces", false, AmanziMesh::Entity_kind::UNKNOWN, 1.e-12, 20);
   // }
-  // TEST(Analytic02_Gravity_NLFVwithBndFaces_DirichletNeumannBox_Generate2D_HypreAMG) {
+  // TEST(Analytic02_Gravity_NLFVwithBndFaces_DirichletNeumannBox_Generate2D_ifpack2_ILUT) {
   //   auto ana = Teuchos::rcp(new Analytic02(2, 0.1));
   //   testWGravity<Operators::PDE_DiffusionNLFVwithBndFacesGravity>(
-  //       ana, 0.1, "HypreAMG", "DirichletNeumannBox", "Generate2D",
+  //       ana, 0.1, "ifpack2: ILUT", "DirichletNeumannBox", "Generate2D",
   //       "nlfv with bfaces", false, AmanziMesh::Entity_kind::UNKNOWN, 1.e-12, 20);
   // }
 
   // the original test tested on circle-quad
   //
   // These probably should pass?  Not sure why the don't.
-  // TEST(Analytic02_NLFVwithBndFaces_DirichletNeumannBox_CircleQuad_HypreAMG) {
+  // TEST(Analytic02_NLFVwithBndFaces_DirichletNeumannBox_CircleQuad_ifpack2_ILUT) {
   //   auto ana = Teuchos::rcp(new Analytic02(2));
   //   test<Operators::PDE_DiffusionNLFVwithBndFaces>(
-  //       ana, "HypreAMG", "DirichletNeumannBox", "test/circle_quad10.exo",
+  //       ana, "ifpack2: ILUT", "DirichletNeumannBox", "test/circle_quad10.exo",
   //       "nlfv with bfaces", false, AmanziMesh::Entity_kind::UNKNOWN, 1.e-11, 50);
   // }
-  // TEST(Analytic02_Gravity_NLFVwithBndFaces_DirichletNeumannBox_CircleQuad_HypreAMG) {
+  // TEST(Analytic02_Gravity_NLFVwithBndFaces_DirichletNeumannBox_CircleQuad_ifpack2_ILUT) {
   //   auto ana = Teuchos::rcp(new Analytic02(2, 0.1));
   //   testWGravity<Operators::PDE_DiffusionNLFVwithBndFacesGravity>(
-  //       ana, 0.1, "HypreAMG", "DirichletNeumannBox", "test/circle_quad10.exo",
+  //       ana, 0.1, "ifpack2: ILUT", "DirichletNeumannBox", "test/circle_quad10.exo",
   //       "nlfv with bfaces", false, AmanziMesh::Entity_kind::UNKNOWN, 1.e-11, 50);
   // }
 
   // test in 3D
-  // TEST(Analytic02_NLFVwithBndFaces_DirichletNeumannBox_Generate3D_HypreAMG) {
+  // TEST(Analytic02_NLFVwithBndFaces_DirichletNeumannBox_Generate3D_ifpack2_ILUT) {
   //   auto ana = Teuchos::rcp(new Analytic02(3));
   //   test<Operators::PDE_DiffusionNLFVwithBndFaces>(
-  //       ana, "HypreAMG", "DirichletNeumannBox", "Generate3D",
+  //       ana, "ifpack2: ILUT", "DirichletNeumannBox", "Generate3D",
   //       "nlfv with bfaces", false, AmanziMesh::Entity_kind::UNKNOWN, 1.e-11, 50);
   // }
-  // TEST(Analytic02_Gravity_NLFVwithBndFaces_DirichletNeumannBox_Generate3D_HypreAMG) {
+  // TEST(Analytic02_Gravity_NLFVwithBndFaces_DirichletNeumannBox_Generate3D_ifpack2_ILUT) {
   //   auto ana = Teuchos::rcp(new Analytic02(3, 0.1));
   //   testWGravity<Operators::PDE_DiffusionNLFVwithBndFacesGravity>(
-  //       ana, 0.1, "HypreAMG", "DirichletNeumannBox", "Generate3D",
+  //       ana, 0.1, "ifpack2: ILUT", "DirichletNeumannBox", "Generate3D",
   //       "nlfv with bfaces", false, AmanziMesh::Entity_kind::UNKNOWN, 1.e-11, 50);
   // }
-  #endif 
+#endif 
+#endif
 }