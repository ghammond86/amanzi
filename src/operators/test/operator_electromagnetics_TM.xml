<ParameterList name="Main">
  <Parameter name="Native Unstructured Input" type="bool" value="true"/>

  <!--  REGIONS  -->
  <ParameterList name="regions">
  </ParameterList>

  <!--  OPERATORS  -->
  <ParameterList name="PK operator">
    <Parameter name="preconditioner" type="string" value="Hypre AMG"/>

    <ParameterList name="electromagnetics operator">
      <ParameterList name="schema electric">
        <Parameter name="base" type="string" value="cell"/>
        <Parameter name="location" type="Array(string)" value="{node}"/>
<<<<<<< HEAD
        <Parameter name="method" type="string" value="mfd: default"/>
=======
        <Parameter name="method" type="string" value="electromagnetics"/>
>>>>>>> 943a7156
        <Parameter name="method order" type="int" value="0"/>
      </ParameterList>
    </ParameterList>
  </ParameterList>

  <!-- SOLVERS -->
  <ParameterList name="solvers">
    <ParameterList name="default">
      <Parameter name="iterative method" type="string" value="pcg"/>
      <ParameterList name="pcg parameters">
        <Parameter name="error tolerance" type="double" value="1e-12"/>
        <Parameter name="maximum number of iterations" type="int" value="200"/>
        <ParameterList name="verbose object">
          <Parameter name="verbosity level" type="string" value="high"/>
        </ParameterList>
      </ParameterList>
    </ParameterList>

    <ParameterList name="silent">
      <Parameter name="iterative method" type="string" value="pcg"/>
      <ParameterList name="pcg parameters">
        <Parameter name="error tolerance" type="double" value="1e-12"/>
        <Parameter name="maximum number of iterations" type="int" value="200"/>
        <ParameterList name="verbose object">
          <Parameter name="verbosity level" type="string" value="none"/>
        </ParameterList>
      </ParameterList>
    </ParameterList>
  </ParameterList>

  <!-- PRECONDITIONERS -->
  <ParameterList name="preconditioners">
    <ParameterList name="Hypre AMG">
      <Parameter name="preconditioning method" type="string" value="boomer amg"/>
      <ParameterList name="boomer amg parameters">
        <Parameter name="cycle applications" type="int" value="1"/>
        <Parameter name="smoother sweeps" type="int" value="3"/>
        <Parameter name="strong threshold" type="double" value="0.25"/>
        <Parameter name="tolerance" type="double" value="0.0"/>
        <Parameter name="relaxation type" type="int" value="6"/>
        <Parameter name="verbosity" type="int" value="0"/>
      </ParameterList>
    </ParameterList>
  </ParameterList>
</ParameterList>
<|MERGE_RESOLUTION|>--- conflicted
+++ resolved
@@ -13,11 +13,7 @@
       <ParameterList name="schema electric">
         <Parameter name="base" type="string" value="cell"/>
         <Parameter name="location" type="Array(string)" value="{node}"/>
-<<<<<<< HEAD
-        <Parameter name="method" type="string" value="mfd: default"/>
-=======
         <Parameter name="method" type="string" value="electromagnetics"/>
->>>>>>> 943a7156
         <Parameter name="method order" type="int" value="0"/>
       </ParameterList>
     </ParameterList>
