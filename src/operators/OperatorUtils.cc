--- conflicted
+++ resolved
@@ -279,11 +279,7 @@
   std::vector<Teuchos::RCP<const Epetra_Map> > maps;
   std::vector<Teuchos::RCP<const Epetra_Map> > ghost_maps;
 
-<<<<<<< HEAD
-  for (auto it = schema.items().begin(); it != schema.items().end(); ++it) {
-=======
   for (auto it = schema.begin(); it != schema.end(); ++it) {
->>>>>>> 00a5795b
     compnames.push_back(schema.KindToString(it->kind));
     dofnums.push_back(it->num);
     std::pair<Teuchos::RCP<const Epetra_Map>, Teuchos::RCP<const Epetra_Map> > meshmaps =
@@ -334,11 +330,7 @@
   unsigned int row_size(0);
   int dim = mesh.space_dimension();
 
-<<<<<<< HEAD
-  for (auto it = schema.items().begin(); it != schema.items().end(); ++it) {
-=======
   for (auto it = schema.begin(); it != schema.end(); ++it) {
->>>>>>> 00a5795b
     int ndofs;
     if (it->kind == AmanziMesh::FACE) {
       ndofs = (dim == 2) ? OPERATOR_QUAD_FACES : OPERATOR_HEX_FACES;
