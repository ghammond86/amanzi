--- conflicted
+++ resolved
@@ -376,15 +376,7 @@
     mesh_->face_get_cells(f, AmanziMesh::USED, &cells);
     int mcells = cells.size();
 
-<<<<<<< HEAD
     WhetStone::DenseMatrix Aface(mcells, mcells);
-=======
-        int face_dir;           
-        // face_dir is equal to 1 if normal direction points from cells[0],
-        // otherwise face_dir is -1
-        if (cells[0] == c) face_dir = dirs[i];
-        else face_dir = -dirs[i];
->>>>>>> e4cc4d4c
 
     for (int n = 0; n < mcells; n++) {
       int c1 = cells[n];
