--- conflicted
+++ resolved
@@ -37,11 +37,7 @@
   // main virtual members
   // -- before solving the problem
   virtual void ModifyMatrices(CompositeVector& E, CompositeVector& B, double dt);
-<<<<<<< HEAD
-  virtual void ApplyBCs(bool primary, bool eliminate, bool leading_op);
-=======
   virtual void ApplyBCs(bool primary, bool eliminate, bool essential_eqn);
->>>>>>> 779ebadf
 
   // -- after solving the problem
   virtual void ModifyFields(CompositeVector& E, CompositeVector& B, double dt);
