/*
  Operators 

  Copyright 2010-201x held jointly by LANS/LANL, LBNL, and PNNL. 
  Amanzi is released under the three-clause BSD License. 
  The terms of use and "as is" disclaimer for this license are 
  provided in the top-level COPYRIGHT file.

  Author: Konstantin Lipnikov (lipnikov@lanl.gov)
*/

#include <vector>

// TPLs
#include "Epetra_Vector.h"

// Amanzi
#include "errors.hh"
#include "LinearOperator.hh"
#include "LinearOperatorFactory.hh"
#include "MatrixFE.hh"
// #include "MFD3D_CrouzeixRaviart.hh"
#include "MFD3D_Diffusion.hh"
#include "PreconditionerFactory.hh"
#include "SuperMap.hh"
#include "WhetStoneDefs.hh"

// Operators
#include "Op.hh"
//#include "Op_Cell_Node.hh"
#include "Op_Cell_FaceCell.hh"
#include "Op_Face_Cell.hh"
//#include "Op_SurfaceFace_SurfaceCell.hh"

#include "OperatorDefs.hh"
#include "Operator_FaceCell.hh"
//#include "Operator_FaceCellScc.hh"
//#include "Operator_FaceCellSff.hh"
//#include "Operator_Node.hh"
//#include "Operator_ConsistentFace.hh"
#include "UniqueLocalIndex.hh"

#include "PDE_DiffusionMFD.hh"

namespace Amanzi {
namespace Operators {


/* ******************************************************************
* Initialization of the operator, scalar coefficient.
****************************************************************** */
void PDE_DiffusionMFD::SetTensorCoefficient(const Teuchos::RCP<const TensorVector>& K)
{
  std::cout<<"PDE_DiffusionMFD::SetTensorCoefficient"<<std::endl;
  transmissibility_initialized_ = false;
  K_ = K;
  if (local_op_schema_ == OPERATOR_SCHEMA_BASE_CELL + OPERATOR_SCHEMA_DOFS_FACE + OPERATOR_SCHEMA_DOFS_CELL) {
    if (K_ != Teuchos::null && K_.get()) AMANZI_ASSERT(K_->size() == ncells_owned);
    if (!mass_matrices_initialized_) {
      CreateMassMatrices_();
    }
  }
}

/* ******************************************************************
* Initialization of the operator: nonlinear coefficient.
****************************************************************** */
void PDE_DiffusionMFD::SetScalarCoefficient(const Teuchos::RCP<const CompositeVector>& k,
                                            const Teuchos::RCP<const CompositeVector>& dkdp)
{
  std::cout<<"PDE_DiffusionMFD::SetScalarCoefficient"<<std::endl;
  k_ = k;
  dkdp_ = dkdp;

  // compatibility checks
  if (k_ != Teuchos::null) {
    std::cout<<"k_ init"<<std::endl;
    if (little_k_type_ != OPERATOR_LITTLE_K_UPWIND) {
      //AMANZI_ASSERT(k->HasComponent("cell"));
    }

    if (little_k_type_ != OPERATOR_LITTLE_K_STANDARD) {
      AMANZI_ASSERT(k->HasComponent("face"));
    }

    if (little_k_type_ == OPERATOR_LITTLE_K_DIVK_TWIN) {
      AMANZI_ASSERT(k->HasComponent("twin"));
    }
  }

  // verify that mass matrices were initialized.
  if (!mass_matrices_initialized_) {
    std::cout<<"CreateMassMatrices"<<std::endl;
    CreateMassMatrices_();
  }
}


/* ******************************************************************
* Calculate elemental matrices.
****************************************************************** */
void PDE_DiffusionMFD::UpdateMatrices(
    const Teuchos::Ptr<const CompositeVector>& flux,
    const Teuchos::Ptr<const CompositeVector>& u)
{
  std::cout<<"PDE_DiffusionMFD::UpdateMatrices"<<std::endl;
  if (k_ != Teuchos::null) k_->ScatterMasterToGhosted();

  if (!exclude_primary_terms_) {
    if (local_op_schema_ & OPERATOR_SCHEMA_DOFS_NODE) {
      assert(false); 
      //UpdateMatricesNodal_();
    } else if ((local_op_schema_ & OPERATOR_SCHEMA_DOFS_CELL) &&
               (local_op_schema_ & OPERATOR_SCHEMA_DOFS_FACE)) {
      // if (little_k_type_ == OPERATOR_LITTLE_K_NONE) {
      //   UpdateMatricesMixed_();
      // } else {
        UpdateMatricesMixed_little_k_();
        //      }
    } else if (local_op_schema_ & OPERATOR_SCHEMA_DOFS_CELL) {
      assert(false); 
      //UpdateMatricesTPFA_();
    }
  }
}


/* ******************************************************************
* Add stable approximation of Jacobian. It is done typically for 
* the preconditioner.
****************************************************************** */
void PDE_DiffusionMFD::UpdateMatricesNewtonCorrection(
    const Teuchos::Ptr<const CompositeVector>& flux,
    const Teuchos::Ptr<const CompositeVector>& u,
    double scalar_factor)
{
  //  add Newton-type corrections
  if (newton_correction_ == OPERATOR_DIFFUSION_JACOBIAN_APPROXIMATE) {
   if (global_op_schema_ & OPERATOR_SCHEMA_DOFS_CELL) {

     if (dkdp_ !=  Teuchos::null) dkdp_->ScatterMasterToGhosted();      
     AddNewtonCorrectionCell_(flux, u, scalar_factor);
      
   } else {
     Errors::Message msg("PDE_DiffusionMFD: Newton correction may only be applied to schemas that include CELL dofs.");
     Exceptions::amanzi_throw(msg);
   }
  }
}


void PDE_DiffusionMFD::UpdateMatricesNewtonCorrection(
    const Teuchos::Ptr<const CompositeVector>& flux,
    const Teuchos::Ptr<const CompositeVector>& u,
    const Teuchos::Ptr<const CompositeVector>& factor)
{
  assert(false); 
  // add Newton-type corrections
  //if (newton_correction_ == OPERATOR_DIFFUSION_JACOBIAN_APPROXIMATE) {
  //  if (global_op_schema_ & OPERATOR_SCHEMA_DOFS_CELL) {

  //    if (dkdp_ !=  Teuchos::null) dkdp_->ScatterMasterToGhosted();      
  //    AddNewtonCorrectionCell_(flux, u, factor);

  //  } else {
  //    Errors::Message msg("PDE_DiffusionMFD: Newton correction may only be applied to schemas that include CELL dofs.");
  //    Exceptions::amanzi_throw(msg);
  //  }
  //}
}  



/* ******************************************************************
* Basic routine for each operator: creation of elemental matrices.
****************************************************************** */
void PDE_DiffusionMFD::UpdateMatricesMixed_()
{
  std::cout<<"PDE_DiffusionMFD::UpdateMatricesMixed_"<<std::endl;
  DenseMatrix_Vector& A = local_op_->A; 

  Kokkos::parallel_for(
    "PDE_DiffusionMFD::UpdateMatricesMixed_",
    ncells_owned, 
    KOKKOS_LAMBDA(const int& c){
      auto Wff = Wff_cells_[c]; 
      int nfaces = Wff.NumRows();

      auto Acell = A[c]; 

      // create stiffness matrix by elimination of the mass matrix
      double matsum = 0.0;
      for (int n = 0; n < nfaces; n++) {
        double rowsum = 0.0;
        for (int m = 0; m < nfaces; m++) {
          double tmp = Wff(n, m);
          rowsum += tmp;
          Acell(n, m) = tmp;
        }
        Acell(n, nfaces) = -rowsum;
        Acell(nfaces, n) = -rowsum;
        matsum += rowsum;
      }
      Acell(nfaces, nfaces) = matsum;
    }); 
}


/* ******************************************************************
* Basic routine for each operator: creation of elemental matrices.
****************************************************************** */
void PDE_DiffusionMFD::UpdateMatricesMixed_little_k_()
{
  cMultiVectorView_type_<Amanzi::DefaultDevice,double> k_cell, k_face, k_twin;
  if (k_ != Teuchos::null) {
    if (k_->HasComponent("cell")) k_cell = k_->ViewComponent<>("cell", false);
    if (k_->HasComponent("face")) k_face = k_->ViewComponent<>("face", true);
    if (k_->HasComponent("twin")) k_twin = k_->ViewComponent<>("twin", true);
  }

  DenseMatrix_Vector& A = local_op_->A; 
  const AmanziMesh::Mesh* mesh = mesh_.get();

  // pre-stage kr face and cell quantities into work space
  if (kr_cells_.size() != Wff_cells_.size()) {
    kr_cells_ = CSR_Vector(Wff_cells_.size());
    for (int i=0; i!=A.size(); ++i) {
      kr_cells_.sizes_.view_host()(i,0) = Wff_cells_.size_host(i,0);
      kr_cells_.row_map_.view_host()(i) = Wff_cells_.size_host(i,0);
    }
    kr_cells_.prefix_sum();
  }

  Kokkos::parallel_for(
      "PDE_DiffusionMFD::UpdateMatricesMixed_little_k_",
      ncells_owned,
      KOKKOS_LAMBDA(const int& c) {
        AmanziMesh::Entity_ID_View faces;
        mesh->cell_get_faces(c, faces);
        int nfaces = faces.extent(0);  

        // set up kr
<<<<<<< HEAD
        auto kr = local_kr[c]; 
        kr(nfaces) = k_cell.extent(0) > 0 ? k_cell(c,0) : 1.0;
=======
        auto kr = getFromCSR<WhetStone::DenseVector>(kr_cells_,c);
        kr.putScalar(1.0);
>>>>>>> de1cffbf

        // -- chefs recommendation: SPD discretization with upwind
        if (little_k_type_ == OPERATOR_LITTLE_K_DIVK) {
          if (k_face.extent(0) > 0)
            for (int n = 0; n < nfaces; n++) kr(n) = k_face(faces[n],0);
          if (k_cell.extent(0) > 0) kr(nfaces) = k_cell(c,0);
          
          // -- new scheme: SPD discretization with upwind and equal spliting
        } else if (little_k_type_ == OPERATOR_LITTLE_K_DIVK_BASE) {
          if (k_face.extent(0) > 0)
            for (int n = 0; n < nfaces; n++) kr(n) = sqrt(k_face(faces[n],0));

          // -- same as above but remains second-order for dicontinuous coefficients
        } else if (little_k_type_ == OPERATOR_LITTLE_K_DIVK_TWIN) {
<<<<<<< HEAD
          for (int n = 0; n < nfaces; n++) {
            AmanziMesh::Entity_ID_View cells;
            int f = faces[n];
            mesh->face_get_cells(f, AmanziMesh::Parallel_type::ALL, cells);
            kr(n) = (c == cells[0]) ? k_face(f,0) : k_twin(f,0);
=======
          if (k_face.extent(0) > 0) {
            for (int n = 0; n < nfaces; n++) {
              AmanziMesh::Entity_ID_View cells;
              int f = faces[n];
              mesh_->face_get_cells(f, AmanziMesh::Parallel_type::ALL, cells);
              kr(n) = (c == cells[0]) ? k_face(f,0) : k_twin(f,0);
            }
>>>>>>> de1cffbf
          }
          if (k_cell.extent(0) > 0) kr(nfaces) = k_cell(c,0);

          // -- the second most popular choice: classical upwind
        } else if (little_k_type_ == OPERATOR_LITTLE_K_UPWIND) {
          if (k_face.extent(0) > 0) 
            for (int n = 0; n < nfaces; n++) kr(n) = k_face(faces[n],0);
          
        } else if (little_k_type_ == OPERATOR_LITTLE_K_STANDARD) {
          if (k_cell.extent(0) > 0) 
            for (int n = 0; n < nfaces; n++) kr(n) = k_cell(c,0);
        }
        
<<<<<<< HEAD
        auto Wff = Wff_cells_[c]; 
        auto Acell = A[c]; 
=======
        auto Wff = getFromCSR<WhetStone::DenseMatrix>(Wff_cells_, c);
        auto Acell = getFromCSR<WhetStone::DenseMatrix>(A, c);

>>>>>>> de1cffbf

        if (little_k_type_ & OPERATOR_LITTLE_K_DIVK_BASE) {
          double matsum = 0.0; 
          for (int n = 0; n < nfaces; n++) {
            double rowsum = 0.0;
            for (int m = 0; m < nfaces; m++) {
              double tmp = Wff(n, m) * kr(n) * kr(m) / kr(nfaces);
              rowsum += tmp;
              Acell(n, m) = tmp;
            }
          
            Acell(n, nfaces) = -rowsum;
            Acell(nfaces, n) = -rowsum;
            matsum += rowsum;
          }

          Acell(nfaces, nfaces) = matsum;

        } else {
          double matsum = 0.0; 
          for (int n = 0; n < nfaces; n++) {
            double rowsum = 0.0;
            for (int m = 0; m < nfaces; m++) {
              double tmp = Wff(n, m) * kr(n);
              rowsum += tmp;
              Acell(n, m) = tmp;
            }

            Acell(n, nfaces) = -rowsum;
            matsum += rowsum;
          }
          Acell(nfaces, nfaces) = matsum;

          for (int n = 0; n < nfaces; n++) {
            double colsum = 0.0;
            for (int m = 0; m < nfaces; m++) colsum += Acell(m, n);
            Acell(nfaces, n) = -colsum;
          }
        }

      });
}


/* ******************************************************************
* Calculate elemental stiffness matrices: nodal DOFs.
****************************************************************** */
void PDE_DiffusionMFD::UpdateMatricesNodal_()
{
  AMANZI_ASSERT(!scaled_constraint_);
  assert(false); 
  // update matrix blocks
  //WhetStone::MFD3D_Diffusion mfd(mesh_);
  //mfd.ModifyStabilityScalingFactor(factor_);

  //AmanziMesh::Entity_ID_List nodes;

  //nfailed_primary_ = 0;

  //WhetStone::Tensor<> K(2, 1);
  //K(0, 0) = 1.0;
  
  //for (int c = 0; c < ncells_owned; c++) {
  //  if (K_.get()) K = K_->at_host(c);

  //  mesh_->cell_get_nodes(c, nodes);
  //  int nnodes = nodes.size();

  //  WhetStone::DenseMatrix<> Acell(nnodes, nnodes);

  //  int method = mfd_primary_;
  //  int ok = WhetStone::WHETSTONE_ELEMENTAL_MATRIX_FAILED;

  //  if (method == WhetStone::DIFFUSION_OPTIMIZED_FOR_MONOTONICITY) {
  //    ok = mfd.StiffnessMatrixMMatrix(c, K, Acell);
  //    method = mfd_secondary_;
  //  } else {
  //    ok = mfd.StiffnessMatrix(c, K, Acell);
  //    method = mfd_secondary_;
  //  }

  //  if (ok != WhetStone::WHETSTONE_ELEMENTAL_MATRIX_OK) {
  //    nfailed_primary_++;
  //    ok = mfd.StiffnessMatrix(c, K, Acell);
  //  }

  //  if (ok == WhetStone::WHETSTONE_ELEMENTAL_MATRIX_FAILED) {
  //    Errors::Message msg("Stiffness_MFD: unexpected failure of LAPACK in WhetStone.");
  //    Exceptions::amanzi_throw(msg);
  //  }

  //  local_op_->matrices[c].assign(Acell);
  //} 
}

/* ******************************************************************
* Calculate and assemble fluxes using the TPFA scheme.
* This routine does not use little k.
****************************************************************** */
void PDE_DiffusionMFD::UpdateMatricesTPFA_()
{
  assert(false); 
  // populate transmissibilities
  //WhetStone::MFD3D_Diffusion mfd(mesh_);
  //WhetStone::DenseMatrix<> Mff; 

  // \TODO Allocate memory
  //CSR_Matrix Mffv;

  //CSR_Matrix& A = local_op_->A; 
  
  //CompositeVectorSpace cv_space;
  //cv_space.SetMesh(mesh_);
  //cv_space.SetGhosted(true);
  //cv_space.SetComponent("face", AmanziMesh::FACE, 1);

  //Teuchos::RCP<CompositeVector> T = cv_space.Create(); //Teuchos::RCP<CompositeVector>(new CompositeVector(cv_space, true));
  //const auto Ttmp = T->ViewComponent("face", true);

  //WhetStone::Tensor<> Kc(mesh_->space_dimension(), 1);
  //Kc(0, 0) = 1.0;
  //const Amanzi::AmanziMesh::Mesh* m = mesh_.get(); 

  //AmanziMesh::Entity_ID_View cells, faces;
  //Ttmp.PutScalar(0.0);

  //Kokkos::parallel_for(
  //  "PDE_DiffusionMFD::UpdateMatricesTPFA_", 
  //  ncells_owned, 
  //  KOKKOS_LAMBDA(const int& c){
  //    AmanziMesh::Entity_ID_View faces;
  //    mesh_->cell_get_faces(c, faces);
  //    int nfaces = faces.size();

  //    WhetStone::Tensor<DeviceOnlyMemorySpace> Kc = K_->at(c); 
  //    WhetStone::DenseMatrix<DeviceOnlyMemorySpace> Mff(Mffv.at(c),Mffv.size(c,0),Mffv.size(c,1)); 

      //mfd.MassMatrixInverseTPFA(c, Kc, Mff);
   
  //    for (int n = 0; n < nfaces; n++) {
  //      int f = faces[n];
  //      Ttmp(0,f) += 1.0 / Mff(n, n);
  //    }
  //  });

  //Kokkos::parallel_for(
  //  "PDE_DiffusionMFD::UpdateMatricesTPFA_",
  //  nfaces_owned,
  //  KOKKOS_LAMBDA(const int& f){
  //    AmanziMesh::Entity_ID_View cells;
  //    mesh_->face_get_cells(f, AmanziMesh::Parallel_type::ALL, cells);
  //    int ncells = cells.size();
  //    WhetStone::DenseMatrix<DeviceOnlyMemorySpace> Aface(A.at(f),A.size(f,0),A.size(f,1)); 

      //if (Ttmp(0,f) == 0.0) {
      //  Aface = 0.0;
      //  local_op_->matrices[f].assign(Aface);
      //  continue;  // We skip zero transmissibilities
      //}

  //    if (ncells == 2) {
  //      double coef = 1.0 / Ttmp(0,f);
  //      Aface(0, 0) =  coef;
  //      Aface(1, 1) =  coef;
  //      Aface(0, 1) = -coef;
  //      Aface(1, 0) = -coef;
  //    } else {
  //      double coef = 1.0 / Ttmp(0,f);
  //      Aface(0, 0) = coef;
  //    }

  //  });  
}


/* ******************************************************************
* Apply boundary conditions to the local matrices. We always zero-out
* matrix rows for essential test BCs. As to trial BCs, there are
* options: eliminate them or not. Finally we may add the essntial BC
* the the system of equations as the trivial equations.
*
* NOTE 1. Nodal scheme handles only the case trialBC = testBC.
* NOTE 2. Jacobian term handles only trial BCs.
****************************************************************** */
void PDE_DiffusionMFD::ApplyBCs(bool primary, bool eliminate, bool essential_eqn)
{
  std::cout<<"PDE_DiffusionMFD::ApplyBCs"<<std::endl;

  if (!exclude_primary_terms_) {
    if (local_op_schema_ == (OPERATOR_SCHEMA_BASE_CELL
                           | OPERATOR_SCHEMA_DOFS_FACE
                           | OPERATOR_SCHEMA_DOFS_CELL)) {
      AMANZI_ASSERT(bcs_trial_.size() == 1);
      AMANZI_ASSERT(bcs_test_.size() == 1);
      ApplyBCs_Mixed_(bcs_trial_[0].ptr(), bcs_test_[0].ptr(), primary, eliminate, essential_eqn);
    
    } else if (local_op_schema_ == (OPERATOR_SCHEMA_BASE_FACE
                                  | OPERATOR_SCHEMA_DOFS_CELL)) {
      assert(false); 
      //AMANZI_ASSERT(bcs_trial_.size() == 1);
      //AMANZI_ASSERT(bcs_test_.size() == 1);
      //ApplyBCs_Cell_(bcs_trial_[0].ptr(), bcs_test_[0].ptr(), primary, eliminate, essential_eqn);
    
    } else if (local_op_schema_ == (OPERATOR_SCHEMA_BASE_CELL
                                  | OPERATOR_SCHEMA_DOFS_NODE)) {
      assert(false); 
      //Teuchos::Ptr<const BCs> bc_f, bc_n;
      //for (const auto& bc : bcs_trial_) {
      //  if (bc->kind() == AmanziMesh::FACE) {
      //    bc_f = bc.ptr();
      //  } else if (bc->kind() == AmanziMesh::NODE) {
      //    bc_n = bc.ptr();
      //  }
      //}
      //ApplyBCs_Nodal_(bc_f.ptr(), bc_n.ptr(), primary, eliminate, essential_eqn);
    }
  }

  if (jac_op_ != Teuchos::null) {
    assert(false); 
    //const auto bc_model = bcs_trial_[0]->bc_model();
    //AMANZI_ASSERT(bc_model.size() == nfaces_wghost);
    //for (int f = 0; f != nfaces_owned; ++f) {
    //  WhetStone::DenseMatrix<> Aface = jac_op_->matrices[f];
    //  if (bc_model[f] == OPERATOR_BC_NEUMANN ||
    //      bc_model[f] == OPERATOR_BC_TOTAL_FLUX) {
    //    jac_op_->matrices_shadow[f].assign(Aface);
    //    Aface *= 0.0;
    //  }
    //}
  }
}


/* ******************************************************************
* Apply BCs on face values.
****************************************************************** */
void PDE_DiffusionMFD::ApplyBCs_Mixed_(
    const Teuchos::Ptr<const BCs>& bc_trial,
    const Teuchos::Ptr<const BCs>& bc_test,
    bool primary, bool eliminate, bool essential_eqn)
{
  std::cout<<"PDE_DiffusionMFD::ApplyBCs_Mixed_"<<std::endl;

  global_op_->rhs()->putScalarGhosted(0.0);

  { // context for views
    // apply diffusion type BCs to FACE-CELL system
    const Amanzi::AmanziMesh::Mesh* mesh = mesh_.get();
    DenseMatrix_Vector& A = local_op_->A; 

    const auto bc_model_trial = bc_trial->bc_model();
    const auto bc_model_test = bc_test->bc_model();

    const auto bc_value = bc_trial->bc_value();
    const auto bc_mixed = bc_trial->bc_mixed();

    AMANZI_ASSERT(bc_model_trial.size() == nfaces_wghost);
    AMANZI_ASSERT(bc_value.size() == nfaces_wghost);

    const auto rhs_face = global_op_->rhs()->ViewComponent("face", true);
    const auto rhs_cell = global_op_->rhs()->ViewComponent("cell");

    Kokkos::parallel_for(
        "PDE_DiffusionMFD::ApplyBCs_Mixed_",
        ncells_owned,
        KOKKOS_LAMBDA(const int& c) {
          AmanziMesh::Entity_ID_View faces;
          mesh->cell_get_faces(c, faces);
          int nfaces = faces.size();

          auto Acell = A[c]; 
          // essential conditions for test functions
          for (int n = 0; n != nfaces; ++n) {
            int f = faces[n];
            if (bc_model_test[f] == OPERATOR_BC_DIRICHLET) { 
              for (int m = 0; m < nfaces + 1; m++) Acell(n, m) = 0.0; 
            }
          }

          // conditions for trial functions
          for (int n = 0; n != nfaces; ++n) {
            int f = faces[n];
            double value = bc_value[f];

            if (bc_model_trial[f] == OPERATOR_BC_DIRICHLET) { 
              if (eliminate) { 
                for (int m = 0; m < nfaces; m++) {
                  Kokkos::atomic_add(&rhs_face(faces[m],0),-Acell(m, n) * value); 
                  Acell(m, n) = 0.0;
                }

                Kokkos::atomic_add(&rhs_cell(c,0), -Acell(nfaces, n) * value);
                Acell(nfaces, n) = 0.0;
              }

              if (essential_eqn) {
                Kokkos::atomic_assign(&rhs_face(f,0), value);
                Acell(n, n) = 1.0;
              } 
            } else if (bc_model_trial[f] == OPERATOR_BC_NEUMANN && primary) {
              Kokkos::atomic_add(&rhs_face(f,0), -value * mesh->face_area(f));
            } else if (bc_model_trial[f] == OPERATOR_BC_TOTAL_FLUX && primary) {
              Kokkos::atomic_add(&rhs_face(f,0), -value * mesh->face_area(f));
            } else if (bc_model_trial[f] == OPERATOR_BC_MIXED && primary) {
              double area = mesh->face_area(f);
              Kokkos::atomic_add(&rhs_face(f,0), -value * area); 
              Acell(n, n) += bc_mixed[f] * area;
            }
          }
        });
  }
  global_op_->rhs()->GatherGhostedToMaster("face", Tpetra::ADD);
}


/* ******************************************************************
* Apply BCs on cell operators
****************************************************************** */
void PDE_DiffusionMFD::ApplyBCs_Cell_(
   const Teuchos::Ptr<const BCs>& bc_trial,
   const Teuchos::Ptr<const BCs>& bc_test,
   bool primary, bool eliminate, bool essential_eqn)
{
  assert(false); 
  // apply diffusion type BCs to CELL system
  //AmanziMesh::Entity_ID_View cells;

  //const auto bc_model = bc_trial->bc_model();
  //const auto bc_value = bc_trial->bc_value();
  //const auto bc_mixed = bc_trial->bc_mixed();

  //AMANZI_ASSERT(bc_model.size() == nfaces_wghost);
  //AMANZI_ASSERT(bc_value.size() == nfaces_wghost);

  //const auto rhs_cell = global_op_->rhs()->ViewComponent("cell");
    
  //for (int f = 0; f != nfaces_owned; ++f) {
  //  WhetStone::DenseMatrix<> Aface = local_op_->matrices[f];
      
  //  if (bc_model[f] == OPERATOR_BC_DIRICHLET) {
  //    mesh_->face_get_cells(f, AmanziMesh::Parallel_type::ALL, cells);
  //    rhs_cell(0,cells[0]) += bc_value[f] * Aface(0, 0);
  //  }
    // Neumann condition contributes to the RHS
  //  else if (bc_model[f] == OPERATOR_BC_NEUMANN && primary) {
  //    local_op_->matrices_shadow[f].assign(Aface);
      
  //    mesh_->face_get_cells(f, AmanziMesh::Parallel_type::ALL, cells);
  //    rhs_cell(0,cells[0]) -= bc_value[f] * mesh_->face_area(f);
  //    Aface *= 0.0;
  //  }
    // solve system of two equations in three unknowns
  //  else if (bc_model[f] == OPERATOR_BC_MIXED && primary) {
  //    local_op_->matrices_shadow[f].assign(Aface);
      
  //    mesh_->face_get_cells(f, AmanziMesh::Parallel_type::ALL, cells);
  //    double area = mesh_->face_area(f);
  //    double factor = area / (1.0 + bc_mixed[f] * area / Aface(0, 0));
  //    rhs_cell(0,cells[0]) -= bc_value[f] * factor;
  //    Aface(0, 0) = bc_mixed[f] * factor;
  //  }
  //}
}


/* ******************************************************************
* Apply BCs on nodal operators
****************************************************************** */
void PDE_DiffusionMFD::ApplyBCs_Nodal_(
    const Teuchos::Ptr<const BCs>& bc_f,
    const Teuchos::Ptr<const BCs>& bc_v,
    bool primary, bool eliminate, bool essential_eqn)
{
  assert(false); 
  //AmanziMesh::Entity_ID_View faces;
  //AmanziMesh::Entity_ID_List nodes, cells; 

  //global_op_->rhs()->PutScalarGhosted(0.0);
  //const auto rhs_node = global_op_->rhs()->ViewComponent("node", true);

  //int nn(0), nm(0);
  //for (int c = 0; c != ncells_owned; ++c) {
  //  bool flag(true);
  //  WhetStone::DenseMatrix<> Acell = local_op_->matrices[c];

    // process boundary integrals
  //  if (bc_f != Teuchos::null) {
  //    const auto bc_model = bc_f->bc_model();
  //    const auto bc_value = bc_f->bc_value();
  //    const auto bc_mixed = bc_f->bc_mixed();

  //    mesh_->cell_get_faces(c, faces);
  //    int nfaces = faces.size();

  //    for (int n = 0; n != nfaces; ++n) {
  //      int f = faces[n];

  //      if (bc_model[f] == OPERATOR_BC_NEUMANN && primary) {
  //        nn++;
  //        double value = bc_value[f];
  //        double area = mesh_->face_area(f);

  //        mesh_->face_get_nodes(f, nodes);
  //        int nnodes = nodes.size();

  //        for (int m = 0; m < nnodes; m++) {
  //          int v = nodes[m];
  //          if (bc_v->bc_model()[v] != OPERATOR_BC_DIRICHLET)
  //            rhs_node(0,v) -= value * area / nnodes;
  //        }
  //      } else if (bc_model[f] == OPERATOR_BC_MIXED && primary) {
  //        nm++;
  //        if (flag) {  // make a copy of cell-based matrix
  //          local_op_->matrices_shadow[c].assign(Acell);
  //          flag = false;
  //        }
  //        double value = bc_value[f];
  //        double area = mesh_->face_area(f);

  //        mesh_->face_get_nodes(f, nodes);
  //        int nnodes = nodes.size();

  //        for (int m = 0; m < nnodes; m++) {
  //          int v = nodes[m];
  //          if (bc_v->bc_model()[v] != OPERATOR_BC_DIRICHLET)
  //            rhs_node(0,v) -= value * area / nnodes;
  //          Acell(n, n) += bc_mixed[f] * area / nnodes;
  //        }
  //      }
  //    }
  //  } 

  //  if (bc_v != Teuchos::null) {
  //    const auto bc_model = bc_v->bc_model();
  //    const auto bc_value = bc_v->bc_value();

  //    mesh_->cell_get_nodes(c, nodes);
  //    int nnodes = nodes.size();

      // essential conditions for test functions
  //    for (int n = 0; n != nnodes; ++n) {
  //      int v = nodes[n];
  //      if (bc_model[v] == OPERATOR_BC_DIRICHLET) {
  //        if (flag) {  // make a copy of elemental matrix
  //          local_op_->matrices_shadow[c].assign(Acell);
  //          flag = false;
  //        }
  //        for (int m = 0; m < nnodes; m++) Acell(n, m) = 0.0;
  //      }
  //    }

  //    for (int n = 0; n != nnodes; ++n) {
  //      int v = nodes[n];
  //      double value = bc_value[v];

  //      if (bc_model[v] == OPERATOR_BC_DIRICHLET) {
  //        if (flag) {  // make a copy of cell-based matrix
  //          local_op_->matrices_shadow[c].assign(Acell);
  //          flag = false;
  //        }
     
  //        if (eliminate) {
  //          for (int m = 0; m < nnodes; m++) {
  //            rhs_node(0,nodes[m]) -= Acell(m, n) * value;
  //            Acell(m, n) = 0.0;
  //          }
  //        }

          // We take into account multiple contributions to matrix diagonal
          // by dividing by the number of cells attached to a vertex.
  //        if (essential_eqn) {
  //          mesh_->node_get_cells(v, AmanziMesh::Parallel_type::ALL, cells);
  //          if (v < nnodes_owned) rhs_node(0,v) = value;
  //          Acell(n, n) = 1.0 / cells.size();
  //        }
  //      }
  //    }
  //  }
  //} 
  //global_op_->rhs()->GatherGhostedToMaster("node", Add);
}


/* ******************************************************************
* Modify operator by adding upwind approximation of Newton corection.
* A special care should be taken later to deal with the case 
* where kf < 0, i.e. for energy when: div (qh) = div (h k grad p), 
* where h is enthalpy and can be negative. I think that the current
* treatment is inadequate.
****************************************************************** */
void PDE_DiffusionMFD::AddNewtonCorrectionCell_(
    const Teuchos::Ptr<const CompositeVector>& flux,
    const Teuchos::Ptr<const CompositeVector>& u,
    double scalar_factor)
{
  // hack: ignore correction if no flux provided.
  if (flux == Teuchos::null) return;

  // Correction is zero for linear problems
  if (k_ == Teuchos::null || dkdp_ == Teuchos::null) return;

  // only works on upwinded methods
  if (little_k_type_ == OPERATOR_UPWIND_NONE) return;

  const AmanziMesh::Mesh* mesh = mesh_.get();
  CSR_Matrix& A = jac_op_->A; 
  
  { // context for views
    const auto dkdp_f = dkdp_->ViewComponent("face");
    const auto flux_f = flux->ViewComponent("face");
    const auto kf = k_->ViewComponent("face");

    Kokkos::parallel_for(
        "PDE_DiffusionMFD::AddNewtonCorrectionCell_",
        nfaces_owned,
        KOKKOS_LAMBDA(const int& f) {
          // populate the local matrices
          AmanziMesh::Entity_ID_View cells;
          mesh->face_get_cells(f, AmanziMesh::Parallel_type::ALL, cells);
          int ncells = cells.size();

          auto Aface = getFromCSR<WhetStone::DenseMatrix>(A, f);

          // We use the upwind discretization of the generalized flux.
          double v = fabs(kf(f,0)) > 0.0 ? flux_f(f,0) * dkdp_f(f,0) / kf(f,0) : 0.0;
          double vmod = fabs(v);

          // prototype for future limiters (external or internal ?)
          vmod *= scalar_factor;

          // define the upwind cell, index i in this case
          int i, dir, c1;
          c1 = cells[0];
          const AmanziGeometry::Point& normal = mesh_->face_normal(f, false, c1, &dir);
          i = (v * dir >= 0.0) ? 0 : 1;
          
          if (ncells == 2) {
            Aface(i, i) = vmod;
            Aface(1 - i, i) = -vmod;
          } else if (i == 0) {
            Aface(0, 0) = vmod;
          }
        });
  }
}


void PDE_DiffusionMFD::AddNewtonCorrectionCell_(
    const Teuchos::Ptr<const CompositeVector>& flux,
    const Teuchos::Ptr<const CompositeVector>& u,
    const Teuchos::Ptr<const CompositeVector>& factor)
{
  assert(false); 
  // hack: ignore correction if no flux provided.
  //if (flux == Teuchos::null) return;

  // Correction is zero for linear problems
  //if (k_ == Teuchos::null || dkdp_ == Teuchos::null) return;

  // only works on upwinded methods
  //if (little_k_type_ == OPERATOR_UPWIND_NONE) return;

  //const auto kf = k_->ViewComponent("face");
  //const auto dkdp_f = dkdp_->ViewComponent("face");
  //const auto flux_f = flux->ViewComponent("face");
  //const auto factor_cell = factor->ViewComponent("cell");

  // populate the local matrices
  //double v, vmod;
  //AmanziMesh::Entity_ID_View cells;
  //for (int f = 0; f < nfaces_owned; f++) {
  //  mesh_->face_get_cells(f, AmanziMesh::Parallel_type::ALL, cells);
  //  int ncells = cells.size();
  //  WhetStone::DenseMatrix<> Aface(ncells, ncells);
  //  //Aface.PutScalar(0.0);

    // We use the upwind discretization of the generalized flux.
  //  v = std::abs(kf(0,f)) > 0.0 ? flux_f(0,f) * dkdp_f(0,f) / kf(0,f) : 0.0;
  //  vmod = std::abs(v);

  //  double scalar_factor=0.;
  //  for (int j=0; j<ncells; j++) scalar_factor += factor_cell(0,cells[j]);
  //  scalar_factor *= 1./ncells;

    // prototype for future limiters (external or internal ?)
  //  vmod *= scalar_factor;

    // define the upwind cell, index i in this case
  //  int i, dir, c1;
  //  c1 = cells[0];
  //  const AmanziGeometry::Point& normal = mesh_->face_normal(f, false, c1, &dir);
  //  i = (v * dir >= 0.0) ? 0 : 1;

  //  if (ncells == 2) {
  //    Aface(i, i) = vmod;
  //    Aface(1 - i, i) = -vmod;
  //  } else if (i == 0) {
  //    Aface(0, 0) = vmod;
  //  }

  //  jac_op_->matrices[f].assign(Aface);
  //}
}  


  
/* ******************************************************************
* Given pressures, reduce the problem to Lagrange multipliers.
****************************************************************** */
void PDE_DiffusionMFD::ModifyMatrices(const CompositeVector& u)
{
  assert(false); 
  //if (local_op_schema_ != (OPERATOR_SCHEMA_BASE_CELL |
  //                         OPERATOR_SCHEMA_DOFS_CELL | OPERATOR_SCHEMA_DOFS_FACE)) {
  //  std::cout << "Schema " << global_op_schema_ << " is not supported" << std::endl;
  //  AMANZI_ASSERT(0);
  //}

  // populate the matrix
  //AmanziMesh::Entity_ID_View faces;
  //const auto u_c = u.ViewComponent("cell");

  //global_op_->rhs()->PutScalarGhosted(0.0);

  //const auto rhs_f = global_op_->rhs()->ViewComponent("face", true);
  //for (int c = 0; c != ncells_owned; ++c) {
  //  mesh_->cell_get_faces(c, faces);
  //  int nfaces = faces.size();

  //  WhetStone::DenseMatrix<> Acell = local_op_->matrices[c];

  //  for (int n = 0; n < nfaces; n++) {
  //    int f = faces[n];
  //    rhs_f(0,f) -= Acell(n, nfaces) * u_c(0,c);
  //    Acell(n, nfaces) = 0.0;
  //    Acell(nfaces, n) = 0.0;
  //  }
  //} 
  // Assemble all right-hand sides
  //global_op_->rhs()->GatherGhostedToMaster("face", Add);
}


/* ******************************************************************
* WARNING: Since diffusive flux may be discontinuous (e.g. for
* Richards equation), we derive it in exactly the same manner as 
* in gravity routines.
* **************************************************************** */
void PDE_DiffusionMFD::UpdateFlux(const Teuchos::Ptr<const CompositeVector>& u,
                                  const Teuchos::Ptr<CompositeVector>& flux)
{
  std::cout<<"PDS_DiffusionMFD::UpdateFlux"<<std::endl;

  flux->putScalar(0.0);
  u->ScatterMasterToGhosted("face");

  if (k_ != Teuchos::null) {
   if (k_->HasComponent("face")) k_->ScatterMasterToGhosted("face");
  }

  {
    const auto u_cell = u->ViewComponent("cell");
    const auto u_face = u->ViewComponent("face", true);
    const auto flux_data = flux->ViewComponent("face", false);
    const Amanzi::AmanziMesh::Mesh* mesh = mesh_.get();

    Kokkos::View<int*,DeviceOnlyMemorySpace> hits("hits",nfaces_owned);

    auto local_A = local_op_->A; 
    auto local_Av = local_op_->Av; 
    auto local_v = local_op_->v; 

    Kokkos::parallel_for(
        "PDE_DiffusionMFD::UpdateFlux",
        ncells_owned, 
        KOKKOS_LAMBDA(const int& c){
          AmanziMesh::Entity_ID_View faces;
          Kokkos::View<int*> dirs;
          mesh->cell_get_faces_and_dirs(c, faces, dirs);
          int nfaces = faces.size();

          auto lv = local_v[c]; 
          auto lAv = local_Av[c]; 
          auto lA = local_A[c]; 

          for (int n = 0; n < nfaces; n++) {
            lv(n) = u_face(faces[n], 0);
          }
          lv(nfaces) = u_cell(c,0);

          lA.Multiply(lv, lAv, false);

          for (int n = 0; n < nfaces; n++) {
            int f = faces[n];
            if (f < nfaces_owned) {
              Kokkos::atomic_add(&flux_data(f,0), -lAv(n) * dirs[n]);
              Kokkos::atomic_increment(&hits(f));
            }
          }
        });

    Kokkos::parallel_for(
        "PDE_DiffusionMFD::UpdateFlux",
        nfaces_owned, 
        KOKKOS_LAMBDA(const int& f){
          flux_data(f,0) /= hits(f);
        });
  }
}


/* ******************************************************************
* Calculates one-sided (cell-based) fluxes that satisfy proper 
* continuity conditions. This differs from other subroutines
* calculing fluxes due to presence of multiple normals on some
* non-manifold faces.
* **************************************************************** */
void PDE_DiffusionMFD::UpdateFluxNonManifold(
    const Teuchos::Ptr<const CompositeVector>& u,
    const Teuchos::Ptr<CompositeVector>& flux)
{
  assert(false); 
  // Initialize intensity in ghost faces.
  //u->ScatterMasterToGhosted("face");

  //const auto u_cell = u->ViewComponent("cell");
  //const auto u_face = u->ViewComponent("face", true);
  //const auto flux_data = flux->ViewComponent("face", true);

  //flux_data.PutScalar(0.0);

  //int ndofs_owned = flux->ViewComponent("face").extent(0);
  //int ndofs_wghost = flux_data.extent(0);

  //AmanziMesh::Entity_ID_View faces;
  //Kokkos::View<int*> dirs;
  //const auto fmap = flux->getMap()->getMap("face", true);

  //for (int c = 0; c < ncells_owned; c++) {
  //  mesh_->cell_get_faces_and_dirs(c, faces, dirs);
  //  int nfaces = faces.size();

  //  WhetStone::DenseVector<> v(nfaces + 1), av(nfaces + 1);
  //  for (int n = 0; n < nfaces; n++) {
  //    v(n) = u_face(0,faces[n]);
  //  }
  //  v(nfaces) = u_cell(0,c);

  //  if (local_op_->matrices_shadow[c].NumRows() == 0) { 
  //    local_op_->matrices[c].Multiply(v, av, false);
  //  } else {
  //    local_op_->matrices_shadow[c].Multiply(v, av, false);
  //  }

  //  for (int n = 0; n < nfaces; n++) {
  //    int f = faces[n];
  //    int g = fmap.FirstPointInElement(f);

  //    int ndofs = fmap.ElementSize(f);
  //    if (ndofs > 1) g += Operators::UniqueIndexFaceToCells(*mesh_, f, c);

  //    flux_data(0,g) -= av(n) * dirs[n];
  //  }
  //}
  //flux->GatherGhostedToMaster(Add);
}


/* ******************************************************************
* Calculate elemental inverse mass matrices.
****************************************************************** */
void PDE_DiffusionMFD::CreateMassMatrices_()
{
  std::cout<<"PDE_DiffusionMFD::CreateMassMatrices"<<std::endl;
  WhetStone::MFD3D_Diffusion mfd(mesh_);
  WhetStone::DenseMatrix<> Wff;
  bool surface_mesh = (mesh_->manifold_dimension() != mesh_->space_dimension());

  mfd.ModifyStabilityScalingFactor(factor_);

  std::vector<WhetStone::DenseMatrix<>> tmp_Wff_cells; 

  tmp_Wff_cells.resize(ncells_owned);

  WhetStone::Tensor<> Kc(mesh_->space_dimension(), 1);
  Kc(0, 0) = 1.0;

  for (int c = 0; c < ncells_owned; c++) {
    int ok;
    if (K_.get()) Kc = K_->at_host(c);

    // For problems with degenerate coefficients we should skip WhetStone.
    if (Kc.Trace() == 0.0) {
      AMANZI_ASSERT(0);
      // int nfaces = mesh_->cell_get_num_faces(c);
      // Wff.Reshape(nfaces, nfaces);
      // Wff.PutScalar(0.0);
      // ok = WhetStone::WHETSTONE_ELEMENTAL_MATRIX_OK;
    } else if (surface_mesh) {
      AMANZI_ASSERT(0);
      // ok = mfd.MassMatrixInverseSurface(c, Kc, Wff);
    } else {
      int method = mfd_primary_;
      ok = WhetStone::WHETSTONE_ELEMENTAL_MATRIX_FAILED;

      // try primary and then secondary discretization methods.
      if (method == WhetStone::DIFFUSION_HEXAHEDRA_MONOTONE) {
        AMANZI_ASSERT(0);
        // ok = mfd.MassMatrixInverseMMatrixHex(c, Kc, Wff);
        // method = mfd_secondary_;
      } else if (method == WhetStone::DIFFUSION_OPTIMIZED_FOR_MONOTONICITY) {
        assert(false); 
        //ok = mfd.MassMatrixInverseMMatrix(c, Kc, Wff);
        //method = mfd_secondary_;
      }

      if (ok != WhetStone::WHETSTONE_ELEMENTAL_MATRIX_OK) {
        if (method == WhetStone::DIFFUSION_OPTIMIZED_FOR_SPARSITY) {
          assert(false); 
          //ok = mfd.MassMatrixInverseOptimized(c, Kc, Wff);
        } else if (method == WhetStone::DIFFUSION_TPFA) {
          ok = mfd.MassMatrixInverseTPFA(c, Kc, Wff);
        } else if (method == WhetStone::DIFFUSION_SUPPORT_OPERATOR) {
          AMANZI_ASSERT(0);
          // ok = mfd.MassMatrixInverseSO(c, Kc, Wff);
        } else if (method == WhetStone::DIFFUSION_POLYHEDRA_SCALED) {
          if (K_symmetric_) {
            ok = mfd.MassMatrixInverse(c, Kc, Wff);
          } else {
            AMANZI_ASSERT(0);
            // ok = mfd.MassMatrixInverseNonSymmetric(c, Kc, Wff);
          }
        }
      }
    }

    tmp_Wff_cells[c].reshape(Wff.NumRows(),Wff.NumCols()); 
    tmp_Wff_cells[c].assign(Wff);

    if (ok == WhetStone::WHETSTONE_ELEMENTAL_MATRIX_FAILED) {
      Errors::Message msg("PDE_DiffusionMFD: unexpected failure in WhetStone.");
      Exceptions::amanzi_throw(msg);
    }
  }
  // Copy data to GPU 
  Wff_cells_.Init(tmp_Wff_cells); 

  mass_matrices_initialized_ = true;
}


/* ******************************************************************
* Scale elemental inverse mass matrices. Use case is saturated flow.
****************************************************************** */
void PDE_DiffusionMFD::ScaleMassMatrices(double s)
{
  std::cout<<"PDE_DiffusionMFD::ScaleMassMatrices"<<std::endl;
  assert(Wff_cells_.size() == ncells_owned); 

  Kokkos::parallel_for(
    "PDE_DiffusionMFD::ScaleMassMatrices",
    ncells_owned,
    KOKKOS_LAMBDA(const int& c){
      auto lm = Wff_cells_[c]; 
      lm *= s; 
    });
}


/* ******************************************************************
* Put here stuff that has to be done in constructor.
****************************************************************** */
void PDE_DiffusionMFD::ParsePList_()
{
  std::cout<<"PDE_DiffusionMFD::ParsePList_"<<std::endl;

  // Determine discretization
  std::string primary = plist_.get<std::string>("discretization primary");
  std::string secondary = plist_.get<std::string>("discretization secondary", primary);
  K_symmetric_ = (plist_.get<std::string>("diffusion tensor", "symmetric") == "symmetric");

  // Primary discretization methods
  // if (primary == "mfd: monotone for hex") {
  //   mfd_primary_ = WhetStone::DIFFUSION_HEXAHEDRA_MONOTONE;
  // } else if (primary == "mfd: optimized for monotonicity") {
  //   mfd_primary_ = WhetStone::DIFFUSION_OPTIMIZED_FOR_MONOTONICITY;
  // } else if (primary == "mfd: two-point flux approximation") {
  //   mfd_primary_ = WhetStone::DIFFUSION_TPFA;
  // } else if (primary == "mfd: optimized for sparsity") {
  //   mfd_primary_ = WhetStone::DIFFUSION_OPTIMIZED_FOR_SPARSITY;
  // } else if (primary == "mfd: support operator") {
  //   mfd_primary_ = WhetStone::DIFFUSION_SUPPORT_OPERATOR;
  // } else if (primary == "mfd: default") {
  //   mfd_primary_ = WhetStone::DIFFUSION_POLYHEDRA_SCALED;
  // } else {
  //   Errors::Message msg;
  //   msg << "PDE_DiffusionMFD: primary discretization method \"" << primary << "\" is not supported.";
  //   Exceptions::amanzi_throw(msg);
  // }

  std::cout<<"Prim = "<<primary<<" Sec = "<<secondary<<std::endl;
  if (primary != "mfd: two-point flux approximation") {
    AMANZI_ASSERT(false);
  } else {
    mfd_primary_ = WhetStone::DIFFUSION_TPFA;
    mfd_secondary_ = WhetStone::DIFFUSION_TPFA;
  }
    
  
  // // Secondary discretization methods
  // if (secondary == "mfd: two-point flux approximation") {
  //   mfd_secondary_ = WhetStone::DIFFUSION_TPFA;
  // } else if (secondary == "mfd: optimized for sparsity") {
  //   mfd_secondary_ = WhetStone::DIFFUSION_OPTIMIZED_FOR_SPARSITY;
  // } else if (secondary == "mfd: support operator") {
  //   mfd_secondary_ = WhetStone::DIFFUSION_SUPPORT_OPERATOR;
  // } else if (secondary == "mfd: default") {
  //   mfd_secondary_ = WhetStone::DIFFUSION_POLYHEDRA_SCALED;
  // } else {
  //   Errors::Message msg;
  //   msg << "PDE_DiffusionMFD: secondary discretization method \"" << secondary << "\" is not supported.";
  //   Exceptions::amanzi_throw(msg);
  // }

  // Define stencil for the MFD diffusion method.
  std::vector<std::string> names;
  if (plist_.isParameter("schema")) {
    names = plist_.get<Teuchos::Array<std::string> > ("schema").toVector();
  } else {
    names.resize(2);
    names[0] = "face";
    names[1] = "cell";
    plist_.set<Teuchos::Array<std::string> >("schema", names);
  }

  int schema_dofs = 0;
  for (int i = 0; i < names.size(); i++) {
    if (names[i] == "cell") {
      schema_dofs += OPERATOR_SCHEMA_DOFS_CELL;
    } else if (names[i] == "node") {
      schema_dofs += OPERATOR_SCHEMA_DOFS_NODE;
    } else if (names[i] == "face") {
      schema_dofs += OPERATOR_SCHEMA_DOFS_FACE;
    }
  }

  if (schema_dofs == OPERATOR_SCHEMA_DOFS_NODE) {
    local_op_schema_ = OPERATOR_SCHEMA_BASE_CELL | OPERATOR_SCHEMA_DOFS_NODE;
  } else if (schema_dofs == (OPERATOR_SCHEMA_DOFS_FACE | OPERATOR_SCHEMA_DOFS_CELL)) {
    local_op_schema_ = OPERATOR_SCHEMA_BASE_CELL | OPERATOR_SCHEMA_DOFS_FACE | OPERATOR_SCHEMA_DOFS_CELL;
  } else if (schema_dofs == (OPERATOR_SCHEMA_DOFS_CELL)) {
    local_op_schema_ = OPERATOR_SCHEMA_BASE_FACE | OPERATOR_SCHEMA_DOFS_CELL;
  } else {
    Errors::Message msg;
    msg << "PDE_DiffusionMFD: \"schema\" must be CELL, FACE+CELL, or NODE";
    Exceptions::amanzi_throw(msg);
  }

  // define stencil for the assembled matrix
  schema_prec_dofs_ = 0;
  if (plist_.isParameter("preconditioner schema")) {
    names = plist_.get<Teuchos::Array<std::string> > ("preconditioner schema").toVector();
    for (int i = 0; i < names.size(); i++) {
      std::cout<<"Name "<<i<<" = "<<names[i]<<std::endl;
      if (names[i] == "cell") {
        schema_prec_dofs_ += OPERATOR_SCHEMA_DOFS_CELL;
      } else if (names[i] == "node") {
        schema_prec_dofs_ += OPERATOR_SCHEMA_DOFS_NODE;
      } else if (names[i] == "face") {
        schema_prec_dofs_ += OPERATOR_SCHEMA_DOFS_FACE;
      }
    } 
  } else {
    schema_prec_dofs_ = schema_dofs;
  }
}


/* ******************************************************************
 * Virtual constructor, sets up global op, cvs.
 ****************************************************************** */
void PDE_DiffusionMFD::Init()
{
  std::cout<<"PDE_DiffusionMFD::Init"<<std::endl;

  // create or check the existing Operator
  int global_op_schema = schema_prec_dofs_;  
  if (global_op_ == Teuchos::null) {
    global_op_schema_ = global_op_schema;

    // build the CVS from the global schema
    auto cvs = Teuchos::rcp(new CompositeVectorSpace());
    cvs->SetMesh(mesh_)->SetGhosted(true);

    if (global_op_schema & OPERATOR_SCHEMA_DOFS_CELL){
      std::cout<<"Adding cell component"<<std::endl;
      cvs->AddComponent("cell", AmanziMesh::CELL, 1);
    }
    if (global_op_schema & OPERATOR_SCHEMA_DOFS_FACE){
      std::cout<<"Adding face component"<<std::endl;
      cvs->AddComponent("face", AmanziMesh::FACE, 1);
    }
    if (global_op_schema & OPERATOR_SCHEMA_DOFS_NODE)
      cvs->AddComponent("node", AmanziMesh::NODE, 1);

    // choose the Operator from the prec schema
    if (schema_prec_dofs_ == OPERATOR_SCHEMA_DOFS_NODE) {
      assert(false); 
      //global_op_ = Teuchos::rcp(new Operator_Node(cvs, plist_));
    } 
    else if (schema_prec_dofs_ == OPERATOR_SCHEMA_DOFS_CELL) {
      assert(false); 
      // cvs->AddComponent("face", AmanziMesh::FACE, 1);
      // global_op_ = Teuchos::rcp(new Operator_FaceCellScc(cvs, plist_));
      global_op_ = Teuchos::rcp(new Operator_Cell(cvs->CreateSpace(), plist_, schema_prec_dofs_));
    } 
    else if (schema_prec_dofs_ == OPERATOR_SCHEMA_DOFS_FACE) {
      assert(false); 
      //cvs->AddComponent("cell", AmanziMesh::CELL, 1);
      //global_op_ = Teuchos::rcp(new Operator_FaceCellSff(cvs, plist_));
    } 
    else if (schema_prec_dofs_ == (OPERATOR_SCHEMA_DOFS_CELL | OPERATOR_SCHEMA_DOFS_FACE)) {
      global_op_ = Teuchos::rcp(new Operator_FaceCell(cvs->CreateSpace(), plist_));
    } 
    else {
      Errors::Message msg;
      msg << "PDE_DiffusionMFD: \"preconditioner schema\" must be NODE, CELL, FACE, or FACE+CELL";
      Exceptions::amanzi_throw(msg);
    }

  } else {
    assert(false); 
    // constructor was given an Operator
    //global_op_schema_ = global_op_->schema();
    //mesh_ = global_op_->DomainMap().Mesh();
  }

  // Do we need to exclude the primary terms?
  exclude_primary_terms_ = plist_.get<bool>("exclude primary terms", false);
  
  // create the local Op and register it with the global Operator
  if (!exclude_primary_terms_) {
    if (local_op_schema_ == (OPERATOR_SCHEMA_BASE_CELL | OPERATOR_SCHEMA_DOFS_NODE)) {
      assert(false); 
      //std::string name = "Diffusion: CELL_NODE";
      //local_op_ = Teuchos::rcp(new Op_Cell_Node(name, mesh_));
    } 
    else if (local_op_schema_ == (OPERATOR_SCHEMA_BASE_CELL |
                                  OPERATOR_SCHEMA_DOFS_FACE | OPERATOR_SCHEMA_DOFS_CELL)) {
      std::string name = "Diffusion: CELL_FACE+CELL";
      local_op_ = Teuchos::rcp(new Op_Cell_FaceCell(name, mesh_));
    } 
    else if (local_op_schema_ == (OPERATOR_SCHEMA_BASE_FACE | OPERATOR_SCHEMA_DOFS_CELL)) {
      if (plist_.get<bool>("surface operator", false)) {
        assert(false); 
        //std::string name = "Diffusion: FACE_CELL Surface";
        //local_op_ = Teuchos::rcp(new Op_SurfaceFace_SurfaceCell(name, mesh_));
      } else {
        assert(false); 
        //std::string name = "Diffusion: FACE_CELL";
        //local_op_ = Teuchos::rcp(new Op_Face_Cell(name, mesh_));
      }
    }
    else {
      AMANZI_ASSERT(0);
    }
    global_op_->OpPushBack(local_op_);
  }
  
  // scaled constraint -- enables zero value of k on a face
  // scaled_constraint_ = plist_.get<bool>("scaled constraint equation", false);
  scaled_constraint_ = false;
  scaled_constraint_cutoff_ = plist_.get<double>("constraint equation scaling cutoff", 1.0);
  scaled_constraint_fuzzy_ = plist_.get<double>("constraint equation fuzzy number", 1.0e-12);

  // little-k options
  AMANZI_ASSERT(!plist_.isParameter("upwind method"));
  std::string name = plist_.get<std::string>("nonlinear coefficient", "none");
  if (name == "none") {
    little_k_type_ = OPERATOR_LITTLE_K_NONE;
  } else if (name == "upwind: face") {
    little_k_type_ = OPERATOR_LITTLE_K_UPWIND;  // upwind scheme (non-symmetric in general)
  } else if (name == "divk: face") {
    little_k_type_ = OPERATOR_LITTLE_K_DIVK_BASE;  // new SPD upwind scheme
  } else if (name == "divk: cell-face") {
    little_k_type_ = OPERATOR_LITTLE_K_DIVK;  // standard SPD upwind scheme
  } else if (name == "standard: cell") {
    little_k_type_ = OPERATOR_LITTLE_K_STANDARD;  // cell-centered scheme.
  } else if (name == "divk: cell-face-twin") {  
    little_k_type_ = OPERATOR_LITTLE_K_DIVK_TWIN;  // for resolved simulation
  } else {
    AMANZI_ASSERT(false);
  }

  // verify input consistency
  if (scaled_constraint_) {
    AMANZI_ASSERT(little_k_type_ != OPERATOR_LITTLE_K_DIVK &&
           little_k_type_ != OPERATOR_LITTLE_K_DIVK_TWIN);
  }

  // Do we need to calculate Newton correction terms?
  std::string jacobian = plist_.get<std::string>("Newton correction", "none");
  if (jacobian == "none") {
    newton_correction_ = OPERATOR_DIFFUSION_JACOBIAN_NONE;
  } else if (jacobian == "true Jacobian") {
    newton_correction_ = OPERATOR_DIFFUSION_JACOBIAN_TRUE;
    Errors::Message msg("PDE_DiffusionMFD: \"true Jacobian\" not supported -- maybe you mean \"approximate Jacobian\"?");
    Exceptions::amanzi_throw(msg);
  } else if (jacobian == "approximate Jacobian") {
    // cannot do jacobian terms without cells
    if (!(schema_prec_dofs_ & OPERATOR_SCHEMA_DOFS_CELL)) {
      Errors::Message msg("PDE_DiffusionMFD: incompatible options.  \"approximate Jacobian\" terms require CELL quantities, and the requested preconditioner schema does not include CELL.");
      Exceptions::amanzi_throw(msg);
    }
    newton_correction_ = OPERATOR_DIFFUSION_JACOBIAN_APPROXIMATE;
    // create a local op
    jac_op_schema_ = OPERATOR_SCHEMA_BASE_FACE | OPERATOR_SCHEMA_DOFS_CELL;
    std::string opname("Jacobian FACE_CELL");
    jac_op_ = Teuchos::rcp(new Op_Face_Cell(opname, mesh_));
    global_op_->OpPushBack(jac_op_);
  } else {
    Errors::Message msg;
    msg << "PDE_DiffusionMFD: invalid parameter \"" << jacobian 
        << "\" for option \"Newton correction\" -- valid are: \"none\", \"approximate Jacobian\"";
    Exceptions::amanzi_throw(msg);
  }

  // miscalleneous variables
  mass_matrices_initialized_ = false;
  K_ = Teuchos::null;
  k_ = Teuchos::null;
  dkdp_ = Teuchos::null;
}


/* ******************************************************************
* Given a set of cell values, update faces using the consistency 
* equations:
*   x_f = Aff^-1 * (y_f - Afc * x_c)
****************************************************************** */
int PDE_DiffusionMFD::UpdateConsistentFaces(CompositeVector& u)
{
  assert(false); 
  //if (consistent_face_op_ == Teuchos::null) {
    // create the op
  //  Teuchos::RCP<CompositeVectorSpace> cface_cvs = Teuchos::rcp(new CompositeVectorSpace());
  //  cface_cvs->SetMesh(mesh_)->SetGhosted()
  //      ->AddComponent("face", AmanziMesh::FACE, 1);

  //  consistent_face_op_ = Teuchos::rcp(new Operator_ConsistentFace(cface_cvs, plist_.sublist("consistent faces")));
  //  consistent_face_op_->OpPushBack(local_op_);
  //  consistent_face_op_->SymbolicAssembleMatrix();
  //  consistent_face_op_->InitializePreconditioner(plist_.sublist("consistent faces").sublist("preconditioner"));
  //}

  // calculate the rhs, given by y_f - Afc * x_c
  //CompositeVector& y = *consistent_face_op_->rhs();
  //const auto y_f = y.ViewComponent("face", true);
  //y_f = global_op_->rhs()->ViewComponent("face", true);
  //consistent_face_op_->rhs()->PutScalarGhosted(0.0);

  // y_f - Afc * x_c
  //const auto x_c = u.ViewComponent("cell", false);
  //AmanziMesh::Entity_ID_View faces;
  //for (int c=0; c!=ncells_owned; ++c) {
  //  mesh_->cell_get_faces(c, faces);
  //  int nfaces = faces.size();

  //  WhetStone::DenseMatrix& Acell = local_op_->matrices[c];

  //  for (int n=0; n!=nfaces; ++n) {
  //    y_f(0,faces[n]) -= Acell(n,nfaces) * x_c(0,c);
  //  }
  //}

  //y.GatherGhostedToMaster("face", Add);

  // x_f = Aff^-1 * ...
  //consistent_face_op_->AssembleMatrix();
  //consistent_face_op_->UpdatePreconditioner();

  //int ierr = 0;
  //if (plist_.sublist("consistent faces").isSublist("linear solver")) {
  //  AmanziSolvers::LinearOperatorFactory<Operator, CompositeVector, CompositeVectorSpace> fac;
  //  Teuchos::RCP<Operator> lin_solver = fac.Create(
  //      plist_.sublist("consistent faces").sublist("linear solver"), consistent_face_op_);

  //  CompositeVector u_f_copy(y);
  //  ierr = lin_solver->ApplyInverse(y, u_f_copy);
  //  u.ViewComponent("face", false) = u_f_copy.ViewComponent("face", false);
  //} else {
  //  CompositeVector u_f_copy(y);
  //  ierr = consistent_face_op_->ApplyInverse(y, u);
  //  u.ViewComponent("face", false) = u_f_copy.ViewComponent("face", false);
  //}
  
  //return (ierr > 0) ? 0 : 1; 
  return 0; 
}
  

/* ******************************************************************
* Calculates transmissibility value on the given BOUNDARY face f.
****************************************************************** */
double PDE_DiffusionMFD::ComputeTransmissibility(int f) const
{
  std::cout<<"PDE_DiffusionMFD::ComputeTransmissibility"<<std::endl;

  WhetStone::MFD3D_Diffusion mfd(mesh_);

  AmanziMesh::Entity_ID_View cells;
  mesh_->face_get_cells(f, AmanziMesh::Parallel_type::ALL, cells);
  int c = cells[0];

  if (K_.get()) {
    return mfd.Transmissibility(f, c, K_->at_host(c));
  } else {
    WhetStone::Tensor<> Kc(mesh_->space_dimension(), 1);
    Kc(0, 0) = 1.0;
    return mfd.Transmissibility(f, c, Kc);
  }
}

}  // namespace Operators
}  // namespace Amanzi<|MERGE_RESOLUTION|>--- conflicted
+++ resolved
@@ -223,12 +223,11 @@
 
   // pre-stage kr face and cell quantities into work space
   if (kr_cells_.size() != Wff_cells_.size()) {
-    kr_cells_ = CSR_Vector(Wff_cells_.size());
-    for (int i=0; i!=A.size(); ++i) {
-      kr_cells_.sizes_.view_host()(i,0) = Wff_cells_.size_host(i,0);
-      kr_cells_.row_map_.view_host()(i) = Wff_cells_.size_host(i,0);
+    kr_cells_ = DenseVector_Vector(Wff_cells_.size());
+    for (int i=0; i!=Wff_cells_.size(); ++i) {
+      kr_cells_.set_shape(i,Wff_cells_.at_host(i).NumRows());
     }
-    kr_cells_.prefix_sum();
+    kr_cells_.Init();
   }
 
   Kokkos::parallel_for(
@@ -240,13 +239,8 @@
         int nfaces = faces.extent(0);  
 
         // set up kr
-<<<<<<< HEAD
-        auto kr = local_kr[c]; 
+        auto kr = kr_cells_[c]; 
         kr(nfaces) = k_cell.extent(0) > 0 ? k_cell(c,0) : 1.0;
-=======
-        auto kr = getFromCSR<WhetStone::DenseVector>(kr_cells_,c);
-        kr.putScalar(1.0);
->>>>>>> de1cffbf
 
         // -- chefs recommendation: SPD discretization with upwind
         if (little_k_type_ == OPERATOR_LITTLE_K_DIVK) {
@@ -261,21 +255,13 @@
 
           // -- same as above but remains second-order for dicontinuous coefficients
         } else if (little_k_type_ == OPERATOR_LITTLE_K_DIVK_TWIN) {
-<<<<<<< HEAD
-          for (int n = 0; n < nfaces; n++) {
-            AmanziMesh::Entity_ID_View cells;
-            int f = faces[n];
-            mesh->face_get_cells(f, AmanziMesh::Parallel_type::ALL, cells);
-            kr(n) = (c == cells[0]) ? k_face(f,0) : k_twin(f,0);
-=======
           if (k_face.extent(0) > 0) {
             for (int n = 0; n < nfaces; n++) {
               AmanziMesh::Entity_ID_View cells;
               int f = faces[n];
-              mesh_->face_get_cells(f, AmanziMesh::Parallel_type::ALL, cells);
+              mesh->face_get_cells(f, AmanziMesh::Parallel_type::ALL, cells);
               kr(n) = (c == cells[0]) ? k_face(f,0) : k_twin(f,0);
             }
->>>>>>> de1cffbf
           }
           if (k_cell.extent(0) > 0) kr(nfaces) = k_cell(c,0);
 
@@ -289,14 +275,8 @@
             for (int n = 0; n < nfaces; n++) kr(n) = k_cell(c,0);
         }
         
-<<<<<<< HEAD
         auto Wff = Wff_cells_[c]; 
         auto Acell = A[c]; 
-=======
-        auto Wff = getFromCSR<WhetStone::DenseMatrix>(Wff_cells_, c);
-        auto Acell = getFromCSR<WhetStone::DenseMatrix>(A, c);
-
->>>>>>> de1cffbf
 
         if (little_k_type_ & OPERATOR_LITTLE_K_DIVK_BASE) {
           double matsum = 0.0; 
@@ -793,6 +773,7 @@
     const Teuchos::Ptr<const CompositeVector>& u,
     double scalar_factor)
 {
+  std::cout<<"PDE_DiffusionMFD::AddNewtonCorrectionCell_"<<std::endl;
   // hack: ignore correction if no flux provided.
   if (flux == Teuchos::null) return;
 
@@ -803,7 +784,7 @@
   if (little_k_type_ == OPERATOR_UPWIND_NONE) return;
 
   const AmanziMesh::Mesh* mesh = mesh_.get();
-  CSR_Matrix& A = jac_op_->A; 
+  DenseMatrix_Vector& A = jac_op_->A; 
   
   { // context for views
     const auto dkdp_f = dkdp_->ViewComponent("face");
@@ -819,7 +800,7 @@
           mesh->face_get_cells(f, AmanziMesh::Parallel_type::ALL, cells);
           int ncells = cells.size();
 
-          auto Aface = getFromCSR<WhetStone::DenseMatrix>(A, f);
+          auto Aface = A[f];
 
           // We use the upwind discretization of the generalized flux.
           double v = fabs(kf(f,0)) > 0.0 ? flux_f(f,0) * dkdp_f(f,0) / kf(f,0) : 0.0;
@@ -831,7 +812,7 @@
           // define the upwind cell, index i in this case
           int i, dir, c1;
           c1 = cells[0];
-          const AmanziGeometry::Point& normal = mesh_->face_normal(f, false, c1, &dir);
+          const AmanziGeometry::Point& normal = mesh->face_normal(f, false, c1, &dir);
           i = (v * dir >= 0.0) ? 0 : 1;
           
           if (ncells == 2) {
