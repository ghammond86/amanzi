/*
  Operators 

  Copyright 2010-201x held jointly by LANS/LANL, LBNL, and PNNL. 
  Amanzi is released under the three-clause BSD License. 
  The terms of use and "as is" disclaimer for this license are 
  provided in the top-level COPYRIGHT file.

  Author: Konstantin Lipnikov (lipnikov@lanl.gov)
*/

#include <vector>

// TPLs
#include "Epetra_Vector.h"

// Amanzi
#include "errors.hh"
#include "LinearOperator.hh"
#include "LinearOperatorFactory.hh"
#include "MatrixFE.hh"
#include "MFD3D_CrouzeixRaviart.hh"
#include "MFD3D_Diffusion.hh"
#include "PreconditionerFactory.hh"
#include "SuperMap.hh"
#include "WhetStoneDefs.hh"

// Operators
#include "Op.hh"
#include "Op_Cell_Node.hh"
#include "Op_Cell_FaceCell.hh"
#include "Op_Face_Cell.hh"
#include "Op_SurfaceFace_SurfaceCell.hh"

#include "OperatorDefs.hh"
#include "Operator_FaceCell.hh"
#include "Operator_FaceCellScc.hh"
#include "Operator_FaceCellSff.hh"
#include "Operator_Node.hh"
#include "Operator_ConsistentFace.hh"

#include "PDE_DiffusionMFD.hh"

namespace Amanzi {
namespace Operators {

/* ******************************************************************
* Initialization of the operator, scalar coefficient.
****************************************************************** */
void PDE_DiffusionMFD::SetTensorCoefficient(
    const Teuchos::RCP<const std::vector<WhetStone::Tensor> >& K)
{
  K_ = K;

  if (local_op_schema_ == OPERATOR_SCHEMA_BASE_CELL + OPERATOR_SCHEMA_DOFS_FACE + OPERATOR_SCHEMA_DOFS_CELL) {
    if (K_ != Teuchos::null && K_.get()) AMANZI_ASSERT(K_->size() == ncells_owned);

    if (!mass_matrices_initialized_) {
      CreateMassMatrices_();
    }
  }
}


/* ******************************************************************
* Initialization of the operator: nonlinear coefficient.
****************************************************************** */
void PDE_DiffusionMFD::SetScalarCoefficient(const Teuchos::RCP<const CompositeVector>& k,
                                            const Teuchos::RCP<const CompositeVector>& dkdp)
{
  k_ = k;
  dkdp_ = dkdp;

  // compatibility checks
  if (k_ != Teuchos::null) {
    if (little_k_ != OPERATOR_LITTLE_K_UPWIND) {
      AMANZI_ASSERT(k->HasComponent("cell"));
    }

    if (little_k_ != OPERATOR_LITTLE_K_STANDARD) {
      AMANZI_ASSERT(k->HasComponent("face"));
    }

    if (little_k_ == OPERATOR_LITTLE_K_DIVK_TWIN || 
        little_k_ == OPERATOR_LITTLE_K_DIVK_TWIN_GRAD) {
      AMANZI_ASSERT(k->HasComponent("twin"));
    }

    if (little_k_ == OPERATOR_LITTLE_K_DIVK_TWIN_GRAD) {
      AMANZI_ASSERT(k->HasComponent("grad"));
    }
  }

  // verify that mass matrices were initialized.
  if (!mass_matrices_initialized_) {
    CreateMassMatrices_();
  }
}


/* ******************************************************************
* Calculate elemental matrices.
****************************************************************** */
void PDE_DiffusionMFD::UpdateMatrices(
    const Teuchos::Ptr<const CompositeVector>& flux,
    const Teuchos::Ptr<const CompositeVector>& u)
{
  if (k_ != Teuchos::null) k_->ScatterMasterToGhosted();

  if (!exclude_primary_terms_) {
    if (local_op_schema_ & OPERATOR_SCHEMA_DOFS_NODE) {
      UpdateMatricesNodal_();
    } else if ((local_op_schema_ & OPERATOR_SCHEMA_DOFS_CELL) &&
               (local_op_schema_ & OPERATOR_SCHEMA_DOFS_FACE)) {
      if (little_k_ == OPERATOR_LITTLE_K_DIVK_TWIN_GRAD) {
        UpdateMatricesMixedWithGrad_(flux);
      } else if (little_k_ == OPERATOR_LITTLE_K_NONE) {
        UpdateMatricesMixed_();
      } else {
        UpdateMatricesMixed_little_k_();
      }
    } else if (local_op_schema_ & OPERATOR_SCHEMA_DOFS_CELL) {
      UpdateMatricesTPFA_();
    }
  }
}


/* ******************************************************************
* Add stable approximation of Jacobian. It is done typically for 
* the preconditioner.
****************************************************************** */
void PDE_DiffusionMFD::UpdateMatricesNewtonCorrection(
    const Teuchos::Ptr<const CompositeVector>& flux,
    const Teuchos::Ptr<const CompositeVector>& u,
    double scalar_factor)
{
  // add Newton-type corrections
  if (newton_correction_ == OPERATOR_DIFFUSION_JACOBIAN_APPROXIMATE) {
    if (global_op_schema_ & OPERATOR_SCHEMA_DOFS_CELL) {

      if (dkdp_ !=  Teuchos::null) dkdp_->ScatterMasterToGhosted();      
      AddNewtonCorrectionCell_(flux, u, scalar_factor);
      
    } else {
      Errors::Message msg("PDE_DiffusionMFD: Newton correction may only be applied to schemas that include CELL dofs.");
      Exceptions::amanzi_throw(msg);
    }
  }
}


void PDE_DiffusionMFD::UpdateMatricesNewtonCorrection(
    const Teuchos::Ptr<const CompositeVector>& flux,
    const Teuchos::Ptr<const CompositeVector>& u,
    const Teuchos::Ptr<const CompositeVector>& factor)
{
  // add Newton-type corrections
  if (newton_correction_ == OPERATOR_DIFFUSION_JACOBIAN_APPROXIMATE) {
    if (global_op_schema_ & OPERATOR_SCHEMA_DOFS_CELL) {

      if (dkdp_ !=  Teuchos::null) dkdp_->ScatterMasterToGhosted();      
      AddNewtonCorrectionCell_(flux, u, factor);

    } else {
      Errors::Message msg("PDE_DiffusionMFD: Newton correction may only be applied to schemas that include CELL dofs.");
      Exceptions::amanzi_throw(msg);
    }
  }
}  


/* ******************************************************************
* Second-order reconstruction of little k inside mesh cells.
* This member of DIVK-pamily of methods requires to recalcualte all
* mass matrices.
****************************************************************** */
void PDE_DiffusionMFD::UpdateMatricesMixedWithGrad_(
    const Teuchos::Ptr<const CompositeVector>& flux)
{
  AMANZI_ASSERT(!scaled_constraint_);

  // preparing little-k data
  Teuchos::RCP<const Epetra_MultiVector> k_cell = Teuchos::null;
  Teuchos::RCP<const Epetra_MultiVector> k_face = Teuchos::null;
  Teuchos::RCP<const Epetra_MultiVector> k_grad = Teuchos::null;
  Teuchos::RCP<const Epetra_MultiVector> k_twin = Teuchos::null;
  if (k_ != Teuchos::null) {
    k_cell = k_->ViewComponent("cell");
    k_face = k_->ViewComponent("face", true);
    k_grad = k_->ViewComponent("grad");
    if (k_->HasComponent("twin")) k_twin = k_->ViewComponent("twin", true);
  }

  // update matrix blocks
  int dim = mesh_->space_dimension();
  WhetStone::MFD3D_Diffusion mfd(mesh_);
  WhetStone::DenseMatrix Wff;

  AmanziMesh::Entity_ID_List faces, cells;

  WhetStone::Tensor Kc(mesh_->space_dimension(), 1);
  Kc(0, 0) = 1.0;
  
  for (int c = 0; c < ncells_owned; c++) {
    // mean value and gradient of nonlinear factor
    double kc = (*k_cell)[0][c];
    AmanziGeometry::Point kgrad(dim);
    for (int i = 0; i < dim; i++) kgrad[i] = (*k_grad)[i][c];
 
    // upwinded values of nonlinear factor
    mesh_->cell_get_faces(c, &faces);
    int nfaces = faces.size();
    std::vector<double> kf(nfaces, 1.0); 
    if (k_twin == Teuchos::null) {
      for (int n = 0; n < nfaces; n++) kf[n] = (*k_face)[0][faces[n]];
    } else {
      for (int n = 0; n < nfaces; n++) {
        int f = faces[n];
        mesh_->face_get_cells(f, AmanziMesh::Parallel_type::ALL, &cells);
        kf[n] = (c == cells[0]) ? (*k_face)[0][f] : (*k_twin)[0][f];
      }
    }

    if (K_.get()) Kc = (*K_)[c];
    mfd.MassMatrixInverseDivKScaled(c, Kc, kc, kgrad, Wff);

    WhetStone::DenseMatrix Acell(nfaces + 1, nfaces + 1);

    double matsum = 0.0; 
    for (int n = 0; n < nfaces; n++) {
      double rowsum = 0.0;
      for (int m = 0; m < nfaces; m++) {
        double tmp = Wff(n, m) * kf[n] * kf[m];
        rowsum += tmp;
        Acell(n, m) = tmp;
      }

      Acell(n, nfaces) = -rowsum;
      Acell(nfaces, n) = -rowsum;
      matsum += rowsum;
    }
    Acell(nfaces, nfaces) = matsum;
    local_op_->matrices[c] = Acell;
  }
}


/* ******************************************************************
* Basic routine for each operator: creation of elemental matrices.
****************************************************************** */
void PDE_DiffusionMFD::UpdateMatricesMixed_()
{
  for (int c = 0; c < ncells_owned; c++) {
    WhetStone::DenseMatrix& Wff = Wff_cells_[c];
    int nfaces = Wff.NumRows();
    WhetStone::DenseMatrix Acell(nfaces + 1, nfaces + 1);

    // create stiffness matrix by ellimination of the mass matrix
    double matsum = 0.0;
    for (int n = 0; n < nfaces; n++) {
      double rowsum = 0.0;
      for (int m = 0; m < nfaces; m++) {
        double tmp = Wff(n, m);
        rowsum += tmp;
        Acell(n, m) = tmp;
      }

      Acell(n, nfaces) = -rowsum;
      Acell(nfaces, n) = -rowsum;
      matsum += rowsum;
    }
    Acell(nfaces, nfaces) = matsum;

    local_op_->matrices[c] = Acell;
  }
}


/* ******************************************************************
* Basic routine for each operator: creation of elemental matrices.
****************************************************************** */
void PDE_DiffusionMFD::UpdateMatricesMixed_little_k_()
{
  // un-rolling little-k data
  Teuchos::RCP<const Epetra_MultiVector> k_cell = Teuchos::null;
  Teuchos::RCP<const Epetra_MultiVector> k_face = Teuchos::null;
  Teuchos::RCP<const Epetra_MultiVector> k_twin = Teuchos::null;
  if (k_ != Teuchos::null) {
    if (k_->HasComponent("cell")) k_cell = k_->ViewComponent("cell");
    if (k_->HasComponent("face")) k_face = k_->ViewComponent("face", true);
    if (k_->HasComponent("twin")) k_twin = k_->ViewComponent("twin", true);
  }

  // update matrix blocks
  AmanziMesh::Entity_ID_List faces, cells;

  for (int c = 0; c < ncells_owned; c++) {
    mesh_->cell_get_faces(c, &faces);
    int nfaces = faces.size();

    WhetStone::DenseMatrix& Wff = Wff_cells_[c];
    WhetStone::DenseMatrix Acell(nfaces + 1, nfaces + 1);

    // Update terms due to nonlinear coefficient
    double kc(1.0);
    std::vector<double> kf(nfaces, 1.0); 
   
    if (k_cell != Teuchos::null && k_cell.get()) kc = (*k_cell)[0][c];

    // -- chefs recommendation: SPD discretization with upwind
    if (little_k_ == OPERATOR_LITTLE_K_DIVK && k_face != Teuchos::null) {
      for (int n = 0; n < nfaces; n++) kf[n] = (*k_face)[0][faces[n]];

    // -- new scheme: SPD discretization with upwind and equal spliting
    } else if (little_k_ == OPERATOR_LITTLE_K_DIVK_BASE) {
      kc = 1.0;
      for (int n = 0; n < nfaces; n++) kf[n] = std::sqrt((*k_face)[0][faces[n]]);

    // -- same as above but remains second-order for dicontinuous coefficients
    } else if (little_k_ == OPERATOR_LITTLE_K_DIVK_TWIN) {
      for (int n = 0; n < nfaces; n++) {
        int f = faces[n];
        mesh_->face_get_cells(f, AmanziMesh::Parallel_type::ALL, &cells);
        kf[n] = (c == cells[0]) ? (*k_face)[0][f] : (*k_twin)[0][f];
      }

    // -- the second most popular choice: classical upwind
    } else if (little_k_ == OPERATOR_LITTLE_K_UPWIND) {
      for (int n = 0; n < nfaces; n++) kf[n] = (*k_face)[0][faces[n]];

    } else if (little_k_ == OPERATOR_LITTLE_K_STANDARD) {
      for (int n = 0; n < nfaces; n++) kf[n] = kc;
    }

    // create stiffness matrix by ellimination of the mass matrix
    // -- all methods expect for DIVK-family of methods.
    if ((little_k_ & OPERATOR_LITTLE_K_DIVK_BASE) == 0) {
      // -- not scaled constraint: kr > 0
      if (!scaled_constraint_) {
        double matsum = 0.0; 
        for (int n = 0; n < nfaces; n++) {
          double rowsum = 0.0;
          for (int m = 0; m < nfaces; m++) {
            double tmp = Wff(n, m) * kf[n];
            rowsum += tmp;
            Acell(n, m) = tmp;
          }

          Acell(n, nfaces) = -rowsum;
          matsum += rowsum;
        }
        Acell(nfaces, nfaces) = matsum;

        for (int n = 0; n < nfaces; n++) {
          double colsum = 0.0;
          for (int m = 0; m < nfaces; m++) colsum += Acell(m, n);
          Acell(nfaces, n) = -colsum;
        }

      // -- scaled constraint: kr >= 0
      } else {
        double matsum = 0.0;
        for (int n = 0; n < nfaces; n++) {
          double rowsum = 0.0;
          double cur_kf = (kf[n] < scaled_constraint_cutoff_) ? 1.0 : kf[n];
          for (int m = 0; m < nfaces; m++) {
            double tmp = Wff(n, m) * cur_kf;
            rowsum += tmp;
            Acell(n, m) = tmp;
          }
          Acell(n, nfaces) = -rowsum;
        }

        for (int n = 0; n < nfaces; n++) {
          double colsum = 0.0;
          for (int m = 0; m < nfaces; m++) colsum += Wff(m, n) * kf[m];
          Acell(nfaces, n) = -colsum;
          matsum += colsum;
        }
        Acell(nfaces, nfaces) = matsum;
      }
    }

    // Amanzi's first upwind: the family of DIVK fmethods
    if (little_k_ & OPERATOR_LITTLE_K_DIVK_BASE) {
      double matsum = 0.0; 
      for (int n = 0; n < nfaces; n++) {
        double rowsum = 0.0;
        for (int m = 0; m < nfaces; m++) {
          double tmp = Wff(n, m) * kf[n] * kf[m] / kc;
          rowsum += tmp;
          Acell(n, m) = tmp;
        }
          
        Acell(n, nfaces) = -rowsum;
        Acell(nfaces, n) = -rowsum;
        matsum += rowsum;
      }

      Acell(nfaces, nfaces) = matsum;
    }
    
    local_op_->matrices[c] = Acell;
  }
}


/* ******************************************************************
* Calculate elemental stiffness matrices: nodal DOFs.
****************************************************************** */
void PDE_DiffusionMFD::UpdateMatricesNodal_()
{
  AMANZI_ASSERT(!scaled_constraint_);

  // update matrix blocks
  WhetStone::MFD3D_Diffusion mfd(mesh_);
  mfd.ModifyStabilityScalingFactor(factor_);

  AmanziMesh::Entity_ID_List nodes;

  nfailed_primary_ = 0;

  WhetStone::Tensor K(2, 1);
  K(0, 0) = 1.0;
  
  for (int c = 0; c < ncells_owned; c++) {
    if (K_.get()) K = (*K_)[c];

    mesh_->cell_get_nodes(c, &nodes);
    int nnodes = nodes.size();

    WhetStone::DenseMatrix Acell(nnodes, nnodes);

    int method = mfd_primary_;
    int ok = WhetStone::WHETSTONE_ELEMENTAL_MATRIX_FAILED;

    if (method == WhetStone::DIFFUSION_OPTIMIZED_FOR_MONOTONICITY) {
      ok = mfd.StiffnessMatrixMMatrix(c, K, Acell);
      method = mfd_secondary_;
    } else {
      ok = mfd.StiffnessMatrix(c, K, Acell);
      method = mfd_secondary_;
    }

    if (ok != WhetStone::WHETSTONE_ELEMENTAL_MATRIX_OK) {
      nfailed_primary_++;
      ok = mfd.StiffnessMatrix(c, K, Acell);
    }

    if (ok == WhetStone::WHETSTONE_ELEMENTAL_MATRIX_FAILED) {
      Errors::Message msg("Stiffness_MFD: unexpected failure of LAPACK in WhetStone.");
      Exceptions::amanzi_throw(msg);
    }

    local_op_->matrices[c] = Acell;
  }
}


/* ******************************************************************
* Calculate and assemble fluxes using the TPFA scheme.
* This routine does not use little k.
****************************************************************** */
void PDE_DiffusionMFD::UpdateMatricesTPFA_()
{
  // populate transmissibilities
  WhetStone::MFD3D_Diffusion mfd(mesh_);
  WhetStone::DenseMatrix Mff;

  CompositeVectorSpace cv_space;
  cv_space.SetMesh(mesh_);
  cv_space.SetGhosted(true);
  cv_space.SetComponent("face", AmanziMesh::FACE, 1);

  Teuchos::RCP<CompositeVector> T = Teuchos::RCP<CompositeVector>(new CompositeVector(cv_space, true));
  Epetra_MultiVector& Ttmp = *T->ViewComponent("face", true);

  WhetStone::Tensor Kc(mesh_->space_dimension(), 1);
  Kc(0, 0) = 1.0;

  AmanziMesh::Entity_ID_List cells, faces;
  Ttmp.PutScalar(0.0);

  for (int c = 0; c < ncells_owned; c++) {
    if (K_.get()) Kc = (*K_)[c];
    if (Kc.isZero()) continue;  // We skip zero matrices

    mesh_->cell_get_faces(c, &faces);
    int nfaces = faces.size();

    mfd.MassMatrixInverseTPFA(c, Kc, Mff);
   
    for (int n = 0; n < nfaces; n++) {
      int f = faces[n];
      Ttmp[0][f] += 1.0 / Mff(n, n);
    }
  }
  T->GatherGhostedToMaster();
 
  // populate the global matrix
  for (int f = 0; f < nfaces_owned; f++) {
    mesh_->face_get_cells(f, AmanziMesh::Parallel_type::ALL, &cells);
    int ncells = cells.size();
    WhetStone::DenseMatrix Aface(ncells, ncells);

    if (Ttmp[0][f] == 0.0) {
      Aface = 0.0;
      local_op_->matrices[f] = Aface;
      continue;  // We skip zero transmissibilities
    }

    if (ncells == 2) {
      double coef = 1.0 / Ttmp[0][f];
      Aface(0, 0) =  coef;
      Aface(1, 1) =  coef;
      Aface(0, 1) = -coef;
      Aface(1, 0) = -coef;
    } else {
      double coef = 1.0 / Ttmp[0][f];
      Aface(0, 0) = coef;
    }

    local_op_->matrices[f] = Aface;
  }
}


/* ******************************************************************
* Apply boundary conditions to the local matrices. We always zero-out
* matrix rows for essential test BCs. As to trial BCs, there are
* options: eliminate them or not. Finally we may add the essntial BC
* the the system of equations as the trivial equations.
*
* NOTE 1. Nodal scheme handles only the case trialBC = testBC.
* NOTE 2. Jacobian term handles only trial BCs.
****************************************************************** */
void PDE_DiffusionMFD::ApplyBCs(bool primary, bool eliminate, bool essential_eqn)
{
  if (!exclude_primary_terms_) {
    if (local_op_schema_ == (OPERATOR_SCHEMA_BASE_CELL
                           | OPERATOR_SCHEMA_DOFS_FACE
                           | OPERATOR_SCHEMA_DOFS_CELL)) {
      AMANZI_ASSERT(bcs_trial_.size() == 1);
      AMANZI_ASSERT(bcs_test_.size() == 1);
      ApplyBCs_Mixed_(bcs_trial_[0].ptr(), bcs_test_[0].ptr(), primary, eliminate, essential_eqn);
    
    } else if (local_op_schema_ == (OPERATOR_SCHEMA_BASE_FACE
                                  | OPERATOR_SCHEMA_DOFS_CELL)) {
      AMANZI_ASSERT(bcs_trial_.size() == 1);
      AMANZI_ASSERT(bcs_test_.size() == 1);
      ApplyBCs_Cell_(bcs_trial_[0].ptr(), bcs_test_[0].ptr(), primary, eliminate, essential_eqn);
    
    } else if (local_op_schema_ == (OPERATOR_SCHEMA_BASE_CELL
                                  | OPERATOR_SCHEMA_DOFS_NODE)) {
      Teuchos::Ptr<const BCs> bc_f, bc_n;
      for (const auto& bc : bcs_trial_) {
        if (bc->kind() == AmanziMesh::FACE) {
          bc_f = bc.ptr();
        } else if (bc->kind() == AmanziMesh::NODE) {
          bc_n = bc.ptr();
        }
      }
      ApplyBCs_Nodal_(bc_f.ptr(), bc_n.ptr(), primary, eliminate, essential_eqn);
    }
  }

  if (jac_op_ != Teuchos::null) {
    const std::vector<int>& bc_model = bcs_trial_[0]->bc_model();
    AMANZI_ASSERT(bc_model.size() == nfaces_wghost);

    for (int f = 0; f != nfaces_owned; ++f) {
      WhetStone::DenseMatrix& Aface = jac_op_->matrices[f];

      if (bc_model[f] == OPERATOR_BC_NEUMANN ||
          bc_model[f] == OPERATOR_BC_TOTAL_FLUX) {
        jac_op_->matrices_shadow[f] = Aface;
        Aface *= 0.0;
      }
    }
  }
}


/* ******************************************************************
* Apply BCs on face values.
****************************************************************** */
void PDE_DiffusionMFD::ApplyBCs_Mixed_(
    const Teuchos::Ptr<const BCs>& bc_trial,
    const Teuchos::Ptr<const BCs>& bc_test,
    bool primary, bool eliminate, bool essential_eqn)
{
  // apply diffusion type BCs to FACE-CELL system
  AmanziMesh::Entity_ID_List faces;

  const std::vector<int>& bc_model_trial = bc_trial->bc_model();
  const std::vector<int>& bc_model_test = bc_test->bc_model();

  const std::vector<double>& bc_value = bc_trial->bc_value();
  const std::vector<double>& bc_mixed = bc_trial->bc_mixed();

  AMANZI_ASSERT(bc_model_trial.size() == nfaces_wghost);
  AMANZI_ASSERT(bc_value.size() == nfaces_wghost);

  global_op_->rhs()->PutScalarGhosted(0.0);
  Epetra_MultiVector& rhs_face = *global_op_->rhs()->ViewComponent("face", true);
  Epetra_MultiVector& rhs_cell = *global_op_->rhs()->ViewComponent("cell");

  Teuchos::RCP<const Epetra_MultiVector> k_cell = Teuchos::null;
  Teuchos::RCP<const Epetra_MultiVector> k_face = Teuchos::null;
  if (k_ != Teuchos::null) {
    if (k_->HasComponent("cell")) k_cell = k_->ViewComponent("cell");
    if (k_->HasComponent("face")) k_face = k_->ViewComponent("face", true);
  }

  for (int c = 0; c != ncells_owned; ++c) {
    mesh_->cell_get_faces(c, &faces);
    int nfaces = faces.size();
    
    // Update terms due to nonlinear coefficient
    double kc(1.0);
    std::vector<double> kf(nfaces, 1.0);
    if (scaled_constraint_) {
      // un-rolling little-k data
      if (k_cell != Teuchos::null && k_cell.get()) kc = (*k_cell)[0][c];
      
      if (little_k_ == OPERATOR_LITTLE_K_UPWIND) {
        for (int n = 0; n < nfaces; n++) kf[n] = (*k_face)[0][faces[n]];
        
      } else if (little_k_ == OPERATOR_LITTLE_K_STANDARD) {
        for (int n = 0; n < nfaces; n++) kf[n] = kc;
      }
    }
    
    bool flag(true);
    WhetStone::DenseMatrix& Acell = local_op_->matrices[c];
        
    // essential conditions for test functions
    for (int n = 0; n != nfaces; ++n) {
      int f = faces[n];
      if (bc_model_test[f] == OPERATOR_BC_DIRICHLET) {
        if (flag) {  // make a copy of elemental matrix
          local_op_->matrices_shadow[c] = Acell;
          flag = false;
        }
        for (int m = 0; m < nfaces + 1; m++) Acell(n, m) = 0.0;
      }
    }

    // conditions for trial functions
    for (int n = 0; n != nfaces; ++n) {
      int f = faces[n];
      double value = bc_value[f];

      if (bc_model_trial[f] == OPERATOR_BC_DIRICHLET) {
        // make a copy of elemental matrix for post-processing
        if (flag) {
          local_op_->matrices_shadow[c] = Acell;
          flag = false;
        }

        if (eliminate) { 
          for (int m = 0; m < nfaces; m++) {
            rhs_face[0][faces[m]] -= Acell(m, n) * value;
            Acell(m, n) = 0.0;
          }

          rhs_cell[0][c] -= Acell(nfaces, n) * value;
          Acell(nfaces, n) = 0.0;
        }

        if (essential_eqn) {
          rhs_face[0][f] = value;
          Acell(n, n) = 1.0;
        }

      } else if (bc_model_trial[f] == OPERATOR_BC_NEUMANN && primary) {
        if (scaled_constraint_) {
          if (std::abs(kf[n]) < scaled_constraint_fuzzy_) {
            AMANZI_ASSERT(value == 0.0);
            rhs_face[0][f] = 0.0;
          } else if (kf[n] < scaled_constraint_cutoff_) {
            rhs_face[0][f] -= value * mesh_->face_area(f) / kf[n];
          } else {
            rhs_face[0][f] -= value * mesh_->face_area(f);
          }
        } else {
          rhs_face[0][f] -= value * mesh_->face_area(f);
        }

      } else if (bc_model_trial[f] == OPERATOR_BC_TOTAL_FLUX && primary) {
        if (scaled_constraint_ && kf[n] < scaled_constraint_cutoff_) {
          AMANZI_ASSERT(false);
        } else {
          rhs_face[0][f] -= value * mesh_->face_area(f);
        }

      } else if (bc_model_trial[f] == OPERATOR_BC_MIXED && primary) {
        if (flag) {  // make a copy of elemental matrix
          local_op_->matrices_shadow[c] = Acell;
          flag = false;
        }
        double area = mesh_->face_area(f);
        if (scaled_constraint_) {
          if (std::abs(kf[n]) < scaled_constraint_fuzzy_) {
            AMANZI_ASSERT((value == 0.0) && (bc_mixed[f] == 0.0));
            rhs_face[0][f] = 0.0;
          } else if (kf[n] < scaled_constraint_cutoff_) {
            rhs_face[0][f] -= value * area / kf[n];
            Acell(n, n) += bc_mixed[f] * area / kf[n];
          } else {
            rhs_face[0][f] -= value * area;
            Acell(n, n) += bc_mixed[f] * area;
          }
        } else {
          rhs_face[0][f] -= value * area;
          Acell(n, n) += bc_mixed[f] * area;
        }
      }
    }
  }

  global_op_->rhs()->GatherGhostedToMaster("face", Add);
}


/* ******************************************************************
* Apply BCs on cell operators
****************************************************************** */
void PDE_DiffusionMFD::ApplyBCs_Cell_(
   const Teuchos::Ptr<const BCs>& bc_trial,
   const Teuchos::Ptr<const BCs>& bc_test,
   bool primary, bool eliminate, bool essential_eqn)
{
  // apply diffusion type BCs to CELL system
  AmanziMesh::Entity_ID_List cells;

  const std::vector<int>& bc_model = bc_trial->bc_model();
  const std::vector<double>& bc_value = bc_trial->bc_value();
  const std::vector<double>& bc_mixed = bc_trial->bc_mixed();

  AMANZI_ASSERT(bc_model.size() == nfaces_wghost);
  AMANZI_ASSERT(bc_value.size() == nfaces_wghost);

  Epetra_MultiVector& rhs_cell = *global_op_->rhs()->ViewComponent("cell");
    
  for (int f = 0; f != nfaces_owned; ++f) {
    WhetStone::DenseMatrix& Aface = local_op_->matrices[f];
      
    if (bc_model[f] == OPERATOR_BC_DIRICHLET) {
      mesh_->face_get_cells(f, AmanziMesh::Parallel_type::ALL, &cells);
      rhs_cell[0][cells[0]] += bc_value[f] * Aface(0, 0);
    }
    // Neumann condition contributes to the RHS
    else if (bc_model[f] == OPERATOR_BC_NEUMANN && primary) {
      local_op_->matrices_shadow[f] = Aface;
      
      mesh_->face_get_cells(f, AmanziMesh::Parallel_type::ALL, &cells);
      rhs_cell[0][cells[0]] -= bc_value[f] * mesh_->face_area(f);
      Aface *= 0.0;
    }
    // solve system of two equations in three unknowns
    else if (bc_model[f] == OPERATOR_BC_MIXED && primary) {
      local_op_->matrices_shadow[f] = Aface;
      
      mesh_->face_get_cells(f, AmanziMesh::Parallel_type::ALL, &cells);
      double area = mesh_->face_area(f);
      double factor = area / (1.0 + bc_mixed[f] * area / Aface(0, 0));
      rhs_cell[0][cells[0]] -= bc_value[f] * factor;
      Aface(0, 0) = bc_mixed[f] * factor;
    }
  }
}


/* ******************************************************************
* Apply BCs on nodal operators
****************************************************************** */
void PDE_DiffusionMFD::ApplyBCs_Nodal_(
    const Teuchos::Ptr<const BCs>& bc_f,
    const Teuchos::Ptr<const BCs>& bc_v,
    bool primary, bool eliminate, bool essential_eqn)
{
  AmanziMesh::Entity_ID_List faces, nodes, cells;

  global_op_->rhs()->PutScalarGhosted(0.0);
  Epetra_MultiVector& rhs_node = *global_op_->rhs()->ViewComponent("node", true);

  int nn(0), nm(0);
  for (int c = 0; c != ncells_owned; ++c) {
    bool flag(true);
    WhetStone::DenseMatrix& Acell = local_op_->matrices[c];

    // process boundary integrals
    if (bc_f != Teuchos::null) {
      const std::vector<int>& bc_model = bc_f->bc_model();
      const std::vector<double>& bc_value = bc_f->bc_value();
      const std::vector<double>& bc_mixed = bc_f->bc_mixed();

      mesh_->cell_get_faces(c, &faces);
      int nfaces = faces.size();

      for (int n = 0; n != nfaces; ++n) {
        int f = faces[n];

        if (bc_model[f] == OPERATOR_BC_NEUMANN && primary) {
          nn++;
          double value = bc_value[f];
          double area = mesh_->face_area(f);

          mesh_->face_get_nodes(f, &nodes);
          int nnodes = nodes.size();

          for (int m = 0; m < nnodes; m++) {
            int v = nodes[m];
            if (bc_v->bc_model()[v] != OPERATOR_BC_DIRICHLET)
              rhs_node[0][v] -= value * area / nnodes;
          }
        } else if (bc_model[f] == OPERATOR_BC_MIXED && primary) {
          nm++;
          if (flag) {  // make a copy of cell-based matrix
            local_op_->matrices_shadow[c] = Acell;
            flag = false;
          }
          double value = bc_value[f];
          double area = mesh_->face_area(f);

          mesh_->face_get_nodes(f, &nodes);
          int nnodes = nodes.size();

          for (int m = 0; m < nnodes; m++) {
            int v = nodes[m];
            if (bc_v->bc_model()[v] != OPERATOR_BC_DIRICHLET)
              rhs_node[0][v] -= value * area / nnodes;
            Acell(n, n) += bc_mixed[f] * area / nnodes;
          }
        }
      }
    } 

    if (bc_v != Teuchos::null) {
      const std::vector<int>& bc_model = bc_v->bc_model();
      const std::vector<double>& bc_value = bc_v->bc_value();

      mesh_->cell_get_nodes(c, &nodes);
      int nnodes = nodes.size();

      // essential conditions for test functions
      for (int n = 0; n != nnodes; ++n) {
        int v = nodes[n];
        if (bc_model[v] == OPERATOR_BC_DIRICHLET) {
          if (flag) {  // make a copy of elemental matrix
            local_op_->matrices_shadow[c] = Acell;
            flag = false;
          }
          for (int m = 0; m < nnodes; m++) Acell(n, m) = 0.0;
        }
      }

      for (int n = 0; n != nnodes; ++n) {
        int v = nodes[n];
        double value = bc_value[v];

        if (bc_model[v] == OPERATOR_BC_DIRICHLET) {
          if (flag) {  // make a copy of cell-based matrix
            local_op_->matrices_shadow[c] = Acell;
            flag = false;
          }
     
          if (eliminate) {
            for (int m = 0; m < nnodes; m++) {
              rhs_node[0][nodes[m]] -= Acell(m, n) * value;
              Acell(m, n) = 0.0;
            }
          }

          // We take into account multiple contributions to matrix diagonal
          // by dividing by the number of cells attached to a vertex.
          if (essential_eqn) {
            mesh_->node_get_cells(v, AmanziMesh::Parallel_type::ALL, &cells);
            if (v < nnodes_owned) rhs_node[0][v] = value;
            Acell(n, n) = 1.0 / cells.size();
          }
        }
      }
    }
  } 

  global_op_->rhs()->GatherGhostedToMaster("node", Add);
}


/* ******************************************************************
* Modify operator by adding upwind approximation of Newton corection.
* A special care should be taken later to deal with the case 
* where kf < 0, i.e. for energy when: div (qh) = div (h k grad p), 
* where h is enthalpy and can be negative. I think that the current
* treatment is inadequate.
****************************************************************** */
void PDE_DiffusionMFD::AddNewtonCorrectionCell_(
    const Teuchos::Ptr<const CompositeVector>& flux,
    const Teuchos::Ptr<const CompositeVector>& u,
    double scalar_factor)
{
  // hack: ignore correction if no flux provided.
  if (flux == Teuchos::null) return;

  // Correction is zero for linear problems
  if (k_ == Teuchos::null || dkdp_ == Teuchos::null) return;

  // only works on upwinded methods
  if (little_k_ == OPERATOR_UPWIND_NONE) return;

  const Epetra_MultiVector& kf = *k_->ViewComponent("face");
  const Epetra_MultiVector& dkdp_f = *dkdp_->ViewComponent("face");
  const Epetra_MultiVector& flux_f = *flux->ViewComponent("face");

  // populate the local matrices
  double v, vmod;
  AmanziMesh::Entity_ID_List cells;
  for (int f = 0; f < nfaces_owned; f++) {
    mesh_->face_get_cells(f, AmanziMesh::Parallel_type::ALL, &cells);
    int ncells = cells.size();
    WhetStone::DenseMatrix Aface(ncells, ncells);
    Aface.PutScalar(0.0);

    // We use the upwind discretization of the generalized flux.
    v = std::abs(kf[0][f]) > 0.0 ? flux_f[0][f] * dkdp_f[0][f] / kf[0][f] : 0.0;
    vmod = std::abs(v);

    // prototype for future limiters (external or internal ?)
    vmod *= scalar_factor;

    // define the upwind cell, index i in this case
    int i, dir, c1;
    c1 = cells[0];
    const AmanziGeometry::Point& normal = mesh_->face_normal(f, false, c1, &dir);
    i = (v * dir >= 0.0) ? 0 : 1;

    if (ncells == 2) {
      Aface(i, i) = vmod;
      Aface(1 - i, i) = -vmod;
    } else if (i == 0) {
      Aface(0, 0) = vmod;
    }

    jac_op_->matrices[f] = Aface;
  }
}


void PDE_DiffusionMFD::AddNewtonCorrectionCell_(
    const Teuchos::Ptr<const CompositeVector>& flux,
    const Teuchos::Ptr<const CompositeVector>& u,
    const Teuchos::Ptr<const CompositeVector>& factor)
{
  // hack: ignore correction if no flux provided.
  if (flux == Teuchos::null) return;

  // Correction is zero for linear problems
  if (k_ == Teuchos::null || dkdp_ == Teuchos::null) return;

  // only works on upwinded methods
  if (little_k_ == OPERATOR_UPWIND_NONE) return;

  const Epetra_MultiVector& kf = *k_->ViewComponent("face");
  const Epetra_MultiVector& dkdp_f = *dkdp_->ViewComponent("face");
  const Epetra_MultiVector& flux_f = *flux->ViewComponent("face");
  const Epetra_MultiVector& factor_cell = *factor->ViewComponent("cell");

  // populate the local matrices
  double v, vmod;
  AmanziMesh::Entity_ID_List cells;
  for (int f = 0; f < nfaces_owned; f++) {
    mesh_->face_get_cells(f, AmanziMesh::Parallel_type::ALL, &cells);
    int ncells = cells.size();
    WhetStone::DenseMatrix Aface(ncells, ncells);
    Aface.PutScalar(0.0);

    // We use the upwind discretization of the generalized flux.
    v = std::abs(kf[0][f]) > 0.0 ? flux_f[0][f] * dkdp_f[0][f] / kf[0][f] : 0.0;
    vmod = std::abs(v);

    double scalar_factor=0.;
    for (int j=0; j<ncells; j++) scalar_factor += factor_cell[0][cells[j]];
    scalar_factor *= 1./ncells;

    // prototype for future limiters (external or internal ?)
    vmod *= scalar_factor;

    // define the upwind cell, index i in this case
    int i, dir, c1;
    c1 = cells[0];
    const AmanziGeometry::Point& normal = mesh_->face_normal(f, false, c1, &dir);
    i = (v * dir >= 0.0) ? 0 : 1;

    if (ncells == 2) {
      Aface(i, i) = vmod;
      Aface(1 - i, i) = -vmod;
    } else if (i == 0) {
      Aface(0, 0) = vmod;
    }

    jac_op_->matrices[f] = Aface;
  }
}  


  
/* ******************************************************************
* Given pressures, reduce the problem to Lagrange multipliers.
****************************************************************** */
void PDE_DiffusionMFD::ModifyMatrices(const CompositeVector& u)
{
  if (local_op_schema_ != (OPERATOR_SCHEMA_BASE_CELL |
                           OPERATOR_SCHEMA_DOFS_CELL | OPERATOR_SCHEMA_DOFS_FACE)) {
    std::cout << "Schema " << global_op_schema_ << " is not supported" << std::endl;
    AMANZI_ASSERT(0);
  }

  // populate the matrix
  AmanziMesh::Entity_ID_List faces;
  const Epetra_MultiVector& u_c = *u.ViewComponent("cell");

  global_op_->rhs()->PutScalarGhosted(0.0);

  Epetra_MultiVector& rhs_f = *global_op_->rhs()->ViewComponent("face", true);
  for (int c = 0; c != ncells_owned; ++c) {
    mesh_->cell_get_faces(c, &faces);
    int nfaces = faces.size();

    WhetStone::DenseMatrix& Acell = local_op_->matrices[c];

    for (int n = 0; n < nfaces; n++) {
      int f = faces[n];
      rhs_f[0][f] -= Acell(n, nfaces) * u_c[0][c];
      Acell(n, nfaces) = 0.0;
      Acell(nfaces, n) = 0.0;
    }
  }

  // Assemble all right-hand sides
  global_op_->rhs()->GatherGhostedToMaster("face", Add);
}


/* ******************************************************************
* WARNING: Since diffusive flux may be discontinuous (e.g. for
* Richards equation), we derive it only once (using flag) and in 
* exactly the same manner as other routines.
* **************************************************************** */
void PDE_DiffusionMFD::UpdateFlux(const Teuchos::Ptr<const CompositeVector>& u,
                                  const Teuchos::Ptr<CompositeVector>& flux)
{
  // Initialize intensity in ghost faces.
  flux->PutScalar(0.0);
  u->ScatterMasterToGhosted("face");

  if (k_ != Teuchos::null) {
    if (k_->HasComponent("face")) k_->ScatterMasterToGhosted("face");
  }

  const Epetra_MultiVector& u_cell = *u->ViewComponent("cell");
  const Epetra_MultiVector& u_face = *u->ViewComponent("face", true);
  Epetra_MultiVector& flux_data = *flux->ViewComponent("face", true);

  AmanziMesh::Entity_ID_List faces;
  std::vector<int> dirs;
  std::vector<int> hits(nfaces_wghost, 0);

  for (int c = 0; c < ncells_owned; c++) {
    mesh_->cell_get_faces_and_dirs(c, &faces, &dirs);
    int nfaces = faces.size();

    WhetStone::DenseVector v(nfaces + 1), av(nfaces + 1);
    for (int n = 0; n < nfaces; n++) {
      v(n) = u_face[0][faces[n]];
    }
    v(nfaces) = u_cell[0][c];

    if (local_op_->matrices_shadow[c].NumRows() == 0) { 
      local_op_->matrices[c].Multiply(v, av, false);
    } else {
      local_op_->matrices_shadow[c].Multiply(v, av, false);
    }

    for (int n = 0; n < nfaces; n++) {
      int f = faces[n];
      if (f < nfaces_owned) {
        flux_data[0][f] -= av(n) * dirs[n];
        hits[f]++;
      }
    }
  }

  for (int f = 0; f != nfaces_owned; ++f) {
    flux_data[0][f] /= hits[f];
  }
}


/* ******************************************************************
* Calculates one-sided (cell-based) exterior fluxes that satisfy 
* proper continuity equations.
* **************************************************************** */
void PDE_DiffusionMFD::UpdateFluxNonManifold(
    const Teuchos::Ptr<const CompositeVector>& u,
    const Teuchos::Ptr<CompositeVector>& flux)
{
  // Initialize intensity in ghost faces.
  flux->PutScalar(0.0);
  u->ScatterMasterToGhosted("face");

  if (k_ != Teuchos::null) k_->ScatterMasterToGhosted("face");

  const Epetra_MultiVector& u_cell = *u->ViewComponent("cell");
  const Epetra_MultiVector& u_face = *u->ViewComponent("face", true);
  Epetra_MultiVector& flux_data = *flux->ViewComponent("cell", true);

  AmanziMesh::Entity_ID_List faces;

  for (int c = 0; c < ncells_owned; c++) {
    mesh_->cell_get_faces(c, &faces);
    int nfaces = faces.size();

    WhetStone::DenseVector v(nfaces + 1), av(nfaces + 1);
    for (int n = 0; n < nfaces; n++) {
      v(n) = u_face[0][faces[n]];
    }
    v(nfaces) = u_cell[0][c];

    if (local_op_->matrices_shadow[c].NumRows() == 0) { 
      local_op_->matrices[c].Multiply(v, av, false);
    } else {
      local_op_->matrices_shadow[c].Multiply(v, av, false);
    }

    for (int n = 0; n < nfaces; n++) {
      flux_data[n][c] -= av(n);
    }
  }
}


/* ******************************************************************
* Calculate elemental inverse mass matrices.
****************************************************************** */
void PDE_DiffusionMFD::CreateMassMatrices_()
{
  WhetStone::MFD3D_Diffusion mfd(mesh_);
  WhetStone::DenseMatrix Wff;
  bool surface_mesh = (mesh_->manifold_dimension() != mesh_->space_dimension());

  mfd.ModifyStabilityScalingFactor(factor_);

  Wff_cells_.resize(ncells_owned);

  WhetStone::Tensor Kc(mesh_->space_dimension(), 1);
  Kc(0, 0) = 1.0;

  for (int c = 0; c < ncells_owned; c++) {
    int ok;
    if (K_.get()) Kc = (*K_)[c];

    // For problems with degenerate coefficients we should skip WhetStone.
    if (Kc.Trace() == 0.0) {
      int nfaces = mesh_->cell_get_num_faces(c);
      Wff.Reshape(nfaces, nfaces);
      Wff.PutScalar(0.0);
      ok = WhetStone::WHETSTONE_ELEMENTAL_MATRIX_OK;
    } else if (surface_mesh) {
      ok = mfd.MassMatrixInverseSurface(c, Kc, Wff);
    } else {
      int method = mfd_primary_;
      ok = WhetStone::WHETSTONE_ELEMENTAL_MATRIX_FAILED;

      // try primary and then secondary discretization methods.
      if (method == WhetStone::DIFFUSION_HEXAHEDRA_MONOTONE) {
        ok = mfd.MassMatrixInverseMMatrixHex(c, Kc, Wff);
        method = mfd_secondary_;
      } else if (method == WhetStone::DIFFUSION_OPTIMIZED_FOR_MONOTONICITY) {
        ok = mfd.MassMatrixInverseMMatrix(c, Kc, Wff);
        method = mfd_secondary_;
      }

      if (ok != WhetStone::WHETSTONE_ELEMENTAL_MATRIX_OK) {
        if (method == WhetStone::DIFFUSION_OPTIMIZED_FOR_SPARSITY) {
          ok = mfd.MassMatrixInverseOptimized(c, Kc, Wff);
        } else if(method == WhetStone::DIFFUSION_TPFA) {
          ok = mfd.MassMatrixInverseTPFA(c, Kc, Wff);
        } else if(method == WhetStone::DIFFUSION_SUPPORT_OPERATOR) {
          ok = mfd.MassMatrixInverseSO(c, Kc, Wff);
        } else if(method == WhetStone::DIFFUSION_POLYHEDRA_SCALED) {
          if (K_symmetric_) {
            ok = mfd.MassMatrixInverse(c, Kc, Wff);
          } else {
            ok = mfd.MassMatrixInverseNonSymmetric(c, Kc, Wff);
          }
        }
      }
    }

    Wff_cells_[c] = Wff;

    if (ok == WhetStone::WHETSTONE_ELEMENTAL_MATRIX_FAILED) {
      Errors::Message msg("PDE_DiffusionMFD: unexpected failure in WhetStone.");
      Exceptions::amanzi_throw(msg);
    }
  }

  mass_matrices_initialized_ = true;
}


/* ******************************************************************
* Scale elemental inverse mass matrices. Use case is saturated flow.
****************************************************************** */
void PDE_DiffusionMFD::ScaleMassMatrices(double s)
{
  for (int c = 0; c < ncells_owned; c++) {
    Wff_cells_[c] *= s;
  }
}


/* ******************************************************************
* Put here stuff that has to be done in constructor.
****************************************************************** */
void PDE_DiffusionMFD::ParsePList_(Teuchos::ParameterList& plist)
{
  // Determine discretization
  std::string primary = plist.get<std::string>("discretization primary");
  std::string secondary = plist.get<std::string>("discretization secondary", primary);
  K_symmetric_ = (plist.get<std::string>("diffusion tensor", "symmetric") == "symmetric");

  // Primary discretization methods
  if (primary == "mfd: monotone for hex") {
    mfd_primary_ = WhetStone::DIFFUSION_HEXAHEDRA_MONOTONE;
  } else if (primary == "mfd: optimized for monotonicity") {
    mfd_primary_ = WhetStone::DIFFUSION_OPTIMIZED_FOR_MONOTONICITY;
  } else if (primary == "mfd: two-point flux approximation") {
    mfd_primary_ = WhetStone::DIFFUSION_TPFA;
  } else if (primary == "mfd: optimized for sparsity") {
    mfd_primary_ = WhetStone::DIFFUSION_OPTIMIZED_FOR_SPARSITY;
  } else if (primary == "mfd: support operator") {
    mfd_primary_ = WhetStone::DIFFUSION_SUPPORT_OPERATOR;
  } else if (primary == "mfd: default") {
    mfd_primary_ = WhetStone::DIFFUSION_POLYHEDRA_SCALED;
  } else {
    Errors::Message msg;
    msg << "PDE_DiffusionMFD: primary discretization method \"" << primary << "\" is not supported.";
    Exceptions::amanzi_throw(msg);
  }

  // Secondary discretization methods
  if (secondary == "mfd: two-point flux approximation") {
    mfd_secondary_ = WhetStone::DIFFUSION_TPFA;
  } else if (secondary == "mfd: optimized for sparsity") {
    mfd_secondary_ = WhetStone::DIFFUSION_OPTIMIZED_FOR_SPARSITY;
  } else if (secondary == "mfd: support operator") {
    mfd_secondary_ = WhetStone::DIFFUSION_SUPPORT_OPERATOR;
  } else if (secondary == "mfd: default") {
    mfd_secondary_ = WhetStone::DIFFUSION_POLYHEDRA_SCALED;
  } else {
    Errors::Message msg;
    msg << "PDE_DiffusionMFD: secondary discretization method \"" << secondary << "\" is not supported.";
    Exceptions::amanzi_throw(msg);
  }

  // Define stencil for the MFD diffusion method.
  std::vector<std::string> names;
  if (plist.isParameter("schema")) {
    names = plist.get<Teuchos::Array<std::string> > ("schema").toVector();
  } else {
    names.resize(2);
    names[0] = "face";
    names[1] = "cell";
    plist.set<Teuchos::Array<std::string> >("schema", names);
  }

  int schema_dofs = 0;
  for (int i = 0; i < names.size(); i++) {
    if (names[i] == "cell") {
      schema_dofs += OPERATOR_SCHEMA_DOFS_CELL;
    } else if (names[i] == "node") {
      schema_dofs += OPERATOR_SCHEMA_DOFS_NODE;
    } else if (names[i] == "face") {
      schema_dofs += OPERATOR_SCHEMA_DOFS_FACE;
    }
  }

  if (schema_dofs == OPERATOR_SCHEMA_DOFS_NODE) {
    local_op_schema_ = OPERATOR_SCHEMA_BASE_CELL | OPERATOR_SCHEMA_DOFS_NODE;
  } else if (schema_dofs == (OPERATOR_SCHEMA_DOFS_FACE | OPERATOR_SCHEMA_DOFS_CELL)) {
    local_op_schema_ = OPERATOR_SCHEMA_BASE_CELL | OPERATOR_SCHEMA_DOFS_FACE | OPERATOR_SCHEMA_DOFS_CELL;
  } else if (schema_dofs == (OPERATOR_SCHEMA_DOFS_CELL)) {
    local_op_schema_ = OPERATOR_SCHEMA_BASE_FACE | OPERATOR_SCHEMA_DOFS_CELL;
  } else {
    Errors::Message msg;
    msg << "PDE_DiffusionMFD: \"schema\" must be CELL, FACE+CELL, or NODE";
    Exceptions::amanzi_throw(msg);
  }

  // define stencil for the assembled matrix
  schema_prec_dofs_ = 0;
  if (plist.isParameter("preconditioner schema")) {
    names = plist.get<Teuchos::Array<std::string> > ("preconditioner schema").toVector();
    for (int i = 0; i < names.size(); i++) {
      if (names[i] == "cell") {
        schema_prec_dofs_ += OPERATOR_SCHEMA_DOFS_CELL;
      } else if (names[i] == "node") {
        schema_prec_dofs_ += OPERATOR_SCHEMA_DOFS_NODE;
      } else if (names[i] == "face") {
<<<<<<< HEAD
        schema_prec_dofs_ += OPERATOR_SCHEMA_DOFS_FACE;
      } else if (names[i] == "edge") {
        schema_prec_dofs_ += OPERATOR_SCHEMA_DOFS_EDGE;
=======
        schema_prec_dofs += OPERATOR_SCHEMA_DOFS_FACE;
>>>>>>> a504271e
      }
    } 
  } else {
    schema_prec_dofs_ = schema_dofs;
  }
}


/* ******************************************************************
* Put here stuff that has to be done in constructor.
****************************************************************** */
void PDE_DiffusionMFD::Init(Teuchos::ParameterList& plist)
{
  // create or check the existing Operator
  int global_op_schema = schema_prec_dofs_;  
  if (global_op_ == Teuchos::null) {
    global_op_schema_ = global_op_schema;

    // build the CVS from the global schema
    auto cvs = Teuchos::rcp(new CompositeVectorSpace());
    cvs->SetMesh(mesh_)->SetGhosted(true);

    if (global_op_schema & OPERATOR_SCHEMA_DOFS_CELL)
      cvs->AddComponent("cell", AmanziMesh::CELL, 1);
    if (global_op_schema & OPERATOR_SCHEMA_DOFS_FACE)
      cvs->AddComponent("face", AmanziMesh::FACE, 1);
    if (global_op_schema & OPERATOR_SCHEMA_DOFS_NODE)
      cvs->AddComponent("node", AmanziMesh::NODE, 1);

    // choose the Operator from the prec schema
    if (schema_prec_dofs_ == OPERATOR_SCHEMA_DOFS_NODE) {
      global_op_ = Teuchos::rcp(new Operator_Node(cvs, plist));
    } 
<<<<<<< HEAD
    else if (schema_prec_dofs_ == OPERATOR_SCHEMA_DOFS_EDGE) {
      global_op_ = Teuchos::rcp(new Operator_Edge(cvs, plist));
    } 
    else if (schema_prec_dofs_ == OPERATOR_SCHEMA_DOFS_CELL) {
=======
    else if (schema_prec_dofs == OPERATOR_SCHEMA_DOFS_CELL) {
>>>>>>> a504271e
      // cvs->AddComponent("face", AmanziMesh::FACE, 1);
      // global_op_ = Teuchos::rcp(new Operator_FaceCellScc(cvs, plist));
      global_op_ = Teuchos::rcp(new Operator_Cell(cvs, plist, schema_prec_dofs_));
    } 
    else if (schema_prec_dofs_ == OPERATOR_SCHEMA_DOFS_FACE) {
      cvs->AddComponent("cell", AmanziMesh::CELL, 1);
      global_op_ = Teuchos::rcp(new Operator_FaceCellSff(cvs, plist));
    } 
    else if (schema_prec_dofs_ == (OPERATOR_SCHEMA_DOFS_CELL | OPERATOR_SCHEMA_DOFS_FACE)) {
      global_op_ = Teuchos::rcp(new Operator_FaceCell(cvs, plist));
    } 
    else {
      Errors::Message msg;
      msg << "PDE_DiffusionMFD: \"preconditioner schema\" must be NODE, CELL, FACE, or FACE+CELL";
      Exceptions::amanzi_throw(msg);
    }

  } else {
    // constructor was given an Operator
    global_op_schema_ = global_op_->schema();
    mesh_ = global_op_->DomainMap().Mesh();
  }

  // Do we need to exclude the primary terms?
  exclude_primary_terms_ = plist.get<bool>("exclude primary terms", false);
  
  // create the local Op and register it with the global Operator
  if (!exclude_primary_terms_) {
    if (local_op_schema_ == (OPERATOR_SCHEMA_BASE_CELL | OPERATOR_SCHEMA_DOFS_NODE)) {
      std::string name = "Diffusion: CELL_NODE";
      local_op_ = Teuchos::rcp(new Op_Cell_Node(name, mesh_));
    } 
    else if (local_op_schema_ == (OPERATOR_SCHEMA_BASE_CELL |
                                  OPERATOR_SCHEMA_DOFS_FACE | OPERATOR_SCHEMA_DOFS_CELL)) {
      std::string name = "Diffusion: CELL_FACE+CELL";
      local_op_ = Teuchos::rcp(new Op_Cell_FaceCell(name, mesh_));
    } 
    else if (local_op_schema_ == (OPERATOR_SCHEMA_BASE_FACE | OPERATOR_SCHEMA_DOFS_CELL)) {
      if (plist.get<bool>("surface operator", false)) {
        std::string name = "Diffusion: FACE_CELL Surface";
        local_op_ = Teuchos::rcp(new Op_SurfaceFace_SurfaceCell(name, mesh_));
      } else {
        std::string name = "Diffusion: FACE_CELL";
        local_op_ = Teuchos::rcp(new Op_Face_Cell(name, mesh_));
      }
    }
    else {
      AMANZI_ASSERT(0);
    }
    global_op_->OpPushBack(local_op_);
  }
  
  // scaled constraint -- enables zero value of k on a face
  scaled_constraint_ = plist.get<bool>("scaled constraint equation", false);
  scaled_constraint_cutoff_ = plist.get<double>("constraint equation scaling cutoff", 1.0);
  scaled_constraint_fuzzy_ = plist.get<double>("constraint equation fuzzy number", 1.0e-12);

  // little-k options
  AMANZI_ASSERT(!plist.isParameter("upwind method"));
  std::string name = plist.get<std::string>("nonlinear coefficient", "none");
  if (name == "none") {
    little_k_ = OPERATOR_LITTLE_K_NONE;
  } else if (name == "upwind: face") {
    little_k_ = OPERATOR_LITTLE_K_UPWIND;  // upwind scheme (non-symmetric in general)
  } else if (name == "divk: face") {
    little_k_ = OPERATOR_LITTLE_K_DIVK_BASE;  // new SPD upwind scheme
  } else if (name == "divk: cell-face") {
    little_k_ = OPERATOR_LITTLE_K_DIVK;  // standard SPD upwind scheme
  } else if (name == "standard: cell") {
    little_k_ = OPERATOR_LITTLE_K_STANDARD;  // cell-centered scheme.
  } else if (name == "divk: cell-grad-face-twin") {  
    little_k_ = OPERATOR_LITTLE_K_DIVK_TWIN_GRAD;
  } else if (name == "divk: cell-face-twin") {  
    little_k_ = OPERATOR_LITTLE_K_DIVK_TWIN;  // for resolved simulation
  } else {
    AMANZI_ASSERT(false);
  }

  // verify input consistency
  if (scaled_constraint_) {
    AMANZI_ASSERT(little_k_ != OPERATOR_LITTLE_K_DIVK &&
           little_k_ != OPERATOR_LITTLE_K_DIVK_TWIN);
  }

  // Do we need to calculate Newton correction terms?
  std::string jacobian = plist.get<std::string>("Newton correction", "none");
  if (jacobian == "none") {
    newton_correction_ = OPERATOR_DIFFUSION_JACOBIAN_NONE;
  } else if (jacobian == "true Jacobian") {
    newton_correction_ = OPERATOR_DIFFUSION_JACOBIAN_TRUE;
    Errors::Message msg("PDE_DiffusionMFD: \"true Jacobian\" not supported -- maybe you mean \"approximate Jacobian\"?");
    Exceptions::amanzi_throw(msg);
  } else if (jacobian == "approximate Jacobian") {
    // cannot do jacobian terms without cells
    if (!(schema_prec_dofs_ & OPERATOR_SCHEMA_DOFS_CELL)) {
      Errors::Message msg("PDE_DiffusionMFD: incompatible options.  \"approximate Jacobian\" terms require CELL quantities, and the requested preconditioner schema does not include CELL.");
      Exceptions::amanzi_throw(msg);
    }
    newton_correction_ = OPERATOR_DIFFUSION_JACOBIAN_APPROXIMATE;
    // create a local op
    jac_op_schema_ = OPERATOR_SCHEMA_BASE_FACE | OPERATOR_SCHEMA_DOFS_CELL;
    std::string opname("Jacobian FACE_CELL");
    jac_op_ = Teuchos::rcp(new Op_Face_Cell(opname, mesh_));
    global_op_->OpPushBack(jac_op_);
  } else {
    Errors::Message msg;
    msg << "PDE_DiffusionMFD: invalid parameter \"" << jacobian 
        << "\" for option \"Newton correction\" -- valid are: \"none\", \"approximate Jacobian\"";
    Exceptions::amanzi_throw(msg);
  }

  // miscalleneous variables
  mass_matrices_initialized_ = false;
  K_ = Teuchos::null;
  k_ = Teuchos::null;
  dkdp_ = Teuchos::null;
}


/* ******************************************************************
* Given a set of cell values, update faces using the consistency 
* equations:
*   x_f = Aff^-1 * (y_f - Afc * x_c)
****************************************************************** */
int PDE_DiffusionMFD::UpdateConsistentFaces(CompositeVector& u)
{
  if (consistent_face_op_ == Teuchos::null) {
    // create the op
    Teuchos::RCP<CompositeVectorSpace> cface_cvs = Teuchos::rcp(new CompositeVectorSpace());
    cface_cvs->SetMesh(mesh_)->SetGhosted()
        ->AddComponent("face", AmanziMesh::FACE, 1);

    consistent_face_op_ = Teuchos::rcp(new Operator_ConsistentFace(cface_cvs, plist_.sublist("consistent faces")));
    consistent_face_op_->OpPushBack(local_op_);
    consistent_face_op_->SymbolicAssembleMatrix();
    consistent_face_op_->InitializePreconditioner(plist_.sublist("consistent faces").sublist("preconditioner"));
  }

  // calculate the rhs, given by y_f - Afc * x_c
  CompositeVector& y = *consistent_face_op_->rhs();
  Epetra_MultiVector& y_f = *y.ViewComponent("face", true);
  y_f = *global_op_->rhs()->ViewComponent("face", true);
  consistent_face_op_->rhs()->PutScalarGhosted(0.0);

  // y_f - Afc * x_c
  const Epetra_MultiVector& x_c = *u.ViewComponent("cell", false);
  AmanziMesh::Entity_ID_List faces;
  for (int c=0; c!=ncells_owned; ++c) {
    mesh_->cell_get_faces(c, &faces);
    int nfaces = faces.size();

    WhetStone::DenseMatrix& Acell = local_op_->matrices[c];

    for (int n=0; n!=nfaces; ++n) {
      y_f[0][faces[n]] -= Acell(n,nfaces) * x_c[0][c];
    }
  }

  y.GatherGhostedToMaster("face", Add);

  // x_f = Aff^-1 * ...
  consistent_face_op_->AssembleMatrix();
  consistent_face_op_->UpdatePreconditioner();

  int ierr = 0;
  if (plist_.sublist("consistent faces").isSublist("linear solver")) {
    AmanziSolvers::LinearOperatorFactory<Operator, CompositeVector, CompositeVectorSpace> fac;
    Teuchos::RCP<Operator> lin_solver = fac.Create(
        plist_.sublist("consistent faces").sublist("linear solver"), consistent_face_op_);

    CompositeVector u_f_copy(y);
    ierr = lin_solver->ApplyInverse(y, u_f_copy);
    *u.ViewComponent("face", false) = *u_f_copy.ViewComponent("face", false);
  } else {
    CompositeVector u_f_copy(y);
    ierr = consistent_face_op_->ApplyInverse(y, u);
    *u.ViewComponent("face", false) = *u_f_copy.ViewComponent("face", false);
  }
  
  return (ierr > 0) ? 0 : 1;
}
  

/* ******************************************************************
* Calculates transmissibility value on the given BOUNDARY face f.
****************************************************************** */
double PDE_DiffusionMFD::ComputeTransmissibility(int f) const
{
  WhetStone::MFD3D_Diffusion mfd(mesh_);

  AmanziMesh::Entity_ID_List cells;
  mesh_->face_get_cells(f, AmanziMesh::Parallel_type::ALL, &cells);
  int c = cells[0];

  if (K_.get()) {
    return mfd.Transmissibility(f, c, (*K_)[c]);
  } else {
    WhetStone::Tensor Kc(mesh_->space_dimension(), 1);
    Kc(0, 0) = 1.0;
    return mfd.Transmissibility(f, c, Kc);
  }
}

}  // namespace Operators
}  // namespace Amanzi<|MERGE_RESOLUTION|>--- conflicted
+++ resolved
@@ -1311,13 +1311,7 @@
       } else if (names[i] == "node") {
         schema_prec_dofs_ += OPERATOR_SCHEMA_DOFS_NODE;
       } else if (names[i] == "face") {
-<<<<<<< HEAD
         schema_prec_dofs_ += OPERATOR_SCHEMA_DOFS_FACE;
-      } else if (names[i] == "edge") {
-        schema_prec_dofs_ += OPERATOR_SCHEMA_DOFS_EDGE;
-=======
-        schema_prec_dofs += OPERATOR_SCHEMA_DOFS_FACE;
->>>>>>> a504271e
       }
     } 
   } else {
@@ -1351,14 +1345,7 @@
     if (schema_prec_dofs_ == OPERATOR_SCHEMA_DOFS_NODE) {
       global_op_ = Teuchos::rcp(new Operator_Node(cvs, plist));
     } 
-<<<<<<< HEAD
-    else if (schema_prec_dofs_ == OPERATOR_SCHEMA_DOFS_EDGE) {
-      global_op_ = Teuchos::rcp(new Operator_Edge(cvs, plist));
-    } 
     else if (schema_prec_dofs_ == OPERATOR_SCHEMA_DOFS_CELL) {
-=======
-    else if (schema_prec_dofs == OPERATOR_SCHEMA_DOFS_CELL) {
->>>>>>> a504271e
       // cvs->AddComponent("face", AmanziMesh::FACE, 1);
       // global_op_ = Teuchos::rcp(new Operator_FaceCellScc(cvs, plist));
       global_op_ = Teuchos::rcp(new Operator_Cell(cvs, plist, schema_prec_dofs_));
