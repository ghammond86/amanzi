/*
  Operators

  Copyright 2010-201x held jointly by LANS/LANL, LBNL, and PNNL.
  Amanzi is released under the three-clause BSD License.
  The terms of use and "as is" disclaimer for this license are
  provided in the top-level COPYRIGHT file.

  Author: Konstantin Lipnikov (lipnikov@lanl.gov)

  Operator those domain and range are defined by two schemas and
  respected CVSs.
*/

#include "Epetra_Vector.h"
#include "Epetra_Import.h"
#include "Epetra_Export.h"

#include "DenseMatrix.hh"
#include "GraphFE.hh"
#include "MatrixFE.hh"
#include "MeshDefs.hh"
#include "SuperMap.hh"
#include "WhetStoneMeshUtils.hh"

#include "OperatorDefs.hh"
#include "OperatorUtils.hh"
#include "Operator_Schema.hh"
#include "Op_Cell_Schema.hh"
#include "Op_Face_Schema.hh"
#include "Op_Node_Schema.hh"
<<<<<<< HEAD
#include "Op_MeshInjection.hh"
#include "Op_Node_Node.hh"
=======
#include "SchemaUtils.hh"
>>>>>>> 50205110

namespace Amanzi {
namespace Operators {

/* ******************************************************************
* Apply a source which may or may not have edge volume included already.
****************************************************************** */
void Operator_Schema::UpdateRHS(const CompositeVector& source, bool volume_included)
{
  if (volume_included) {
    Operator::UpdateRHS(source);
  } else {
    AMANZI_ASSERT(false);
  }
}


/* ******************************************************************
* Visit methods for a matrix free mat-vec.
* Apply cell-based local matrices directly as schemas match.
****************************************************************** */
int Operator_Schema::ApplyMatrixFreeOp(const Op_Cell_Schema& op,
                                       const CompositeVector& X, CompositeVector& Y) const
{
  AMANZI_ASSERT(op.matrices.size() == ncells_owned);

  X.ScatterMasterToGhosted();
  Y.PutScalarGhosted(0.0);

  for (int c = 0; c != ncells_owned; ++c) {
    const WhetStone::DenseMatrix& A = op.matrices[c];
    int ncols = A.NumCols();
    int nrows = A.NumRows();
    WhetStone::DenseVector v(ncols), av(nrows);

<<<<<<< HEAD
    ExtractVectorCellOp(c, op.schema_col(), v, X);
    A.Multiply(v, av, false);
    AssembleVectorCellOp(c, op.schema_row(), av, Y);
=======
    ExtractVectorCellOp(c, *mesh_, op.schema_col_, v, X);
    A.Multiply(v, av, false);
    AssembleVectorCellOp(c, *mesh_, op.schema_row_, av, Y);
>>>>>>> 50205110
  }

  Y.GatherGhostedToMaster(Add);
  return 0;
}


/* ******************************************************************
* Visit methods for a matrix free mat-vec.
* Apply face-based local matrices directly as schemas match.
****************************************************************** */
int Operator_Schema::ApplyMatrixFreeOp(const Op_Face_Schema& op,
                                       const CompositeVector& X, CompositeVector& Y) const
{
  AMANZI_ASSERT(op.matrices.size() == nfaces_owned);

  X.ScatterMasterToGhosted();
  Y.PutScalarGhosted(0.0);

  for (int f = 0; f != nfaces_owned; ++f) {
    const WhetStone::DenseMatrix& A = op.matrices[f];
    int ncols = A.NumCols();
    int nrows = A.NumRows();
    WhetStone::DenseVector v(ncols), av(nrows);

<<<<<<< HEAD
    ExtractVectorFaceOp(f, op.schema_col(), v, X);
    A.Multiply(v, av, false);
    AssembleVectorFaceOp(f, op.schema_row(), av, Y);
=======
    ExtractVectorFaceOp(f, *mesh_, op.schema_col_, v, X);
    A.Multiply(v, av, false);
    AssembleVectorFaceOp(f, *mesh_, op.schema_row_, av, Y);
>>>>>>> 50205110
  }

  Y.GatherGhostedToMaster(Add);
  return 0;
}


/* ******************************************************************
* Visit methods for a matrix free mat-vec.
* Apply node-based local matrices directly as schemas match.
****************************************************************** */
int Operator_Schema::ApplyMatrixFreeOp(const Op_Node_Schema& op,
                                       const CompositeVector& X, CompositeVector& Y) const
{
  AMANZI_ASSERT(op.matrices.size() == nnodes_owned);

  X.ScatterMasterToGhosted();
  Y.PutScalarGhosted(0.0);

  for (int n = 0; n != nnodes_owned; ++n) {
    const WhetStone::DenseMatrix& A = op.matrices[n];
    int ncols = A.NumCols();
    int nrows = A.NumRows();
    WhetStone::DenseVector v(ncols), av(nrows);

<<<<<<< HEAD
    ExtractVectorNodeOp(n, op.schema_col(), v, X);
    A.Multiply(v, av, false);
    AssembleVectorNodeOp(n, op.schema_row(), av, Y);
=======
    ExtractVectorNodeOp(n, *mesh_, op.schema_col_, v, X);
    A.Multiply(v, av, false);
    AssembleVectorNodeOp(n, *mesh_, op.schema_row_, av, Y);
>>>>>>> 50205110
  }

  Y.GatherGhostedToMaster(Add);
  return 0;
}


/* ******************************************************************
* Apply the local matrices directly as schemas match.
****************************************************************** */
int Operator_Schema::ApplyMatrixFreeOp(const Op_Node_Node& op,
                                       const CompositeVector& X, CompositeVector& Y) const
{
  const Epetra_MultiVector& Xn = *X.ViewComponent("node");
  Epetra_MultiVector& Yn = *Y.ViewComponent("node");

  for (int i = 0; i < Xn.NumVectors(); ++i) {
    for (int v = 0; v != nnodes_owned; ++v) {
      Yn[i][v] += Xn[i][v] * (*op.diag)[i][v];
    }
  }
  return 0;
}


/* ******************************************************************
* Apply the local matrices directly.
****************************************************************** */
int Operator_Schema::ApplyMatrixFreeOp(const Op_MeshInjection& op,
                                       const CompositeVector& X, CompositeVector& Y) const
{
  auto col_comp_name = AmanziMesh::entity_kind_string(std::get<0>(*op.schema_col().begin()));
  const Epetra_MultiVector& X_vec = *X.ViewComponent(col_comp_name, false);

  auto row_comp_name = AmanziMesh::entity_kind_string(std::get<0>(*op.schema_row().begin()));
  Epetra_MultiVector& Y_vec = *Y.ViewComponent(row_comp_name, false);

  if (!op.transpose) {
    // restrict/inject from X into Y -- Y += A*X, where A is short and long
    Epetra_MultiVector X_restricted(Y_vec);
    Epetra_Import restriction(*op.injection, X_vec.Map());
    int ierr = X_restricted.Import(X_vec, restriction, Insert);
    AMANZI_ASSERT(!ierr);
    Y_vec.Multiply(1.0, *op.diag, X_restricted, 1.0);
  } else {
    // prolongate from X into Y -- Y += A*X, where A is tall and skinny
    Epetra_MultiVector Y_restricted(X_vec);
    Y_restricted.PutScalar(0.);
    Y_restricted.Multiply(1.0, *op.diag, X_vec, 0.0);

    Epetra_Import prolongation(Y_vec.Map(), *op.injection);
    int ierr = Y_vec.Import(Y_restricted, prolongation, Epetra_AddLocalAlso);
    AMANZI_ASSERT(!ierr);
  }
  return 0;
}



/* ******************************************************************
* This method is mainly for debugging.
******************************************************************* */
int Operator_Schema::ApplyAssembled(const CompositeVector& X, CompositeVector& Y, double scalar) const
{
  X.ScatterMasterToGhosted();
  Y.PutScalarMasterAndGhosted(0.0);

  Epetra_Vector Xcopy(A_->RowMap());
  Epetra_Vector Ycopy(A_->RowMap());

  int ierr = CopyCompositeVectorToSuperVector(*smap_, X, Xcopy, schema_col_);
  ierr |= A_->Apply(Xcopy, Ycopy);
  ierr |= CopySuperVectorToCompositeVector(*smap_, Ycopy, Y, schema_row_);

  if (ierr) {
    Errors::Message msg;
    msg << "Operators: ApplyAssemble failed.\n";
    Exceptions::amanzi_throw(msg);
  }

  return ierr;
}



/* ******************************************************************
* Visit methods for symbolic assemble.
* Apply cell-based local matrices directly as schemas match.
****************************************************************** */
void Operator_Schema::SymbolicAssembleMatrixOp(const Op_Cell_Schema& op,
                                               const SuperMap& map, GraphFE& graph,
                                               int my_block_row, int my_block_col) const
{
  std::vector<int> lid_r, lid_c;
  AmanziMesh::Entity_ID_List entities;

  int num, ierr(0);
  AmanziMesh::Entity_kind kind;

  for (int c = 0; c != ncells_owned; ++c) {
    lid_c.clear();
    for (auto it = op.schema_col().begin(); it != op.schema_col().end(); ++it) {
      std::tie(kind, std::ignore, num) = *it;

      std::string name = schema_row_.KindToString(kind);
      WhetStone::cell_get_entities(*mesh_, c, kind, &entities);
      int nents = entities.size();
      AMANZI_ASSERT(nents > 0);

      for (int n = 0; n != nents; ++n) {
        int id = entities[n];
        for (int k = 0; k < num; ++k) {
          const std::vector<int>& col_inds = map.GhostIndices(my_block_col, name, k);
          lid_c.push_back(col_inds[id]);
        }
      }
    }

    lid_r.clear();
    for (auto it = op.schema_row().begin(); it != op.schema_row().end(); ++it) {
      std::tie(kind, std::ignore, num) = *it;

      std::string name = schema_row_.KindToString(kind);
      WhetStone::cell_get_entities(*mesh_, c, kind, &entities);
      int nents = entities.size();
      AMANZI_ASSERT(nents > 0);

      for (int n = 0; n != nents; ++n) {
        int id = entities[n];
        for (int k = 0; k < num; ++k) {
          const std::vector<int>& row_inds = map.GhostIndices(my_block_row, name, k);
          lid_r.push_back(row_inds[id]);
        }
      }
    }

    ierr |= graph.InsertMyIndices(lid_r.size(), lid_r.data(), lid_c.size(), lid_c.data());
  }
  AMANZI_ASSERT(!ierr);
}


/* ******************************************************************
* Visit methods for symbolic assemble.
* Apply face-based local matrices directly as schemas match.
****************************************************************** */
void Operator_Schema::SymbolicAssembleMatrixOp(const Op_Face_Schema& op,
                                               const SuperMap& map, GraphFE& graph,
                                               int my_block_row, int my_block_col) const
{
  std::vector<int> lid_r, lid_c;
  AmanziMesh::Entity_ID_List cells;

  int ierr(0);
  for (int f = 0; f != nfaces_owned; ++f) {
    lid_r.clear();
    lid_c.clear();
    for (auto it = op.schema_col().begin(); it != op.schema_col().end(); ++it) {
      int num;
      AmanziMesh::Entity_kind kind;
      std::tie(kind, std::ignore, num) = *it;

      if (kind == AmanziMesh::CELL) {
        mesh_->face_get_cells(f, AmanziMesh::Parallel_type::ALL, &cells);
        int ncells = cells.size();

        for (int n = 0; n != ncells; ++n) {
          for (int k = 0; k < num; ++k) {
            const std::vector<int>& col_inds = map.GhostIndices(my_block_col, "cell", k);
            const std::vector<int>& row_inds = map.GhostIndices(my_block_row, "cell", k);

            lid_c.push_back(col_inds[cells[n]]);
            lid_r.push_back(row_inds[cells[n]]);
          }
        }
      } else {
        AMANZI_ASSERT(false);
      }
    }

    int m = lid_c.size();
    ierr |= graph.InsertMyIndices(m, lid_r.data(), m, lid_c.data());
  }
  AMANZI_ASSERT(!ierr);
}


/* ******************************************************************
* Visit methods for symbolic assemble.
* Apply node-based local matrices directly as schemas match.
****************************************************************** */
void Operator_Schema::SymbolicAssembleMatrixOp(const Op_Node_Schema& op,
                                               const SuperMap& map, GraphFE& graph,
                                               int my_block_row, int my_block_col) const
{
  std::vector<int> lid_r, lid_c;
  AmanziMesh::Entity_ID_List cells;

  int ierr(0);
  for (int v = 0; v != nnodes_owned; ++v) {
    lid_r.clear();
    lid_c.clear();
    for (auto it = op.schema_col().begin(); it != op.schema_col().end(); ++it) {
      int num;
      AmanziMesh::Entity_kind kind;
      std::tie(kind, std::ignore, num) = *it;

      if (kind == AmanziMesh::CELL) {
        mesh_->node_get_cells(v, AmanziMesh::Parallel_type::ALL, &cells);
        int ncells = cells.size();

        for (int n = 0; n != ncells; ++n) {
          for (int k = 0; k < num; ++k) {
            const std::vector<int>& col_inds = map.GhostIndices(my_block_col, "cell", k);
            const std::vector<int>& row_inds = map.GhostIndices(my_block_row, "cell", k);

            lid_c.push_back(col_inds[cells[n]]);
            lid_r.push_back(row_inds[cells[n]]);
          }
        }
      } else {
        AMANZI_ASSERT(false);
      }
    }

    int m = lid_c.size();
    ierr |= graph.InsertMyIndices(m, lid_r.data(), m, lid_c.data());
  }
  AMANZI_ASSERT(!ierr);
}


/* ******************************************************************
* Visit methods for symbolic assemble.
* Insert a diagonal matrix on nodes.
****************************************************************** */
void Operator_Schema::SymbolicAssembleMatrixOp(const Op_Node_Node& op,
                                               const SuperMap& map, GraphFE& graph,
                                               int my_block_row, int my_block_col) const
{
  const std::vector<int>& node_row_inds = map.GhostIndices(my_block_row, "node", 0);
  const std::vector<int>& node_col_inds = map.GhostIndices(my_block_col, "node", 0);

  int ierr(0);
  for (int v = 0; v != nnodes_owned; ++v) {
    int row = node_row_inds[v];
    int col = node_col_inds[v];

    ierr |= graph.InsertMyIndices(row, 1, &col);
  }
  AMANZI_ASSERT(!ierr);
}


/* ******************************************************************
* Symbolic assemble an injection
****************************************************************** */
void Operator_Schema::SymbolicAssembleMatrixOp(const Op_MeshInjection& op,
                                               const SuperMap& map, GraphFE& graph,
                                               int my_block_row, int my_block_col) const
{
  auto row_entity_kind = std::get<0>(*op.schema_row().begin());
  auto col_entity_kind = std::get<0>(*op.schema_col().begin());
  auto row_comp_name = AmanziMesh::entity_kind_string(row_entity_kind);
  auto col_comp_name = AmanziMesh::entity_kind_string(col_entity_kind);
  const std::vector<int>& row_inds = map.GhostIndices(my_block_row, row_comp_name, 0);
  const std::vector<int>& col_inds = map.GhostIndices(my_block_col, col_comp_name, 0);

  auto row_entity_map = op.get_row_mesh().map(row_entity_kind, false);
  auto col_entity_map = op.get_col_mesh().map(col_entity_kind, false);

  int ierr(0);
  if (!op.transpose) {
    AMANZI_ASSERT(row_entity_map.NumMyElements() == op.injection->NumMyElements());
    for (int row_lid=0; row_lid!=row_entity_map.NumMyElements(); ++row_lid) {
      auto col_lid = col_entity_map.LID(op.injection->GID(row_lid));
      int col = col_inds[col_lid];
      ierr |= graph.InsertMyIndices(row_inds[row_lid], 1, &col);
    }
  } else {
    AMANZI_ASSERT(col_entity_map.NumMyElements() == op.injection->NumMyElements());
    for (int col_lid=0; col_lid!=col_entity_map.NumMyElements(); ++col_lid) {
      auto row_lid = row_entity_map.LID(op.injection->GID(col_lid));
      int col = col_inds[col_lid];
      ierr |= graph.InsertMyIndices(row_inds[row_lid], 1, &col);
    }
  }
  AMANZI_ASSERT(!ierr);
}


/* ******************************************************************
* Visit methods for assemble
* Insert cell-based local matrices directly as schemas match.
****************************************************************** */
void Operator_Schema::AssembleMatrixOp(const Op_Cell_Schema& op,
                                       const SuperMap& map, MatrixFE& mat,
                                       int my_block_row, int my_block_col) const
{
  AMANZI_ASSERT(op.matrices.size() == ncells_owned);

  std::vector<int> lid_r, lid_c;
  AmanziMesh::Entity_ID_List entities;

  int num, ierr(0);
  AmanziMesh::Entity_kind kind;

  for (int c = 0; c != ncells_owned; ++c) {
    lid_c.clear();
    for (auto it = op.schema_col().begin(); it != op.schema_col().end(); ++it) {
      std::tie(kind, std::ignore, num) = *it;

      std::string name = schema_row_.KindToString(kind);
      WhetStone::cell_get_entities(*mesh_, c, kind, &entities);
      int nents = entities.size();
      AMANZI_ASSERT(nents > 0);

      for (int n = 0; n != nents; ++n) {
        int id = entities[n];
        for (int k = 0; k < num; ++k) {
          const std::vector<int>& col_inds = map.GhostIndices(my_block_col, name, k);
          lid_c.push_back(col_inds[id]);
        }
      }
    }

    lid_r.clear();
    for (auto it = op.schema_row().begin(); it != op.schema_row().end(); ++it) {
      std::tie(kind, std::ignore, num) = *it;

      std::string name = schema_row_.KindToString(kind);
      WhetStone::cell_get_entities(*mesh_, c, kind, &entities);
      int nents = entities.size();
      AMANZI_ASSERT(nents > 0);

      for (int n = 0; n != nents; ++n) {
        int id = entities[n];
        for (int k = 0; k < num; ++k) {
          const std::vector<int>& row_inds = map.GhostIndices(my_block_row, name, k);
          lid_r.push_back(row_inds[id]);
        }
      }
    }

    ierr |= mat.SumIntoMyValues(lid_r.data(), lid_c.data(), op.matrices[c]);
  }
  AMANZI_ASSERT(!ierr);
}


/* ******************************************************************
* Visit methods for assemble
* Insert face-based local matrices directly as schemas match.
****************************************************************** */
void Operator_Schema::AssembleMatrixOp(const Op_Face_Schema& op,
                                       const SuperMap& map, MatrixFE& mat,
                                       int my_block_row, int my_block_col) const
{
  AMANZI_ASSERT(op.matrices.size() == nfaces_owned);

  std::vector<int> lid_r, lid_c;
  AmanziMesh::Entity_ID_List cells;

  int ierr(0);
  for (int f = 0; f != nfaces_owned; ++f) {
    lid_r.clear();
    lid_c.clear();
    for (auto it = op.schema_col().begin(); it != op.schema_col().end(); ++it) {
      int num;
      AmanziMesh::Entity_kind kind;
      std::tie(kind, std::ignore, num) = *it;

      if (kind == AmanziMesh::CELL) {
        mesh_->face_get_cells(f, AmanziMesh::Parallel_type::ALL, &cells);
        int ncells = cells.size();

        for (int n = 0; n != ncells; ++n) {
          for (int k = 0; k < num; ++k) {
            const std::vector<int>& col_inds = map.GhostIndices(my_block_col, "cell", k);
            const std::vector<int>& row_inds = map.GhostIndices(my_block_row, "cell", k);

            lid_c.push_back(col_inds[cells[n]]);
            lid_r.push_back(row_inds[cells[n]]);
          }
        }
      } else {
        AMANZI_ASSERT(false);
      }
    }

    ierr |= mat.SumIntoMyValues(lid_r.data(), lid_c.data(), op.matrices[f]);
  }
  AMANZI_ASSERT(!ierr);
}


/* ******************************************************************
* Visit methods for assemble
* Insert node-based local matrices directly as schemas match.
****************************************************************** */
void Operator_Schema::AssembleMatrixOp(const Op_Node_Schema& op,
                                       const SuperMap& map, MatrixFE& mat,
                                       int my_block_row, int my_block_col) const
{
  AMANZI_ASSERT(op.matrices.size() == nnodes_owned);

  std::vector<int> lid_r, lid_c;
  AmanziMesh::Entity_ID_List cells;

  int ierr(0);
  for (int v = 0; v != nnodes_owned; ++v) {
    lid_r.clear();
    lid_c.clear();
    for (auto it = op.schema_col().begin(); it != op.schema_col().end(); ++it) {
      int num;
      AmanziMesh::Entity_kind kind;
      std::tie(kind, std::ignore, num) = *it;

      if (kind == AmanziMesh::CELL) {
        mesh_->node_get_cells(v, AmanziMesh::Parallel_type::ALL, &cells);
        int ncells = cells.size();

        for (int n = 0; n != ncells; ++n) {
          for (int k = 0; k < num; ++k) {
            const std::vector<int>& col_inds = map.GhostIndices(my_block_col, "cell", k);
            const std::vector<int>& row_inds = map.GhostIndices(my_block_row, "cell", k);

            lid_c.push_back(col_inds[cells[n]]);
            lid_r.push_back(row_inds[cells[n]]);
          }
        }
      } else {
        AMANZI_ASSERT(false);
      }
    }

    ierr |= mat.SumIntoMyValues(lid_r.data(), lid_c.data(), op.matrices[v]);
  }
  AMANZI_ASSERT(!ierr);
}


/* ******************************************************************
* Visit methods for assemble
* Insert each diagonal values for nodes.
****************************************************************** */
void Operator_Schema::AssembleMatrixOp(const Op_Node_Node& op,
                                       const SuperMap& map, MatrixFE& mat,
                                       int my_block_row, int my_block_col) const
{
  const std::vector<int>& node_row_inds = map.GhostIndices(my_block_row, "node", 0);
  const std::vector<int>& node_col_inds = map.GhostIndices(my_block_col, "node", 0);

  int ierr(0);
  for (int v = 0; v != nnodes_owned; ++v) {
    int row = node_row_inds[v];
    int col = node_col_inds[v];

    for (int k = 0; k != op.diag->NumVectors(); ++k) {
      ierr |= mat.SumIntoMyValues(row, 1, &(*op.diag)[k][v], &col);
      row++;
      col++;
    }
  }
  AMANZI_ASSERT(!ierr);
}

/* ******************************************************************
* Assemble an injectino
****************************************************************** */
void Operator_Schema::AssembleMatrixOp(const Op_MeshInjection& op,
                                       const SuperMap& map, MatrixFE& mat,
                                       int my_block_row, int my_block_col) const
{
  auto row_entity_kind = std::get<0>(*op.schema_row().begin());
  auto col_entity_kind = std::get<0>(*op.schema_col().begin());
  auto row_comp_name = AmanziMesh::entity_kind_string(row_entity_kind);
  auto col_comp_name = AmanziMesh::entity_kind_string(col_entity_kind);
  const std::vector<int>& row_inds = map.GhostIndices(my_block_row, row_comp_name, 0);
  const std::vector<int>& col_inds = map.GhostIndices(my_block_col, col_comp_name, 0);

  auto row_entity_map = op.get_row_mesh().map(row_entity_kind, false);
  auto col_entity_map = op.get_col_mesh().map(col_entity_kind, false);

  int ierr(0);
  if (!op.transpose) {
    AMANZI_ASSERT(row_entity_map.NumMyElements() == op.injection->NumMyElements());
    for (int row_lid=0; row_lid!=row_entity_map.NumMyElements(); ++row_lid) {
      auto col_lid = col_entity_map.LID(op.injection->GID(row_lid));
      ierr |= mat.SumIntoMyValues(row_inds[row_lid], 1, &(*op.diag)[0][row_lid], &col_inds[col_lid]);
    }
  } else {
    AMANZI_ASSERT(col_entity_map.NumMyElements() == op.injection->NumMyElements());
    for (int col_lid=0; col_lid!=col_entity_map.NumMyElements(); ++col_lid) {
      auto row_lid = row_entity_map.LID(op.injection->GID(col_lid));
      ierr |= mat.SumIntoMyValues(row_inds[row_lid], 1, &(*op.diag)[0][col_lid], &col_inds[col_lid]);
    }
  }
  AMANZI_ASSERT(!ierr);
}


/* ******************************************************************
* Copy constructor.
****************************************************************** */
Teuchos::RCP<Operator> Operator_Schema::Clone() const {
  return Teuchos::rcp(new Operator_Schema(*this));
}

}  // namespace Operators
}  // namespace Amanzi


<|MERGE_RESOLUTION|>--- conflicted
+++ resolved
@@ -29,12 +29,9 @@
 #include "Op_Cell_Schema.hh"
 #include "Op_Face_Schema.hh"
 #include "Op_Node_Schema.hh"
-<<<<<<< HEAD
 #include "Op_MeshInjection.hh"
 #include "Op_Node_Node.hh"
-=======
 #include "SchemaUtils.hh"
->>>>>>> 50205110
 
 namespace Amanzi {
 namespace Operators {
@@ -70,15 +67,9 @@
     int nrows = A.NumRows();
     WhetStone::DenseVector v(ncols), av(nrows);
 
-<<<<<<< HEAD
-    ExtractVectorCellOp(c, op.schema_col(), v, X);
+    ExtractVectorCellOp(c, *mesh_, op.schema_col(), v, X);
     A.Multiply(v, av, false);
-    AssembleVectorCellOp(c, op.schema_row(), av, Y);
-=======
-    ExtractVectorCellOp(c, *mesh_, op.schema_col_, v, X);
-    A.Multiply(v, av, false);
-    AssembleVectorCellOp(c, *mesh_, op.schema_row_, av, Y);
->>>>>>> 50205110
+    AssembleVectorCellOp(c, *mesh_, op.schema_row(), av, Y);
   }
 
   Y.GatherGhostedToMaster(Add);
@@ -104,15 +95,9 @@
     int nrows = A.NumRows();
     WhetStone::DenseVector v(ncols), av(nrows);
 
-<<<<<<< HEAD
-    ExtractVectorFaceOp(f, op.schema_col(), v, X);
+    ExtractVectorFaceOp(f, *mesh_, op.schema_col(), v, X);
     A.Multiply(v, av, false);
-    AssembleVectorFaceOp(f, op.schema_row(), av, Y);
-=======
-    ExtractVectorFaceOp(f, *mesh_, op.schema_col_, v, X);
-    A.Multiply(v, av, false);
-    AssembleVectorFaceOp(f, *mesh_, op.schema_row_, av, Y);
->>>>>>> 50205110
+    AssembleVectorFaceOp(f, *mesh_, op.schema_row(), av, Y);
   }
 
   Y.GatherGhostedToMaster(Add);
@@ -138,15 +123,9 @@
     int nrows = A.NumRows();
     WhetStone::DenseVector v(ncols), av(nrows);
 
-<<<<<<< HEAD
-    ExtractVectorNodeOp(n, op.schema_col(), v, X);
+    ExtractVectorNodeOp(n, *mesh_, op.schema_col(), v, X);
     A.Multiply(v, av, false);
-    AssembleVectorNodeOp(n, op.schema_row(), av, Y);
-=======
-    ExtractVectorNodeOp(n, *mesh_, op.schema_col_, v, X);
-    A.Multiply(v, av, false);
-    AssembleVectorNodeOp(n, *mesh_, op.schema_row_, av, Y);
->>>>>>> 50205110
+    AssembleVectorNodeOp(n, *mesh_, op.schema_row(), av, Y);
   }
 
   Y.GatherGhostedToMaster(Add);
