--- conflicted
+++ resolved
@@ -215,11 +215,7 @@
                                                const SuperMap& map, GraphFE& graph,
                                                int my_block_row, int my_block_col) const
 {
-<<<<<<< HEAD
-  std::vector<int> lid_r, lid_c, dirs;
-=======
   std::vector<int> lid_r, lid_c;
->>>>>>> 61f65f00
   AmanziMesh::Entity_ID_List nodes, faces;
 
   int ierr(0);
@@ -253,14 +249,8 @@
             const std::vector<int>& col_inds = map.GhostIndices("face", k);
             const std::vector<int>& row_inds = map.GhostIndices("face", k);
 
-<<<<<<< HEAD
-          for (int n = 0; n != nfaces; ++n) {
-            lid_c.push_back(col_inds[faces[n]]);
-            lid_r.push_back(row_inds[faces[n]]);
-=======
             lid_c.push_back(col_inds[f]);
             lid_r.push_back(row_inds[f]);
->>>>>>> 61f65f00
           }
         }
       }
@@ -352,11 +342,7 @@
 {
   AMANZI_ASSERT(op.matrices.size() == ncells_owned);
 
-<<<<<<< HEAD
-  std::vector<int> lid_r, lid_c, dirs;
-=======
   std::vector<int> lid_r, lid_c;
->>>>>>> 61f65f00
   AmanziMesh::Entity_ID_List nodes, faces;
 
   int ierr(0);
@@ -390,14 +376,8 @@
             const std::vector<int>& col_inds = map.GhostIndices("face", k);
             const std::vector<int>& row_inds = map.GhostIndices("face", k);
 
-<<<<<<< HEAD
-          for (int n = 0; n != nfaces; ++n) {
-            lid_c.push_back(col_inds[faces[n]]);
-            lid_r.push_back(row_inds[faces[n]]);
-=======
             lid_c.push_back(col_inds[f]);
             lid_r.push_back(row_inds[f]);
->>>>>>> 61f65f00
           }
         }
       }
