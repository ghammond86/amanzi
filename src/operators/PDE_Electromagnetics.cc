/*
  Operators 

  Copyright 2010-201x held jointly by LANS/LANL, LBNL, and PNNL. 
  Amanzi is released under the three-clause BSD License. 
  The terms of use and "as is" disclaimer for this license are 
  provided in the top-level COPYRIGHT file.

  Author: Konstantin Lipnikov (lipnikov@lanl.gov)
*/

#include <vector>

// TPLs
#include "Epetra_Vector.h"

// Amanzi
#include "errors.hh"
#include "MatrixFE.hh"
#include "MFD3D_Electromagnetics.hh"
#include "Point.hh"
#include "SuperMap.hh"
#include "VEM_NedelecSerendipityType2.hh"
#include "WhetStoneDefs.hh"

// Amanzi::Operators
#include "PDE_Electromagnetics.hh"
#include "Op.hh"
#include "Op_Cell_Edge.hh"
#include "Op_Cell_Node.hh"
#include "OperatorDefs.hh"
#include "Operator_Edge.hh"
#include "Operator_Node.hh"

namespace Amanzi {
namespace Operators {

/* ******************************************************************
* Initialization of the operator, scalar coefficient.
****************************************************************** */
void PDE_Electromagnetics::SetTensorCoefficient(
    const Teuchos::RCP<std::vector<WhetStone::Tensor> >& K)
{
  K_ = K;
  if (K_ != Teuchos::null && K_.get() && mesh_->space_dimension() == 3) 
    AMANZI_ASSERT(K_->size() == ncells_owned);
}


/* ******************************************************************
* Calculate elemental matrices.
* NOTE: The input parameters are not yet used.
****************************************************************** */
void PDE_Electromagnetics::UpdateMatrices(
    const Teuchos::Ptr<const CompositeVector>& u,
    const Teuchos::Ptr<const CompositeVector>& p)
{
<<<<<<< HEAD
  Teuchos::ParameterList plist;
  plist.set<int>("method order", order_);

  WhetStone::MFD3D_Electromagnetics mfd(plist, mesh_);
  WhetStone::VEM_NedelecSerendipityType2 vem(plist, mesh_);
  vem.set_order(order_);
=======
  WhetStone::DenseMatrix Acell;
>>>>>>> 943a7156

  WhetStone::DenseMatrix Acell;
  WhetStone::Tensor Kc(mesh_->space_dimension(), 1);
  Kc(0, 0) = 1.0;
  
  for (int c = 0; c < ncells_owned; c++) {
    if (K_.get()) Kc = (*K_)[c];
<<<<<<< HEAD

    if (mfd_primary_ == WhetStone::ELECTROMAGNETICS_GENERALIZED)
      mfd.StiffnessMatrix_GradCorrection(c, Kc, Acell);
    else if (mfd_primary_ == WhetStone::ELECTROMAGNETICS_DEFAULT)
      mfd.StiffnessMatrix(c, Kc, Acell);
    else 
      vem.StiffnessMatrix(c, Kc, Acell);

=======
    mfd_->StiffnessMatrix(c, Kc, Acell);
>>>>>>> 943a7156
    local_op_->matrices[c] = Acell;
  }
}


/* ******************************************************************
* Apply boundary conditions to the local matrices. We always zero-out
* matrix rows for essential test BCs. As to trial BCs, there are
* options: (a) eliminate or not, (b) if eliminate, then put 1 on
* the diagonal or not.
****************************************************************** */
void PDE_Electromagnetics::ApplyBCs(bool primary, bool eliminate, bool essential_eqn)
{
<<<<<<< HEAD
  if (bcs_trial_[0]->type() == WhetStone::DOF_Type::VECTOR) {
    ApplyBCs_Cell_Vector_(*bcs_trial_[0], local_op_, primary, eliminate, essential_eqn);
  } else if (local_op_schema_ == (OPERATOR_SCHEMA_BASE_CELL
                                | OPERATOR_SCHEMA_DOFS_EDGE)) {
=======
  if (local_schema_col_.base() == AmanziMesh::CELL && mesh_->space_dimension() == 3) {
>>>>>>> 943a7156
    Teuchos::RCP<const BCs> bc_f, bc_e;
    for (auto bc = bcs_trial_.begin(); bc != bcs_trial_.end(); ++bc) {
      if ((*bc)->kind() == AmanziMesh::FACE) {
        bc_f = *bc;
      } else if ((*bc)->kind() == AmanziMesh::EDGE) {
        bc_e = *bc;
      }
    }
    ApplyBCs_Edge_(bc_f.ptr(), bc_e.ptr(), primary, eliminate, essential_eqn);
  }
}


/* ******************************************************************
* Apply BCs on cell operators
****************************************************************** */
void PDE_Electromagnetics::ApplyBCs_Edge_(
    const Teuchos::Ptr<const BCs>& bc_f,
    const Teuchos::Ptr<const BCs>& bc_e,
    bool primary, bool eliminate, bool essential_eqn)
{
  AmanziMesh::Entity_ID_List edges, faces, cells;
  std::vector<int> edirs, fdirs;

  global_op_->rhs()->PutScalarGhosted(0.0);
  Epetra_MultiVector& rhs_edge = *global_op_->rhs()->ViewComponent("edge", true);

  // support of surface integrals
  Teuchos::ParameterList plist;
  int dim = mesh_->space_dimension();
  WhetStone::MFD3D_Electromagnetics mfd3d(plist, mesh_);

  // calculate number of cells for each edge 
  // move to properties of BCs (lipnikov@lanl.gov)
  std::vector<int> edge_ncells(nedges_wghost, 0);
  for (int c = 0; c != ncells_wghost; ++c) {
    mesh_->cell_get_edges(c, &edges);
    int nedges = edges.size();

    for (int n = 0; n < nedges; ++n) {
      edge_ncells[edges[n]]++;
    }
  }

  for (int c = 0; c != ncells_owned; ++c) {
    bool flag(true);
    WhetStone::DenseMatrix& Acell = local_op_->matrices[c];

    // BCs of faces: typically this is magnetic flux
    if (bc_f != Teuchos::null) {
      const std::vector<int>& bc_model = bc_f->bc_model();
      const std::vector<AmanziGeometry::Point>& bc_value = bc_f->bc_value_point();

      mesh_->cell_get_faces_and_dirs(c, &faces, &fdirs);
      int nfaces = faces.size();

      for (int n = 0; n != nfaces; ++n) {
        int f = faces[n];
        const AmanziGeometry::Point& value = bc_value[f];

        if (bc_model[f] == OPERATOR_BC_NEUMANN && primary) {
          const AmanziGeometry::Point& normal = mesh_->face_normal(f);
          double area = mesh_->face_area(f);

          mesh_->face_get_edges_and_dirs(f, &edges, &edirs);
          int nedges = edges.size();

          // project magnetic flux on mesh edges
          WhetStone::DenseVector b(nedges), mb(nedges); 
          for (int i = 0; i != nedges; ++i) {
            int e = edges[i];
            const AmanziGeometry::Point& tau = mesh_->edge_vector(e);
            double len = mesh_->edge_length(e);
            b(i) = ((value^normal) * tau) / (area * len) * edirs[i];
          }

          // calculate inner product matrix
          WhetStone::Tensor T(dim, 1);
          T(0, 0) = 1.0;

          WhetStone::DenseMatrix M(nedges, nedges);
          mfd3d.MassMatrixBoundary(f, T, M);
          M.Multiply(b, mb, false);

          // assemble data in the right-hand side
          for (int i = 0; i != nedges; ++i) {
            int e = edges[i];
            rhs_edge[0][e] -= mb(i) * edirs[i] * fdirs[n];
          }
        }
      }
    }

    // BCs of edges: typically this is electric field
    if (bc_e != Teuchos::null) {
      const std::vector<int>& bc_model = bc_e->bc_model();
      const std::vector<double>& bc_value = bc_e->bc_value();

      mesh_->cell_get_edges(c, &edges);
      int nedges = edges.size();

      // essential conditions for test functions
      for (int n = 0; n != nedges; ++n) {
        int e = edges[n];
        if (bc_model[e] == OPERATOR_BC_DIRICHLET) {
          if (flag) {  // make a copy of elemental matrix
            local_op_->matrices_shadow[c] = Acell;
            flag = false;
          }
          for (int m = 0; m < nedges; m++) Acell(n, m) = 0.0;
        }
      }

      for (int n = 0; n != nedges; ++n) {
        int e = edges[n];
        double value = bc_value[e];

        if (bc_model[e] == OPERATOR_BC_DIRICHLET) {
          if (flag) {  // make a copy of cell-based matrix
            local_op_->matrices_shadow[c] = Acell;
            flag = false;
          }
     
          if (eliminate) {
            for (int m = 0; m < nedges; m++) {
              rhs_edge[0][edges[m]] -= Acell(m, n) * value;
              Acell(m, n) = 0.0;
            }
          }

          if (essential_eqn) {
            if (e < nedges_owned) rhs_edge[0][e] = value;
            Acell(n, n) = 1.0 / edge_ncells[e];
          }
        }
      }
    }
  } 

  global_op_->rhs()->GatherGhostedToMaster("edge", Add);
}


/* ******************************************************************
* Put here stuff that has to be done in constructor.
****************************************************************** */
void PDE_Electromagnetics::Init_(Teuchos::ParameterList& plist)
{
<<<<<<< HEAD
  std::string primary = plist.sublist("schema electric").get<std::string>("method");
  order_ = plist.sublist("schema electric").get<int>("method order");
  K_symmetric_ = (plist.get<std::string>("diffusion tensor", "symmetric") == "symmetric");

  // select discretization method
  if (primary == "mfd: default") {
    mfd_primary_ = WhetStone::ELECTROMAGNETICS_DEFAULT;
  } else if (primary == "mfd: generalized") {
    mfd_primary_ = WhetStone::ELECTROMAGNETICS_GENERALIZED;
  } else if (primary == "Nedelec serendipity type2") {
    mfd_primary_ = WhetStone::ELECTROMAGNETICS_VEM_TYPE2;
  } else {
    Errors::Message msg;
    msg << "Electromagnetics: discretization method \"" << primary << "\" is not supported.";
    Exceptions::amanzi_throw(msg);
  }

  // define stencil for the MFD diffusion method.
  std::vector<std::string> names;
  names = plist.sublist("schema electric").get<Teuchos::Array<std::string> > ("location").toVector();

=======
>>>>>>> 943a7156
  int dim = mesh_->space_dimension();

<<<<<<< HEAD
  local_op_schema_ = OPERATOR_SCHEMA_BASE_CELL | schema_dofs;

  // create or check the existing Operator
  if (global_op_ == Teuchos::null) {
    // build the CVS from the global schema
    Teuchos::RCP<CompositeVectorSpace> cvs = Teuchos::rcp(new CompositeVectorSpace());
    cvs->SetMesh(mesh_)->SetGhosted(true);

    if (schema_dofs & OPERATOR_SCHEMA_DOFS_EDGE) {
      cvs->AddComponent("edge", AmanziMesh::EDGE, 1);
    } else if (schema_dofs & OPERATOR_SCHEMA_DOFS_NODE) {
      cvs->AddComponent("node", AmanziMesh::NODE, 1);
    }

    // choose the Operator from the prec schema
    Teuchos::ParameterList operator_list = plist.sublist("operator");
    if (schema_dofs == OPERATOR_SCHEMA_DOFS_EDGE) {
      global_op_ = Teuchos::rcp(new Operator_Edge(cvs, plist));
    } else if (schema_dofs == OPERATOR_SCHEMA_DOFS_NODE) {
=======
  // domain and range of this operator are equal
  Teuchos::ParameterList domain = plist.sublist("schema electric");
  auto base = global_schema_row_.StringToKind(domain.get<std::string>("base"));

  // discretization method:
  mfd_ = WhetStone::BilinearFormFactory::Create(domain, mesh_);

  if (global_op_ == Teuchos::null) {
    // constructor was given a mesh
    local_schema_col_.Init(mfd_, mesh_, base);
    global_schema_col_ = local_schema_col_;
    auto cvs = Teuchos::rcp(new CompositeVectorSpace(cvsFromSchema(global_schema_col_, mesh_, true)));

    local_schema_row_ = local_schema_col_;
    global_schema_row_ = global_schema_col_;

    if (dim == 3)
      global_op_ = Teuchos::rcp(new Operator_Edge(cvs, plist));
    else 
>>>>>>> 943a7156
      global_op_ = Teuchos::rcp(new Operator_Node(cvs, plist));

  } else {
    // constructor was given an Operator
<<<<<<< HEAD
=======
    global_schema_row_ = global_op_->schema_row();
    global_schema_col_ = global_op_->schema_col();

>>>>>>> 943a7156
    mesh_ = global_op_->DomainMap().Mesh();
    local_schema_col_.Init(mfd_, mesh_, base);
    local_schema_row_ = local_schema_col_;
  }

  // create the local Op and register it with the global Operator
  if (local_schema_col_.base() == AmanziMesh::CELL && dim == 3) {
    std::string name = "Electromagnetics: CELL_EDGE";
    local_op_ = Teuchos::rcp(new Op_Cell_Edge(name, mesh_));
  } else if (local_schema_col_.base() == AmanziMesh::CELL && dim == 2) {
    std::string name = "Electromagnetics: CELL_NODE";
    local_op_ = Teuchos::rcp(new Op_Cell_Node(name, mesh_));
  } else {
    AMANZI_ASSERT(0);
  }
  global_op_->OpPushBack(local_op_);

  // other parameters
  K_ = Teuchos::null;
  K_symmetric_ = (plist.get<std::string>("diffusion tensor", "symmetric") == "symmetric");
}

}  // namespace Operators
}  // namespace Amanzi<|MERGE_RESOLUTION|>--- conflicted
+++ resolved
@@ -55,16 +55,7 @@
     const Teuchos::Ptr<const CompositeVector>& u,
     const Teuchos::Ptr<const CompositeVector>& p)
 {
-<<<<<<< HEAD
-  Teuchos::ParameterList plist;
-  plist.set<int>("method order", order_);
-
-  WhetStone::MFD3D_Electromagnetics mfd(plist, mesh_);
-  WhetStone::VEM_NedelecSerendipityType2 vem(plist, mesh_);
-  vem.set_order(order_);
-=======
   WhetStone::DenseMatrix Acell;
->>>>>>> 943a7156
 
   WhetStone::DenseMatrix Acell;
   WhetStone::Tensor Kc(mesh_->space_dimension(), 1);
@@ -72,18 +63,7 @@
   
   for (int c = 0; c < ncells_owned; c++) {
     if (K_.get()) Kc = (*K_)[c];
-<<<<<<< HEAD
-
-    if (mfd_primary_ == WhetStone::ELECTROMAGNETICS_GENERALIZED)
-      mfd.StiffnessMatrix_GradCorrection(c, Kc, Acell);
-    else if (mfd_primary_ == WhetStone::ELECTROMAGNETICS_DEFAULT)
-      mfd.StiffnessMatrix(c, Kc, Acell);
-    else 
-      vem.StiffnessMatrix(c, Kc, Acell);
-
-=======
     mfd_->StiffnessMatrix(c, Kc, Acell);
->>>>>>> 943a7156
     local_op_->matrices[c] = Acell;
   }
 }
@@ -97,14 +77,9 @@
 ****************************************************************** */
 void PDE_Electromagnetics::ApplyBCs(bool primary, bool eliminate, bool essential_eqn)
 {
-<<<<<<< HEAD
   if (bcs_trial_[0]->type() == WhetStone::DOF_Type::VECTOR) {
     ApplyBCs_Cell_Vector_(*bcs_trial_[0], local_op_, primary, eliminate, essential_eqn);
-  } else if (local_op_schema_ == (OPERATOR_SCHEMA_BASE_CELL
-                                | OPERATOR_SCHEMA_DOFS_EDGE)) {
-=======
-  if (local_schema_col_.base() == AmanziMesh::CELL && mesh_->space_dimension() == 3) {
->>>>>>> 943a7156
+  } else if (local_schema_col_.base() == AmanziMesh::CELL && mesh_->space_dimension() == 3) {
     Teuchos::RCP<const BCs> bc_f, bc_e;
     for (auto bc = bcs_trial_.begin(); bc != bcs_trial_.end(); ++bc) {
       if ((*bc)->kind() == AmanziMesh::FACE) {
@@ -253,53 +228,8 @@
 ****************************************************************** */
 void PDE_Electromagnetics::Init_(Teuchos::ParameterList& plist)
 {
-<<<<<<< HEAD
-  std::string primary = plist.sublist("schema electric").get<std::string>("method");
-  order_ = plist.sublist("schema electric").get<int>("method order");
-  K_symmetric_ = (plist.get<std::string>("diffusion tensor", "symmetric") == "symmetric");
-
-  // select discretization method
-  if (primary == "mfd: default") {
-    mfd_primary_ = WhetStone::ELECTROMAGNETICS_DEFAULT;
-  } else if (primary == "mfd: generalized") {
-    mfd_primary_ = WhetStone::ELECTROMAGNETICS_GENERALIZED;
-  } else if (primary == "Nedelec serendipity type2") {
-    mfd_primary_ = WhetStone::ELECTROMAGNETICS_VEM_TYPE2;
-  } else {
-    Errors::Message msg;
-    msg << "Electromagnetics: discretization method \"" << primary << "\" is not supported.";
-    Exceptions::amanzi_throw(msg);
-  }
-
-  // define stencil for the MFD diffusion method.
-  std::vector<std::string> names;
-  names = plist.sublist("schema electric").get<Teuchos::Array<std::string> > ("location").toVector();
-
-=======
->>>>>>> 943a7156
   int dim = mesh_->space_dimension();
 
-<<<<<<< HEAD
-  local_op_schema_ = OPERATOR_SCHEMA_BASE_CELL | schema_dofs;
-
-  // create or check the existing Operator
-  if (global_op_ == Teuchos::null) {
-    // build the CVS from the global schema
-    Teuchos::RCP<CompositeVectorSpace> cvs = Teuchos::rcp(new CompositeVectorSpace());
-    cvs->SetMesh(mesh_)->SetGhosted(true);
-
-    if (schema_dofs & OPERATOR_SCHEMA_DOFS_EDGE) {
-      cvs->AddComponent("edge", AmanziMesh::EDGE, 1);
-    } else if (schema_dofs & OPERATOR_SCHEMA_DOFS_NODE) {
-      cvs->AddComponent("node", AmanziMesh::NODE, 1);
-    }
-
-    // choose the Operator from the prec schema
-    Teuchos::ParameterList operator_list = plist.sublist("operator");
-    if (schema_dofs == OPERATOR_SCHEMA_DOFS_EDGE) {
-      global_op_ = Teuchos::rcp(new Operator_Edge(cvs, plist));
-    } else if (schema_dofs == OPERATOR_SCHEMA_DOFS_NODE) {
-=======
   // domain and range of this operator are equal
   Teuchos::ParameterList domain = plist.sublist("schema electric");
   auto base = global_schema_row_.StringToKind(domain.get<std::string>("base"));
@@ -319,18 +249,13 @@
     if (dim == 3)
       global_op_ = Teuchos::rcp(new Operator_Edge(cvs, plist));
     else 
->>>>>>> 943a7156
       global_op_ = Teuchos::rcp(new Operator_Node(cvs, plist));
 
   } else {
     // constructor was given an Operator
-<<<<<<< HEAD
-=======
     global_schema_row_ = global_op_->schema_row();
     global_schema_col_ = global_op_->schema_col();
 
->>>>>>> 943a7156
-    mesh_ = global_op_->DomainMap().Mesh();
     local_schema_col_.Init(mfd_, mesh_, base);
     local_schema_row_ = local_schema_col_;
   }
