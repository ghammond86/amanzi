# -*- mode: cmake -*-

#
#  Amanzi
#   Operator library
#

# Amanzi module, include files found in AMANZI_MODULE_PATH
include(PrintVariable)
include(TestManager)
include(LibraryManager)

#
# Define a project name
# After this command the following varaibles are defined
#   OPERATORS_SOURCE_DIR
#   OPERATORS_BINARY_DIR
# Other projects (subdirectories) can reference this directory
# through these variables.
project(OPERATORS)


# External (TPL) include directories
include_directories(${Teuchos_INCLUDE_DIRS})
include_directories(${Epetra_INCLUDE_DIRS})
include_directories(${Trilinos_INCLUDE_DIRS})

# Amanzi include directories
include_directories(${DBC_SOURCE_DIR})
include_directories(${ATK_SOURCE_DIR})
include_directories(${FUNCS_SOURCE_DIR})
include_directories(${GEOMETRY_SOURCE_DIR})
include_directories(${MESH_SOURCE_DIR})
include_directories(${MESH_EXTRACTED_SOURCE_DIR})
include_directories(${MESH_LOGICAL_SOURCE_DIR})
include_directories(${MESH_MSTK_SOURCE_DIR})
include_directories(${MESH_FACTORY_SOURCE_DIR})
include_directories(${WHETSTONE_SOURCE_DIR})
include_directories(${DATA_STRUCTURES_SOURCE_DIR})
include_directories(${MFUNCS_SOURCE_DIR})
include_directories(${OUTPUT_SOURCE_DIR})
include_directories(${STATE_SOURCE_DIR})
include_directories(${STATE_SOURCE_DIR}/data)
include_directories(${STATE_SOURCE_DIR}/evaluators)
include_directories(${SOLVERS_SOURCE_DIR})
include_directories(${TIME_INTEGRATION_SOURCE_DIR})

include_directories(${OPERATORS_SOURCE_DIR})


# Need this define. Errors from MSTK include files 
# about MPI_COMM_WORLD. --lpritch
add_definitions("-DMSTK_HAVE_MPI")

#
# Library: operators
#
set(operators_inc_files
    BCs.hh
    BoundaryFlux.hh
    CoefficientModel.hh
    FCT.hh
    InterfaceWhetStone.hh
    LimiterCell.hh
    LimiterCellDG.hh
    Mini_Diffusion1D.hh
    Mini_Operator1D.hh
    OperatorDefs.hh
    OperatorUtils.hh
    Op.hh
    Op_Cell_Cell.hh
    Op_Cell_Face.hh
    Op_Cell_FaceCell.hh
    Op_Cell_Node.hh
    Op_Cell_Edge.hh
    Op_Cell_Schema.hh
    Op_Diagonal.hh
    Op_Face_Cell.hh
    Op_Face_CellBndFace.hh
    Op_Face_Schema.hh
    Op_Node_Node.hh
    Op_Node_Schema.hh
    Operator.hh
    Operator_Cell.hh
    Operator_CellBndFace.hh
    Operator_ConsistentFace.hh
    Operator_Diagonal.hh
    Operator_Edge.hh
    Operator_FaceCell.hh
    Operator_FaceCellScc.hh
    InverseSchurComplement.hh
    Operator_FaceCellSff.hh
    Operator_Factory.hh
    Operator_Node.hh
    Operator_Schema.hh
    PDE_Abstract.hh
    PDE_Accumulation.hh
    PDE_Advection.hh
    PDE_AdvectionUpwind.hh
    PDE_AdvectionUpwindDFN.hh    
    PDE_AdvectionUpwindFracturedMatrix.hh
    PDE_AdvectionRiemann.hh
    PDE_CouplingFlux.hh
    PDE_Diffusion.hh
    PDE_DiffusionWithGravity.hh
    PDE_DiffusionFactory.hh
    PDE_DiffusionMFD.hh
    PDE_DiffusionMFDwithGravity.hh
    PDE_DiffusionFV.hh
    PDE_DiffusionFVwithGravity.hh
    PDE_DiffusionNLFV.hh
    PDE_DiffusionNLFVwithBndFaces.hh
    PDE_DiffusionNLFVwithGravity.hh
    PDE_DiffusionDG.hh
    PDE_DiffusionFracturedMatrix.hh
    PDE_Elasticity.hh
    PDE_Electromagnetics.hh
    PDE_MagneticDiffusion.hh
    PDE_MagneticDiffusion_TM.hh
    PDE_HelperBCsList.hh
    PDE_HelperDiscretization.hh
    PDE_Reaction.hh
    RemapDG.hh
    RemapDG_Helper.hh
    RemapUtils.hh
    Schema.hh
    SchemaUtils.hh
    SmoothnessIndicator.hh
    SmoothnessIndicatorShu.hh
    TreeOperator.hh
    Reconstruction.hh
    ReconstructionCellLinear.hh
    ReconstructionCellPolynomial.hh
    UniqueLocalIndex.hh
    Upwind.hh
    UpwindArithmeticAverage.hh
    UpwindDivK.hh
    UpwindFactory.hh
    UpwindFlux.hh
    UpwindGravity.hh
    UpwindSecondOrder.hh
    #Operator_DataHelpers.hh
    Evaluator_OperatorApply.hh
    Evaluator_PDE_Diffusion.hh
)

set(operators_src_files
  FCT.cc
  LimiterCell.cc LimiterCellDG.cc
  Mini_Diffusion1D.cc
  Mini_Operator1D.cc
  OperatorUtils.cc
  Operator.cc
  Operator_ConsistentFace.cc
  Operator_Edge.cc
  Operator_Cell.cc Operator_CellBndFace.cc
  Operator_Diagonal.cc
  Operator_FaceCell.cc
  InverseSchurComplement.cc
  Operator_FaceCellScc.cc Operator_FaceCellSff.cc
  Operator_Factory.cc
  Operator_Node.cc
  Operator_Schema.cc
  PDE_Accumulation.cc
  PDE_Abstract.cc
  PDE_AdvectionUpwind.cc PDE_AdvectionRiemann.cc
  PDE_AdvectionUpwindFracturedMatrix.cc PDE_AdvectionUpwindDFN.cc                              
  PDE_CouplingFlux.cc
  PDE_DiffusionMFD.cc PDE_DiffusionMFDwithGravity.cc
  PDE_DiffusionFV.cc PDE_DiffusionFVwithGravity.cc
  PDE_DiffusionNLFV.cc PDE_DiffusionNLFVwithGravity.cc
  PDE_DiffusionNLFVwithBndFaces.cc PDE_DiffusionNLFVwithBndFacesGravity.cc
  PDE_DiffusionDG.cc
  PDE_DiffusionFracturedMatrix.cc
  PDE_DiffusionFactory.cc
  PDE_HelperDiscretization.cc
  PDE_Elasticity.cc
  PDE_Electromagnetics.cc
  PDE_MagneticDiffusion.cc PDE_MagneticDiffusion_TM.cc
  PDE_Reaction.cc
  Schema.cc SchemaUtils.cc
  SmoothnessIndicatorShu.cc
  TreeOperator.cc
  ReconstructionCellLinear.cc
  ReconstructionCellPolynomial.cc
  RemapDG.cc RemapUtils.cc
  UniqueLocalIndex.cc
  RemapDG_Helper.cc RemapUtils.cc
  UpwindFlux.cc
  UpwindGravity.cc
  UpwindSecondOrder.cc
  Evaluator_OperatorApply.cc
  Evaluator_PDE_Diffusion.cc
  )

# Add useful utility
set(operators_link_libs solvers state output mesh_functions data_structures whetstone mesh_factory mesh_logical mesh geometry functions atk error_handling)

add_amanzi_library(operators 
  SOURCE ${operators_src_files}
  HEADERS ${operators_inc_files}
  LINK_LIBS ${operators_link_libs})


add_amanzi_executable(verify_operators
                      SOURCE test/verify_operators.cc
                      LINK_LIBS ${operators_link_libs} operators ${UnitTest_LIBRARIES} ${HDF5_LIBRARIES}
                      OUTPUT_NAME verify_operators
                      OUTPUT_DIRECTORY ${OPERATORS_BINARY_DIR}/test)

if (BUILD_TESTS)
    # Add UnitTest includes
    include_directories(${UnitTest_INCLUDE_DIRS})
    include_directories(${MESH_SIMPLE_SOURCE_DIR})

    # Copy test directory files if an out of source build
    if (NOT (${OPERATORS_SOURCE_DIR} EQUAL ${OPERATORS_BINARY_DIR}))
        file(GLOB DataFiles "${OPERATORS_SOURCE_DIR}/test/*.xml"
                            "${OPERATORS_SOURCE_DIR}/test/*.exo")
        file(COPY ${DataFiles} DESTINATION ${OPERATORS_BINARY_DIR}/test/)
    endif()


    # Test require MSTK to run 
    if(ENABLE_MESH_MSTK)
        # Tests: diffusion
        add_amanzi_test(operators_utils operators_utils
                    KIND unit
                    SOURCE test/Main.cc test/operator_utils.cc
<<<<<<< HEAD
                    LINK_LIBS ${amanzi_libs} ${UnitTest_LIBRARIES} ${HDF5_LIBRARIES})
    
        add_amanzi_test(operators_laplace_beltrami operators_laplace_beltrami
=======
                    LINK_LIBS ${operators_link_libs} operators ${UnitTest_LIBRARIES} ${HDF5_LIBRARIES})

    add_amanzi_test(operators_laplace_beltrami operators_laplace_beltrami
>>>>>>> e2c054eb
                    KIND unit
                    SOURCE test/Main.cc test/operator_laplace_beltrami.cc 
                    LINK_LIBS ${operators_link_libs} operators ${UnitTest_LIBRARIES} ${HDF5_LIBRARIES})

        add_amanzi_test(operators_parabolic_surface operators_parabolic_surface
                    KIND unit
                    SOURCE test/Main.cc test/operator_parabolic_surface.cc
                    LINK_LIBS ${operators_link_libs} operators ${UnitTest_LIBRARIES} ${HDF5_LIBRARIES})

        add_amanzi_test(operators_marshak operators_marshak
                    KIND unit
                    NPROCS 2
                    SOURCE test/Main.cc test/operator_marshak.cc
                                        test/operator_marshak_logical.cc
                    LINK_LIBS ${operators_link_libs} operators ${UnitTest_LIBRARIES} ${HDF5_LIBRARIES})

        add_amanzi_test(operators_nonlinear_surface operators_nonlinear_surface
                    KIND unit
                    SOURCE test/Main.cc test/operator_nonlinear_surface.cc
<<<<<<< HEAD
                    LINK_LIBS ${amanzi_libs} ${UnitTest_LIBRARIES} ${HDF5_LIBRARIES})
                    
        add_amanzi_test(operators_dfn operators_dfn
                    KIND unit
                    SOURCE test/Main.cc test/operator_advection_dfn.cc
                                        test/operator_diffusion_dfn.cc
                    LINK_LIBS mesh_extracted ${amanzi_libs} ${UnitTest_LIBRARIES} ${HDF5_LIBRARIES})
        
        add_amanzi_test(operators_dfn_4pe operators_dfn NPROCS 4 KIND unit)
    
        add_amanzi_test(operators_coupled_diffusion operators_coupled_diffusion
                    KIND unit
                    SOURCE test/Main.cc test/operator_coupled_diffusion.cc
                    LINK_LIBS ${amanzi_libs} ${UnitTest_LIBRARIES} ${HDF5_LIBRARIES})

        add_amanzi_test(operators_coupled_diffusion_2pe operators_coupled_diffusion NPROCS 2 KIND unit)

        # convergence rates
        add_amanzi_test(operators_diffusion_convergence operators_diffusion_convergence
                    KIND unit
                    SOURCE test/Main.cc test/operator_diffusion_convergence.cc
                    LINK_LIBS ${amanzi_libs} ${UnitTest_LIBRARIES} ${HDF5_LIBRARIES})

        # Test: matrices for surface and fractures
        add_amanzi_test(operators_surface operators_surface
                KIND unit
                SOURCE test/Main.cc test/operator_advdiff_surface.cc
                LINK_LIBS ${amanzi_libs} ${UnitTest_LIBRARIES} ${HDF5_LIBRARIES})

        # Test: electromagnetics 
        add_amanzi_test(operators_electromagnetics operators_electromagnetics
                    KIND unit
                    SOURCE test/Main.cc test/AnalyticElectromagneticsBase.cc
                                        test/operator_electromagnetics.cc 
                                        test/operator_magnetic_diffusion.cc
                    LINK_LIBS ${amanzi_libs} ${UnitTest_LIBRARIES} ${HDF5_LIBRARIES})

        # remap tests
        add_amanzi_test(operators_remap operators_remap
                    KIND unit
                    NPROCS 2
                    SOURCE test/Main.cc test/operator_remap.cc
                                        test/operator_remap_curved.cc
                    LINK_LIBS ${amanzi_libs} ${UnitTest_LIBRARIES} ${HDF5_LIBRARIES})

        add_amanzi_test(operators_remap_gcl operators_remap_gcl
                    KIND unit
                    NPROCS 3
                    SOURCE test/Main.cc test/operator_remap_gcl.cc
                                        test/operator_remap_gcl_reinit.cc
                    LINK_LIBS ${amanzi_libs} ${UnitTest_LIBRARIES} ${HDF5_LIBRARIES})
    
        # DG advection test
        add_amanzi_test(operators_advection_dg operators_advection_dg
                    KIND unit
                    NPROCS 3
                    SOURCE test/Main.cc test/operator_advection_dg.cc
                                        test/operator_advection_dg_transient.cc
                    LINK_LIBS ${amanzi_libs} ${UnitTest_LIBRARIES} ${HDF5_LIBRARIES})


    endif()
=======
                    LINK_LIBS ${operators_link_libs} operators ${UnitTest_LIBRARIES} ${HDF5_LIBRARIES})
>>>>>>> e2c054eb

    add_amanzi_test(operators_diffusion operators_diffusion
                    KIND unit
                    SOURCE test/Main.cc test/operator_diffusion_nodal.cc
                                        test/operator_diffusion_divk.cc
                                        test/operator_diffusion_nonsymmetric.cc
                                        test/operator_diffusion_curved.cc
                                        test/operator_diffusion_edges.cc test/MFD3D_Diffusion_Edge.cc
                    LINK_LIBS ${operators_link_libs} operators ${UnitTest_LIBRARIES} ${HDF5_LIBRARIES})

    add_amanzi_test(operators_diffusion_3pe operators_diffusion NPROCS 3 KIND unit)

    add_amanzi_test(operators_diffusion_low_order operators_diffusion_low_order
                    KIND unit
                    SOURCE test/Main.cc test/operator_diffusion_low_order.cc
                    LINK_LIBS ${operators_link_libs} operators ${UnitTest_LIBRARIES} ${HDF5_LIBRARIES})
                 
    add_amanzi_test(operators_diffusion_consistent_face operators_diffusion_consistent_face
                    KIND unit
                    SOURCE test/Main.cc test/operator_diffusion_consistent_face.cc
                    LINK_LIBS ${operators_link_libs} operators ${UnitTest_LIBRARIES} ${HDF5_LIBRARIES})

    add_amanzi_test(operators_diffusion_consistent_face_3pe operators_diffusion_consistent_face 
                    NPROCS 3 KIND unit)

    add_amanzi_test(verify_operators_iterative verify_operators
                    KIND unit
                    "Hypre: AMG" structured3d 10 mfd 1e-10)

    add_amanzi_test(verify_operators_direct verify_operators
                    KIND unit
                    "Amesos2: Basker" structured3d 10 fv 1e-10)

    add_amanzi_test(operators_diffusion_dg operators_diffusion_dg
                    KIND unit
                    SOURCE test/Main.cc test/operator_diffusion_dg.cc
                    LINK_LIBS ${operators_link_libs} operators ${UnitTest_LIBRARIES} ${HDF5_LIBRARIES})

    add_amanzi_test(operators_diffusion_fractured_matrix operators_diffusion_fractured_matrix
                    KIND unit
                    NPROCS 2
                    SOURCE test/Main.cc test/operator_diffusion_fractured_matrix.cc
                    LINK_LIBS ${operators_link_libs} operators ${UnitTest_LIBRARIES} ${HDF5_LIBRARIES})

    add_amanzi_test(operators_commute operators_commute
                    KIND unit
                    SOURCE test/Main.cc test/operator_commute.cc
                    LINK_LIBS ${operators_link_libs} operators ${UnitTest_LIBRARIES} ${HDF5_LIBRARIES})

    # # Test: tpfa
    # add_amanzi_test(operators_diffusion_tpfa operators_diffusion_tpfa
    #                 KIND unit
    #                 SOURCE test/Main.cc test/operator_diffusion_tpfa.cc
    #                 LINK_LIBS ${operators_link_libs} operators ${UnitTest_LIBRARIES})
    
    # Test: advection-diffusion 
    add_amanzi_test(operators_advection_diffusion operators_advection_diffusion
                    KIND unit
                    SOURCE test/Main.cc test/operator_advdiff.cc
                    LINK_LIBS ${operators_link_libs} operators ${UnitTest_LIBRARIES} ${HDF5_LIBRARIES})

<<<<<<< HEAD
=======
    # Test: matrices for surface and fractures
    add_amanzi_test(operators_surface operators_surface
                    KIND unit
                    SOURCE test/Main.cc test/operator_advdiff_surface.cc
                    LINK_LIBS ${operators_link_libs} operators ${UnitTest_LIBRARIES} ${HDF5_LIBRARIES})

    add_amanzi_test(operators_dfn operators_dfn
                    KIND unit
                    SOURCE test/Main.cc test/operator_advection_dfn.cc
                                        test/operator_diffusion_dfn.cc
                    LINK_LIBS mesh_extracted ${operators_link_libs} operators ${UnitTest_LIBRARIES} ${HDF5_LIBRARIES})

    add_amanzi_test(operators_dfn_4pe operators_dfn NPROCS 4 KIND unit)

    # Test: electromagnetics 
    add_amanzi_test(operators_electromagnetics operators_electromagnetics
                    KIND unit
                    SOURCE test/Main.cc test/AnalyticElectromagneticsBase.cc
                                        test/operator_electromagnetics.cc 
                                        test/operator_magnetic_diffusion.cc
                    LINK_LIBS ${operators_link_libs} operators ${UnitTest_LIBRARIES} ${HDF5_LIBRARIES})

>>>>>>> e2c054eb
    # Test: utils
    add_amanzi_test(operators_upwind operators_upwind
                    KIND unit
                    SOURCE test/Main.cc test/operator_upwind.cc
                    LINK_LIBS ${operators_link_libs} operators ${UnitTest_LIBRARIES} ${HDF5_LIBRARIES})

    add_amanzi_test(operators_upwind_2pe operators_upwind NPROCS 2 KIND unit)

    # stability analysis
    add_amanzi_test(operators_stability operators_stability
                    KIND unit
                    SOURCE test/Main.cc test/operator_stability.cc
                    LINK_LIBS ${operators_link_libs} operators ${UnitTest_LIBRARIES} ${HDF5_LIBRARIES})

    add_amanzi_test(operators_stability_2pe operators_stability NPROCS 2 KIND unit)
<<<<<<< HEAD
=======

    # convergence rates
    add_amanzi_test(operators_diffusion_convergence operators_diffusion_convergence
                    KIND unit
                    SOURCE test/Main.cc test/operator_diffusion_convergence.cc
                    LINK_LIBS ${operators_link_libs} operators ${UnitTest_LIBRARIES} ${HDF5_LIBRARIES})
    add_amanzi_test(operators_coupled_diffusion operators_coupled_diffusion
                    KIND unit
                    SOURCE test/Main.cc test/operator_coupled_diffusion.cc
                    LINK_LIBS ${operators_link_libs} operators ${UnitTest_LIBRARIES} ${HDF5_LIBRARIES})
    add_amanzi_test(operators_coupled_diffusion_2pe operators_coupled_diffusion NPROCS 2 KIND unit)

>>>>>>> e2c054eb
    
    # Test: diffusion with gravity
    add_amanzi_test(operators_gravity operators_gravity
                    KIND unit
                    SOURCE test/Main.cc test/operator_gravity.cc
                    LINK_LIBS ${operators_link_libs} operators ${UnitTest_LIBRARIES} ${HDF5_LIBRARIES})

    # Test: elasticity methods
    add_amanzi_test(operators_elasticity operators_elasticity
                    KIND unit
                    SOURCE test/Main.cc test/operator_elasticity.cc
                    LINK_LIBS ${operators_link_libs} operators ${UnitTest_LIBRARIES} ${HDF5_LIBRARIES})

    add_amanzi_test(operators_stokes operators_stokes
                    KIND unit
                    SOURCE test/Main.cc test/operator_stokes.cc
                    LINK_LIBS ${operators_link_libs} operators ${UnitTest_LIBRARIES} ${HDF5_LIBRARIES})

    # reconstruction tests
    add_amanzi_test(operators_reconstruction_limiters operators_reconstruction_limiters
                    KIND unit
                    SOURCE test/Main.cc test/operator_reconstruction.cc
                                        test/operator_limiters.cc
                                        test/operator_limiters_dg.cc
                    LINK_LIBS ${operators_link_libs} operators ${UnitTest_LIBRARIES} ${HDF5_LIBRARIES})

    add_amanzi_test(operators_boundary_flux_solver operators_boundary_flux_solver
                    KIND unit
                    SOURCE test/Main.cc test/operator_boundary_flux_solver.cc
                    LINK_LIBS ${operators_link_libs} operators ${UnitTest_LIBRARIES} ${HDF5_LIBRARIES})

    add_amanzi_test(operators_reconstruction_limiters_2pe operators_reconstruction_limiters
                    NPROCS 2
                    KIND unit)

<<<<<<< HEAD
=======
    # remap tests
    add_amanzi_test(operators_remap operators_remap
                    KIND unit
                    NPROCS 2
                    SOURCE test/Main.cc test/operator_remap.cc
                                        test/operator_remap_curved.cc
                    LINK_LIBS ${operators_link_libs} operators ${UnitTest_LIBRARIES} ${HDF5_LIBRARIES})

    add_amanzi_test(operators_remap_gcl operators_remap_gcl
                    KIND unit
                    NPROCS 3
                    SOURCE test/Main.cc test/operator_remap_gcl.cc
                                        test/operator_remap_gcl_reinit.cc
                    LINK_LIBS ${operators_link_libs} operators ${UnitTest_LIBRARIES} ${HDF5_LIBRARIES})

>>>>>>> e2c054eb
    # fct tests
    add_amanzi_test(operators_fct operators_fct
                    KIND unit
                    NPROCS 2
                    SOURCE test/Main.cc test/operator_fct.cc
                    LINK_LIBS ${operators_link_libs} operators ${UnitTest_LIBRARIES} ${HDF5_LIBRARIES})

    # high-order diffusion test
    add_amanzi_test(operators_diffusion_high_order operators_diffusion_high_order
                    KIND unit
                    SOURCE test/Main.cc test/operator_diffusion_high_order.cc
                    LINK_LIBS ${operators_link_libs} operators ${UnitTest_LIBRARIES} ${HDF5_LIBRARIES})

<<<<<<< HEAD
=======
    # DG advection test
    add_amanzi_test(operators_advection_dg operators_advection_dg
                    KIND unit
                    NPROCS 3
                    SOURCE test/Main.cc test/operator_advection_dg.cc
                                        test/operator_advection_dg_transient.cc
                    LINK_LIBS ${operators_link_libs} operators ${UnitTest_LIBRARIES} ${HDF5_LIBRARIES})

>>>>>>> e2c054eb
    # Test: mini PDEs
    add_amanzi_test(operators_mini1D operators_mini1D
                    KIND unit
                    SOURCE test/Main.cc test/operator_mini1D.cc
                                        test/operator_mini1D_nonlinear.cc
                    LINK_LIBS ${operators_link_libs} operators ${UnitTest_LIBRARIES})

    add_amanzi_test(operators_tree operators_tree
                    KIND unit
                    SOURCE test/Main.cc test/operator_tree.cc
                    LINK_LIBS ${operators_link_libs} operators ${UnitTest_LIBRARIES} ${HDF5_LIBRARIES})

    # Test: state
    add_amanzi_test(operators_evaluators operators_evaluators
                    KIND unit
                    SOURCE test/Main.cc test/operators_evaluators_op.cc test/operators_evaluators_op_inverse.cc
                    LINK_LIBS ${operators_link_libs} operators ${UnitTest_LIBRARIES} ${HDF5_LIBRARIES})

    add_amanzi_test(operators_state_container operators_state_container
                    KIND unit
                    SOURCE test/Main.cc test/operators_state_container.cc
                    LINK_LIBS ${operators_link_libs} operators ${UnitTest_LIBRARIES} ${HDF5_LIBRARIES})
                  
endif()
                <|MERGE_RESOLUTION|>--- conflicted
+++ resolved
@@ -220,108 +220,97 @@
         file(COPY ${DataFiles} DESTINATION ${OPERATORS_BINARY_DIR}/test/)
     endif()
 
-
-    # Test require MSTK to run 
-    if(ENABLE_MESH_MSTK)
+    # Tests require MSTK to run
+    if (ENABLE_MESH_MSTK)
         # Tests: diffusion
         add_amanzi_test(operators_utils operators_utils
-                    KIND unit
-                    SOURCE test/Main.cc test/operator_utils.cc
-<<<<<<< HEAD
-                    LINK_LIBS ${amanzi_libs} ${UnitTest_LIBRARIES} ${HDF5_LIBRARIES})
-    
+                        KIND unit
+                        SOURCE test/Main.cc test/operator_utils.cc
+                        LINK_LIBS ${operators_link_libs} operators ${UnitTest_LIBRARIES} ${HDF5_LIBRARIES})
+
         add_amanzi_test(operators_laplace_beltrami operators_laplace_beltrami
-=======
-                    LINK_LIBS ${operators_link_libs} operators ${UnitTest_LIBRARIES} ${HDF5_LIBRARIES})
-
-    add_amanzi_test(operators_laplace_beltrami operators_laplace_beltrami
->>>>>>> e2c054eb
-                    KIND unit
-                    SOURCE test/Main.cc test/operator_laplace_beltrami.cc 
-                    LINK_LIBS ${operators_link_libs} operators ${UnitTest_LIBRARIES} ${HDF5_LIBRARIES})
+                        KIND unit
+                        SOURCE test/Main.cc test/operator_laplace_beltrami.cc 
+                        LINK_LIBS ${operators_link_libs} operators ${UnitTest_LIBRARIES} ${HDF5_LIBRARIES})
 
         add_amanzi_test(operators_parabolic_surface operators_parabolic_surface
-                    KIND unit
-                    SOURCE test/Main.cc test/operator_parabolic_surface.cc
-                    LINK_LIBS ${operators_link_libs} operators ${UnitTest_LIBRARIES} ${HDF5_LIBRARIES})
+                        KIND unit
+                        SOURCE test/Main.cc test/operator_parabolic_surface.cc
+                        LINK_LIBS ${operators_link_libs} operators ${UnitTest_LIBRARIES} ${HDF5_LIBRARIES})
 
         add_amanzi_test(operators_marshak operators_marshak
-                    KIND unit
-                    NPROCS 2
-                    SOURCE test/Main.cc test/operator_marshak.cc
-                                        test/operator_marshak_logical.cc
-                    LINK_LIBS ${operators_link_libs} operators ${UnitTest_LIBRARIES} ${HDF5_LIBRARIES})
+                        KIND unit
+                        NPROCS 2
+                        SOURCE test/Main.cc test/operator_marshak.cc
+                                            test/operator_marshak_logical.cc
+                        LINK_LIBS ${operators_link_libs} operators ${UnitTest_LIBRARIES} ${HDF5_LIBRARIES})
 
         add_amanzi_test(operators_nonlinear_surface operators_nonlinear_surface
-                    KIND unit
-                    SOURCE test/Main.cc test/operator_nonlinear_surface.cc
-<<<<<<< HEAD
-                    LINK_LIBS ${amanzi_libs} ${UnitTest_LIBRARIES} ${HDF5_LIBRARIES})
+                        KIND unit
+                        SOURCE test/Main.cc test/operator_nonlinear_surface.cc
+                        LINK_LIBS ${operators_link_libs} operators ${UnitTest_LIBRARIES} ${HDF5_LIBRARIES})
+
+        add_amanzi_test(operators_dfn operators_dfn
+                        KIND unit
+                        SOURCE test/Main.cc test/operator_advection_dfn.cc
+                                            test/operator_diffusion_dfn.cc
+                        LINK_LIBS mesh_extracted ${operators_link_libs} operators ${UnitTest_LIBRARIES} ${HDF5_LIBRARIES})
+
+        add_amanzi_test(operators_dfn_4pe operators_dfn NPROCS 4 KIND unit)
                     
-        add_amanzi_test(operators_dfn operators_dfn
-                    KIND unit
-                    SOURCE test/Main.cc test/operator_advection_dfn.cc
-                                        test/operator_diffusion_dfn.cc
-                    LINK_LIBS mesh_extracted ${amanzi_libs} ${UnitTest_LIBRARIES} ${HDF5_LIBRARIES})
-        
-        add_amanzi_test(operators_dfn_4pe operators_dfn NPROCS 4 KIND unit)
-    
         add_amanzi_test(operators_coupled_diffusion operators_coupled_diffusion
-                    KIND unit
-                    SOURCE test/Main.cc test/operator_coupled_diffusion.cc
-                    LINK_LIBS ${amanzi_libs} ${UnitTest_LIBRARIES} ${HDF5_LIBRARIES})
-
+                        KIND unit
+                        SOURCE test/Main.cc test/operator_coupled_diffusion.cc
+                        LINK_LIBS ${operators_link_libs} operators ${UnitTest_LIBRARIES} ${HDF5_LIBRARIES})
+                    
         add_amanzi_test(operators_coupled_diffusion_2pe operators_coupled_diffusion NPROCS 2 KIND unit)
 
         # convergence rates
         add_amanzi_test(operators_diffusion_convergence operators_diffusion_convergence
-                    KIND unit
-                    SOURCE test/Main.cc test/operator_diffusion_convergence.cc
-                    LINK_LIBS ${amanzi_libs} ${UnitTest_LIBRARIES} ${HDF5_LIBRARIES})
-
+                        KIND unit
+                        SOURCE test/Main.cc test/operator_diffusion_convergence.cc
+                        LINK_LIBS ${operators_link_libs} operators ${UnitTest_LIBRARIES} ${HDF5_LIBRARIES})
+      
         # Test: matrices for surface and fractures
         add_amanzi_test(operators_surface operators_surface
-                KIND unit
-                SOURCE test/Main.cc test/operator_advdiff_surface.cc
-                LINK_LIBS ${amanzi_libs} ${UnitTest_LIBRARIES} ${HDF5_LIBRARIES})
+                        KIND unit
+                        SOURCE test/Main.cc test/operator_advdiff_surface.cc
+                        LINK_LIBS ${operators_link_libs} operators ${UnitTest_LIBRARIES} ${HDF5_LIBRARIES})
 
         # Test: electromagnetics 
         add_amanzi_test(operators_electromagnetics operators_electromagnetics
-                    KIND unit
-                    SOURCE test/Main.cc test/AnalyticElectromagneticsBase.cc
-                                        test/operator_electromagnetics.cc 
-                                        test/operator_magnetic_diffusion.cc
-                    LINK_LIBS ${amanzi_libs} ${UnitTest_LIBRARIES} ${HDF5_LIBRARIES})
+                        KIND unit
+                        SOURCE test/Main.cc test/AnalyticElectromagneticsBase.cc
+                                            test/operator_electromagnetics.cc 
+                                            test/operator_magnetic_diffusion.cc
+                        LINK_LIBS ${operators_link_libs} operators ${UnitTest_LIBRARIES} ${HDF5_LIBRARIES})
 
         # remap tests
         add_amanzi_test(operators_remap operators_remap
-                    KIND unit
-                    NPROCS 2
-                    SOURCE test/Main.cc test/operator_remap.cc
-                                        test/operator_remap_curved.cc
-                    LINK_LIBS ${amanzi_libs} ${UnitTest_LIBRARIES} ${HDF5_LIBRARIES})
+                        KIND unit
+                        NPROCS 2
+                        SOURCE test/Main.cc test/operator_remap.cc
+                                            test/operator_remap_curved.cc
+                        LINK_LIBS ${operators_link_libs} operators ${UnitTest_LIBRARIES} ${HDF5_LIBRARIES})
 
         add_amanzi_test(operators_remap_gcl operators_remap_gcl
-                    KIND unit
-                    NPROCS 3
-                    SOURCE test/Main.cc test/operator_remap_gcl.cc
-                                        test/operator_remap_gcl_reinit.cc
-                    LINK_LIBS ${amanzi_libs} ${UnitTest_LIBRARIES} ${HDF5_LIBRARIES})
+                        KIND unit
+                        NPROCS 3
+                        SOURCE test/Main.cc test/operator_remap_gcl.cc
+                                            test/operator_remap_gcl_reinit.cc
+                                            LINK_LIBS ${operators_link_libs} operators ${UnitTest_LIBRARIES} ${HDF5_LIBRARIES})
     
         # DG advection test
         add_amanzi_test(operators_advection_dg operators_advection_dg
-                    KIND unit
-                    NPROCS 3
-                    SOURCE test/Main.cc test/operator_advection_dg.cc
-                                        test/operator_advection_dg_transient.cc
-                    LINK_LIBS ${amanzi_libs} ${UnitTest_LIBRARIES} ${HDF5_LIBRARIES})
-
+                        KIND unit
+                        NPROCS 3
+                        SOURCE test/Main.cc test/operator_advection_dg.cc
+                                            test/operator_advection_dg_transient.cc
+                        LINK_LIBS ${operators_link_libs} operators ${UnitTest_LIBRARIES} ${HDF5_LIBRARIES})
 
     endif()
-=======
-                    LINK_LIBS ${operators_link_libs} operators ${UnitTest_LIBRARIES} ${HDF5_LIBRARIES})
->>>>>>> e2c054eb
-
+
+                    
     add_amanzi_test(operators_diffusion operators_diffusion
                     KIND unit
                     SOURCE test/Main.cc test/operator_diffusion_nodal.cc
@@ -382,31 +371,6 @@
                     SOURCE test/Main.cc test/operator_advdiff.cc
                     LINK_LIBS ${operators_link_libs} operators ${UnitTest_LIBRARIES} ${HDF5_LIBRARIES})
 
-<<<<<<< HEAD
-=======
-    # Test: matrices for surface and fractures
-    add_amanzi_test(operators_surface operators_surface
-                    KIND unit
-                    SOURCE test/Main.cc test/operator_advdiff_surface.cc
-                    LINK_LIBS ${operators_link_libs} operators ${UnitTest_LIBRARIES} ${HDF5_LIBRARIES})
-
-    add_amanzi_test(operators_dfn operators_dfn
-                    KIND unit
-                    SOURCE test/Main.cc test/operator_advection_dfn.cc
-                                        test/operator_diffusion_dfn.cc
-                    LINK_LIBS mesh_extracted ${operators_link_libs} operators ${UnitTest_LIBRARIES} ${HDF5_LIBRARIES})
-
-    add_amanzi_test(operators_dfn_4pe operators_dfn NPROCS 4 KIND unit)
-
-    # Test: electromagnetics 
-    add_amanzi_test(operators_electromagnetics operators_electromagnetics
-                    KIND unit
-                    SOURCE test/Main.cc test/AnalyticElectromagneticsBase.cc
-                                        test/operator_electromagnetics.cc 
-                                        test/operator_magnetic_diffusion.cc
-                    LINK_LIBS ${operators_link_libs} operators ${UnitTest_LIBRARIES} ${HDF5_LIBRARIES})
-
->>>>>>> e2c054eb
     # Test: utils
     add_amanzi_test(operators_upwind operators_upwind
                     KIND unit
@@ -422,21 +386,7 @@
                     LINK_LIBS ${operators_link_libs} operators ${UnitTest_LIBRARIES} ${HDF5_LIBRARIES})
 
     add_amanzi_test(operators_stability_2pe operators_stability NPROCS 2 KIND unit)
-<<<<<<< HEAD
-=======
-
-    # convergence rates
-    add_amanzi_test(operators_diffusion_convergence operators_diffusion_convergence
-                    KIND unit
-                    SOURCE test/Main.cc test/operator_diffusion_convergence.cc
-                    LINK_LIBS ${operators_link_libs} operators ${UnitTest_LIBRARIES} ${HDF5_LIBRARIES})
-    add_amanzi_test(operators_coupled_diffusion operators_coupled_diffusion
-                    KIND unit
-                    SOURCE test/Main.cc test/operator_coupled_diffusion.cc
-                    LINK_LIBS ${operators_link_libs} operators ${UnitTest_LIBRARIES} ${HDF5_LIBRARIES})
-    add_amanzi_test(operators_coupled_diffusion_2pe operators_coupled_diffusion NPROCS 2 KIND unit)
-
->>>>>>> e2c054eb
+
     
     # Test: diffusion with gravity
     add_amanzi_test(operators_gravity operators_gravity
@@ -472,24 +422,6 @@
                     NPROCS 2
                     KIND unit)
 
-<<<<<<< HEAD
-=======
-    # remap tests
-    add_amanzi_test(operators_remap operators_remap
-                    KIND unit
-                    NPROCS 2
-                    SOURCE test/Main.cc test/operator_remap.cc
-                                        test/operator_remap_curved.cc
-                    LINK_LIBS ${operators_link_libs} operators ${UnitTest_LIBRARIES} ${HDF5_LIBRARIES})
-
-    add_amanzi_test(operators_remap_gcl operators_remap_gcl
-                    KIND unit
-                    NPROCS 3
-                    SOURCE test/Main.cc test/operator_remap_gcl.cc
-                                        test/operator_remap_gcl_reinit.cc
-                    LINK_LIBS ${operators_link_libs} operators ${UnitTest_LIBRARIES} ${HDF5_LIBRARIES})
-
->>>>>>> e2c054eb
     # fct tests
     add_amanzi_test(operators_fct operators_fct
                     KIND unit
@@ -503,17 +435,6 @@
                     SOURCE test/Main.cc test/operator_diffusion_high_order.cc
                     LINK_LIBS ${operators_link_libs} operators ${UnitTest_LIBRARIES} ${HDF5_LIBRARIES})
 
-<<<<<<< HEAD
-=======
-    # DG advection test
-    add_amanzi_test(operators_advection_dg operators_advection_dg
-                    KIND unit
-                    NPROCS 3
-                    SOURCE test/Main.cc test/operator_advection_dg.cc
-                                        test/operator_advection_dg_transient.cc
-                    LINK_LIBS ${operators_link_libs} operators ${UnitTest_LIBRARIES} ${HDF5_LIBRARIES})
-
->>>>>>> e2c054eb
     # Test: mini PDEs
     add_amanzi_test(operators_mini1D operators_mini1D
                     KIND unit
