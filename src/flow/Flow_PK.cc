/*
This is the flow component of the Amanzi code. 

Copyright 2010-2012 held jointly by LANS/LANL, LBNL, and PNNL. 
Amanzi is released under the three-clause BSD License. 
The terms of use and "as is" disclaimer for this license are 
provided in the top-level COPYRIGHT file.

Authors: Neil Carlson (version 1) 
         Konstantin Lipnikov (version 2) (lipnikov@lanl.gov)
*/

#include <string>
#include <vector>

#include "Teuchos_ParameterList.hpp"

#include "GMVMesh.hh"
#include "mfd3d.hh"

#include "Mesh.hh"
#include "Flow_PK.hh"
#include "Flow_State.hh"


namespace Amanzi {
namespace AmanziFlow {

/* ******************************************************************
* Initiazition of fundamental flow sturctures.                                              
****************************************************************** */
void Flow_PK::Init(Teuchos::ParameterList& global_list, Teuchos::RCP<Flow_State> FS_MPC)
{
  flow_status_ = FLOW_STATUS_NULL;

<<<<<<< HEAD
  FS = Teuchos::rcp(new Flow_State(*FS_MPC));
  FS_aux = Teuchos::rcp(new Flow_State(*FS_MPC, AmanziFlow::FLOW_STATE_COPY));
=======
  FS = Teuchos::rcp(new Flow_State(*FS_MPC, Flow_State::CONSTRUCT_MODE_VIEW_DATA));
  FS_aux = Teuchos::rcp(new Flow_State(*FS_MPC, Flow_State::CONSTRUCT_MODE_COPY_DATA_GHOSTED));
>>>>>>> 1bd278a4

  mesh_ = FS->mesh();
  dim = mesh_->space_dimension();
  MyPID = 0;

  T_physics = dT = 0.0;

  ncells_owned = mesh_->num_entities(AmanziMesh::CELL, AmanziMesh::OWNED);
  ncells_wghost = mesh_->num_entities(AmanziMesh::CELL, AmanziMesh::USED);

  nfaces_owned = mesh_->num_entities(AmanziMesh::FACE, AmanziMesh::OWNED);
  nfaces_wghost = mesh_->num_entities(AmanziMesh::FACE, AmanziMesh::USED);

  nseepage_prev = 0;
  ti_phase_counter = 0;

  // Fundamental physical quantities
  rho_ = *(FS_MPC->fluid_density());
  mu_ = *(FS_MPC->fluid_viscosity());
  gravity_.init(dim);
  for (int k = 0; k < dim; k++) gravity_[k] = (*(FS_MPC->gravity()))[k];

  // Fundamental global sublists
  if (global_list.isSublist("Preconditioners")) {
    preconditioner_list_ = global_list.sublist("Preconditioners");
  } else {
    Errors::Message msg("Flow PK: input parameter list does not have <Preconditioners> sublist.");
    Exceptions::amanzi_throw(msg);
  }

  if (global_list.isSublist("Solvers")) {
    solver_list_ = global_list.sublist("Solvers");
  } else {
    Errors::Message msg("Flow PK: input parameter list does not have <Solvers> sublist.");
    Exceptions::amanzi_throw(msg);
  }

}


/* ******************************************************************
* Super-map combining cells and faces.                                                  
****************************************************************** */
Epetra_Map* Flow_PK::CreateSuperMap()
{
  const Epetra_Map& cmap = mesh_->cell_map(false);
  const Epetra_Map& fmap = mesh_->face_map(false);

  int ndof = ncells_owned + nfaces_owned;
  int ndof_global_cell = cmap.NumGlobalElements();
  int ndof_global = ndof_global_cell + fmap.NumGlobalElements();

  int* gids = new int[ndof];
  cmap.MyGlobalElements(&(gids[0]));
  fmap.MyGlobalElements(&(gids[ncells_owned]));

  for (int f = 0; f < nfaces_owned; f++) gids[ncells_owned + f] += ndof_global_cell;
  Epetra_Map* map = new Epetra_Map(ndof_global, ndof, gids, 0, cmap.Comm());

  delete [] gids;
  return map;
}


/* ******************************************************************
* Populate data needed by submodels.
****************************************************************** */
void Flow_PK::ProcessStaticBCsubmodels(const std::vector<int>& bc_submodel,
                                       std::vector<double>& rainfall_factor)
{
  for (int f = 0; f < nfaces_owned; f++) {
    if (bc_submodel[f] & FLOW_BC_SUBMODEL_RAINFALL) {
      const AmanziGeometry::Point& normal = mesh_->face_normal(f);
      rainfall_factor[f] = fabs(normal[dim - 1]) / norm(normal);
    }
  }
}


/* ******************************************************************
* Add a boundary marker to used faces.
* WARNING: we can skip update of ghost boundary faces, b/c they 
* should be always owned. 
****************************************************************** */
void Flow_PK::ProcessBoundaryConditions(
    Functions::FlowBoundaryFunction* bc_pressure, Functions::FlowBoundaryFunction* bc_head,
    Functions::FlowBoundaryFunction* bc_flux, Functions::FlowBoundaryFunction* bc_seepage,
    const Epetra_Vector& pressure_cells, 
    const Epetra_Vector& pressure_faces, const double atm_pressure,
    const std::vector<double>& rainfall_factor,
    const std::vector<int>& bc_submodel,
    std::vector<int>& bc_model, std::vector<bc_tuple>& bc_values)
{
  int flag_essential_bc = 0;
  bc_tuple zero = {0.0, 0.0};
  for (int n = 0; n < bc_model.size(); n++) {
    bc_model[n] = FLOW_BC_FACE_NULL;
    bc_values[n] = zero;
  }

  Functions::FlowBoundaryFunction::Iterator bc;
  for (bc = bc_pressure->begin(); bc != bc_pressure->end(); ++bc) {
    int f = bc->first;
    bc_model[f] = FLOW_BC_FACE_PRESSURE;
    bc_values[f][0] = bc->second;
    flag_essential_bc = 1;
  }

  for (bc = bc_head->begin(); bc != bc_head->end(); ++bc) {
    int f = bc->first;
    bc_model[f] = FLOW_BC_FACE_PRESSURE;
    bc_values[f][0] = bc->second;
    flag_essential_bc = 1;
  }

  for (bc = bc_flux->begin(); bc != bc_flux->end(); ++bc) {
    int f = bc->first;
    bc_model[f] = FLOW_BC_FACE_FLUX;
    bc_values[f][0] = bc->second * rainfall_factor[f];
  }

  int nseepage = 0;
  double area_seepage = 0.0;
  for (bc = bc_seepage->begin(); bc != bc_seepage->end(); ++bc) {
    int f = bc->first;

    if (bc_submodel[f] & FLOW_BC_SUBMODEL_SEEPAGE_PFLOTRAN) {  // Model I.
      if (pressure_faces[f] < atm_pressure) {
        bc_model[f] = FLOW_BC_FACE_FLUX;
        bc_values[f][0] = bc->second * rainfall_factor[f];
      } else {
        int c = BoundaryFaceGetCell(f);
        if (pressure_cells[c] < pressure_faces[f]) {
          bc_model[f] = FLOW_BC_FACE_FLUX;
          bc_values[f][0] = bc->second * rainfall_factor[f];
        } else {
          bc_model[f] = FLOW_BC_FACE_PRESSURE;
          bc_values[f][0] = atm_pressure;
          flag_essential_bc = 1;
          nseepage++;
          area_seepage += mesh_->face_area(f);
        }
      }

    } else if (bc_submodel[f] & FLOW_BC_SUBMODEL_SEEPAGE_FACT) {  // Model II.
      double I = FLOW_BC_SEEPAGE_FACE_IMPEDANCE;
      double influx = bc->second * rainfall_factor[f];
      double pcreg = influx / I;
      double pcmin = 3 * pcreg / 2;
      double pcmax = pcreg / 2;

      double pc = pressure_faces[f] - atm_pressure;
      if (pc < pcmin) {
        bc_model[f] = FLOW_BC_FACE_FLUX;
        bc_values[f][0] = influx;
      } else if (pc >= pcmax) {
        bc_model[f] = FLOW_BC_FACE_MIXED;
        bc_values[f][0] = I * atm_pressure;
        bc_values[f][1] = -I;  // Impedance I should be positive.
        flag_essential_bc = 1;
        nseepage++;
        area_seepage += mesh_->face_area(f);
      } else {
        bc_model[f] = FLOW_BC_FACE_FLUX;
        double f = 2 * (pcreg - pc) / pcreg;
        double q = (7 - 2 * f - f * f) / 8;
        bc_values[f][0] = q * influx; 
      }

    } else if (bc_submodel[f] & FLOW_BC_SUBMODEL_SEEPAGE_AMANZI) {  // Model III.
      double influx = bc->second * rainfall_factor[f];
      double pcreg = -FLOW_BC_SEEPAGE_FACE_REGULARIZATION;

      double pc = pressure_faces[f] - atm_pressure;
      if (pc < pcreg) {
        bc_model[f] = FLOW_BC_FACE_FLUX;
        bc_values[f][0] = influx;
      } else if (pc >= 0.0) {
        int c = BoundaryFaceGetCell(f);
        if (pressure_cells[c] < pressure_faces[f]) {
          bc_model[f] = FLOW_BC_FACE_FLUX;
          bc_values[f][0] = influx;
        } else {
          bc_model[f] = FLOW_BC_FACE_PRESSURE;
          bc_values[f][0] = atm_pressure;
          flag_essential_bc = 1;
          nseepage++;
          area_seepage += mesh_->face_area(f);
        }
      } else {
        bc_model[f] = FLOW_BC_FACE_FLUX;
        double f = pc / pcreg;
        double q = f * f * (3 - 2 * f);
        bc_values[f][0] = q * influx;
      }
    }
  }

  // mark missing boundary conditions as zero flux conditions
  AmanziMesh::Entity_ID_List cells;
  missed_bc_faces_ = 0;
  for (int f = 0; f < nfaces_owned; f++) {
    if (bc_model[f] == FLOW_BC_FACE_NULL) {
      cells.clear();
      mesh_->face_get_cells(f, AmanziMesh::USED, &cells);
      int ncells = cells.size();

      if (ncells == 1) {
        bc_model[f] = FLOW_BC_FACE_FLUX;
        bc_values[f][0] = 0.0;
        missed_bc_faces_++;
      }
    }
  }

  // verify that the algebraic problem is consistent
#ifdef HAVE_MPI
  int flag = flag_essential_bc;
  mesh_->get_comm()->MaxAll(&flag, &flag_essential_bc, 1);  // find the global maximum
#endif
  if (! flag_essential_bc && MyPID == 0 && verbosity >= FLOW_VERBOSITY_LOW) {
    std::printf("Flow PK: WARNING: no essential boundary conditions, solver may fail\n");
  }

  // verbose output
  if (verbosity >= FLOW_VERBOSITY_HIGH) {
#ifdef HAVE_MPI
    int nseepage_tmp = nseepage;
    double area_tmp = area_seepage;
    mesh_->get_comm()->SumAll(&area_tmp, &area_seepage, 1);
    mesh_->get_comm()->SumAll(&nseepage_tmp, &nseepage, 1);
#endif
    if (MyPID == 0 && nseepage > 0 && nseepage != nseepage_prev) {
      std::printf("Flow PK: seepage face has changed: %9.4e [m^2]\n", area_seepage);
    }
  }
  nseepage_prev = nseepage;
}


/* ******************************************************************
*  Calculate inner product e^T K e in each cell.                                               
****************************************************************** */
void Flow_PK::CalculatePermeabilityFactorInWell(const std::vector<WhetStone::Tensor>& K, Epetra_Vector& Kxy)
{
  for (int c = 0; c < ncells_owned; c++) {
    Kxy[c] = 0.0;
    int idim = std::max(1, K[c].size() - 1);
    for (int i = 0; i < idim; i++) Kxy[c] += K[c](i, i);
    Kxy[c] /= idim;
  }
}


/* ******************************************************************
* Add source and sink terms. We use a simplified algorithms than for
* boundary conditions.                                          
****************************************************************** */
void Flow_PK::AddSourceTerms(Functions::UniqueMeshFunction* src_sink, Epetra_Vector& rhs)
{
  // Functions::UniqueMeshFunction::Iterator src;
  // for (src = src_sink->begin(); src != src_sink->end(); ++src) {
  //   int c = src->first;
  //   rhs[c] += mesh_->cell_volume(c) * src->second;
  // }
}


/* ******************************************************************
* Routine updates elemental discretization matrices and must be 
* called before applying boundary conditions and global assembling. 
* simplified implementation for single phase flow.                                            
****************************************************************** */
void Flow_PK::AddGravityFluxes_MFD(std::vector<WhetStone::Tensor>& K,                                    
                                    Matrix_MFD* matrix_operator)
{
  AmanziGeometry::Point rho_gravity(gravity_);
  rho_gravity *= rho_;

  AmanziMesh::Entity_ID_List faces;
  std::vector<int> dirs;

  for (int c = 0; c < ncells_owned; c++) {
    mesh_->cell_get_faces_and_dirs(c, &faces, &dirs);
    int nfaces = faces.size();

    Epetra_SerialDenseVector& Ff = matrix_operator->Ff_cells()[c];
    double& Fc = matrix_operator->Fc_cells()[c];

    for (int n = 0; n < nfaces; n++) {
      int f = faces[n];
      const AmanziGeometry::Point& normal = mesh_->face_normal(f);

      double outward_flux = ((K[c] * rho_gravity) * normal) * dirs[n]; 
      Ff[n] += outward_flux;
      Fc -= outward_flux;  // Nonzero-sum contribution when flag_upwind = false.
    }
  }
}


/* ******************************************************************
* Routine updates elemental discretization matrices and must be 
* called before applying boundary conditions and global assembling.                                             
****************************************************************** */
void Flow_PK::AddGravityFluxes_MFD(std::vector<WhetStone::Tensor>& K,
                                    Matrix_MFD* matrix_operator,
                                    RelativePermeability& rel_perm) 
{
  AmanziGeometry::Point rho_gravity(gravity_);
  rho_gravity *= rho_;

  AmanziMesh::Entity_ID_List faces;
  std::vector<int> dirs;

  Epetra_Vector& Krel_cells = rel_perm.Krel_cells();
  Epetra_Vector& Krel_faces = rel_perm.Krel_faces();
  int method = rel_perm.method();

  for (int c = 0; c < ncells_owned; c++) {
    mesh_->cell_get_faces_and_dirs(c, &faces, &dirs);
    int nfaces = faces.size();

    Epetra_SerialDenseVector& Ff = matrix_operator->Ff_cells()[c];
    double& Fc = matrix_operator->Fc_cells()[c];
    std::vector<double>& krel = rel_perm.Krel_amanzi()[c];

    for (int n = 0; n < nfaces; n++) {
      int f = faces[n];
      const AmanziGeometry::Point& normal = mesh_->face_normal(f);

      double outward_flux = ((K[c] * rho_gravity) * normal) * dirs[n]; 
      if (method == FLOW_RELATIVE_PERM_CENTERED) {
        outward_flux *= Krel_cells[c];
      } else if (method == FLOW_RELATIVE_PERM_AMANZI) {
        outward_flux *= krel[n]; 
      } else {
        outward_flux *= Krel_faces[f];
      }
      Ff[n] += outward_flux;
      Fc -= outward_flux;  // Nonzero-sum contribution when flag_upwind = false.
    }
  }
}

/* ******************************************************************
* Add gravity fluxes to RHS of TPFA approximation                                            
****************************************************************** */

void Flow_PK::AddGravityFluxes_TPFA(const Epetra_Vector& Krel_faces, const Epetra_Vector& Grav_term,
    std::vector<int>& bc_model, Matrix_MFD* matrix_operator)
{

  AmanziMesh::Entity_ID_List cells;
  std::vector<int> dirs;
  Teuchos::RCP<Epetra_Vector>& rhs_cells = matrix_operator->rhs_cells();

  // cout<<"Before rhs AddGravityFluxes_TPFA\n";
  // std::cout<<(*rhs_cells)<<endl;

  for (int f = 0; f < nfaces_wghost; f++) {
    if (bc_model[f] == FLOW_BC_FACE_FLUX) continue;
    mesh_->face_get_cells(f, AmanziMesh::USED, &cells);
    int ncells = cells.size();
    for (int i = 0; i < ncells; i++){
      int c = cells[i];
      if (c >= ncells_owned) continue;
      (*rhs_cells)[c] -= pow(-1, i)*Grav_term[f]*Krel_faces[f];  
      //if ((f==84)||(f==86)) cout<<"Gravity flux "<<f<<" "<<Grav_term[f]*Krel_faces[f]<<endl;
    }
  }

  // cout<<"rhs AddGravityFluxes_TPFA\n";
  // std::cout<<(*rhs_cells)<<endl;
  //cin >> tmp;
  //exit(0);

}



/* ******************************************************************
*                                             
****************************************************************** */
void Flow_PK::AddNewtonFluxes_MFD(
    RelativePermeability& rel_perm,
    const Epetra_Vector& pressure_cells, const Epetra_Vector& flux,
    Epetra_Vector& rhs, Matrix_MFD_PLambda* matrix_operator)
{
  double rho = FS->ref_fluid_density();
  std::vector<Teuchos::SerialDenseMatrix<int, double> >& Acc_faces = matrix_operator->Acc_faces();
  Acc_faces.clear();

  const Epetra_Map& cmap_wghost = mesh_->cell_map(true);
  Epetra_Vector rhs_wghost(cmap_wghost);
  for (int c = 0; c < ncells_owned; c++) rhs_wghost[c] = rhs[c];

  AmanziMesh::Entity_ID_List cells, faces;
  std::vector<int> dirs;

  const Epetra_Vector& Krel_faces = rel_perm.Krel_faces();
  const Epetra_Vector& dKdP_faces = rel_perm.dKdP_faces();

  for (int f = 0; f < nfaces_owned; f++) {
    mesh_->face_get_cells(f, AmanziMesh::USED, &cells);
    int ncells = cells.size();

    Teuchos::SerialDenseMatrix<int, double> Bcc(ncells, ncells);
    double factor = rho * flux[f] * dKdP_faces[f] / Krel_faces[f];

    int c1 = cells[0];
    mesh_->cell_get_faces_and_dirs(c1, &faces, &dirs);

    int k = FindPosition(f, faces);
    factor *= dirs[k];

    if (ncells == 1) {
      if (factor > 0.0) { 
        Bcc(0, 0) = factor;
        rhs_wghost[c1] += factor * pressure_cells[c1];
      }
    } else {
      int i = (factor > 0.0) ? 0 : 1;
      factor = fabs(factor);
      Bcc(i, i) = factor;
      Bcc(1 - i, i) = -factor;

      c1 = cells[i];
      int c2 = cells[1 - i];
      rhs_wghost[c1] += factor * pressure_cells[c1];
      rhs_wghost[c2] -= factor * pressure_cells[c1];
    }

    Acc_faces.push_back(Bcc);
  }

  FS->CombineGhostCell2MasterCell(rhs_wghost, Add);
  for (int c = 0; c < ncells_owned; c++) rhs[c] = rhs_wghost[c];
}


/* ******************************************************************
* Updates global Darcy vector calculated by a discretization method.
* simplified implementation for a single phase flow.                                            
****************************************************************** */
void Flow_PK::AddGravityFluxes_DarcyFlux(std::vector<WhetStone::Tensor>& K, 
                                          Epetra_Vector& darcy_mass_flux)
{
  AmanziMesh::Entity_ID_List faces;
  std::vector<int> dirs;
  std::vector<int> flag(nfaces_wghost, 0);

  for (int c = 0; c < ncells_owned; c++) {
    AmanziGeometry::Point Kg = K[c] * gravity_;
    mesh_->cell_get_faces_and_dirs(c, &faces, &dirs);
    int nfaces = faces.size();

    for (int n = 0; n < nfaces; n++) {
      int f = faces[n];
      const AmanziGeometry::Point& normal = mesh_->face_normal(f);

      if (f < nfaces_owned && !flag[f]) {
        darcy_mass_flux[f] += rho_ * (Kg * normal);
        flag[f] = 1;
      }
    }
  }
}


/* ******************************************************************
* Updates global Darcy vector calculated by a discretization method.                                             
****************************************************************** */
void Flow_PK::AddGravityFluxes_DarcyFlux(std::vector<WhetStone::Tensor>& K, 
                                          Epetra_Vector& darcy_mass_flux,
                                          RelativePermeability& rel_perm) 
{
  AmanziMesh::Entity_ID_List faces;
  std::vector<int> dirs;
  std::vector<int> flag(nfaces_wghost, 0);

  Epetra_Vector& Krel_cells = rel_perm.Krel_cells();
  Epetra_Vector& Krel_faces = rel_perm.Krel_faces();
  int method = rel_perm.method();

  for (int c = 0; c < ncells_owned; c++) {
    AmanziGeometry::Point Kg = K[c] * gravity_;
    mesh_->cell_get_faces_and_dirs(c, &faces, &dirs);
    int nfaces = faces.size();

    for (int n = 0; n < nfaces; n++) {
      int f = faces[n];
      const AmanziGeometry::Point& normal = mesh_->face_normal(f);
      std::vector<double>& krel = rel_perm.Krel_amanzi()[c];

      if (f < nfaces_owned && !flag[f]) {
        if (method == FLOW_RELATIVE_PERM_NONE) {
          darcy_mass_flux[f] += rho_ * (Kg * normal);
        } else if (method == FLOW_RELATIVE_PERM_CENTERED) {
          darcy_mass_flux[f] += rho_ * (Kg * normal) * Krel_cells[c];
        } else if (method == FLOW_RELATIVE_PERM_AMANZI) {
          darcy_mass_flux[f] += rho_ * (Kg * normal) * krel[n];
        } else {
          darcy_mass_flux[f] += rho_ * (Kg * normal) * Krel_faces[f];
        }
        flag[f] = 1;
      }
    }
  }
}


/* ******************************************************************
* BDF methods need a good initial guess.
* This method gives a less smoother solution than in Flow 1.0.
* WARNING: Each owned face must have at least one owned cell. 
* Probability that this assumption is violated is close to zero. 
* Even when it happens, the code will not crash.
****************************************************************** */
void Flow_PK::DeriveFaceValuesFromCellValues(const Epetra_Vector& ucells, Epetra_Vector& ufaces)
{
  AmanziMesh::Entity_ID_List cells;

  for (int f = 0; f < nfaces_owned; f++) {
    cells.clear();
    mesh_->face_get_cells(f, AmanziMesh::OWNED, &cells);
    int ncells = cells.size();

    double face_value = 0.0;
    for (int n = 0; n < ncells; n++) face_value += ucells[cells[n]];
    ufaces[f] = face_value / ncells;
  }
}


/* ******************************************************************
* Calculate change of water volume per second due to boundary flux.                                          
****************************************************************** */
double Flow_PK::WaterVolumeChangePerSecond(std::vector<int>& bc_model, Epetra_Vector& darcy_flux)
{
  AmanziMesh::Entity_ID_List faces;
  std::vector<int> fdirs;

  double volume = 0.0;
  for (int c = 0; c < ncells_owned; c++) {
    mesh_->cell_get_faces_and_dirs(c, &faces, &fdirs);

    for (int i = 0; i < faces.size(); i++) {
      int f = faces[i];
      if (bc_model[f] != FLOW_BC_FACE_NULL && f < nfaces_owned) {
        if (fdirs[i] >= 0) {
          volume -= darcy_flux[f];
        } else {
          volume += darcy_flux[f];
        }
      }
    }
  }
  return volume;
}


/* ******************************************************************
* Returns the first cell attached to a boundary face.   
****************************************************************** */
int Flow_PK::BoundaryFaceGetCell(int f)
{
  AmanziMesh::Entity_ID_List cells;
  mesh_->face_get_cells(f, AmanziMesh::USED, &cells);
  return cells[0];
}


/* ******************************************************************
* Returns position of face f in the list faces.  
****************************************************************** */
int Flow_PK::FindPosition(int f, AmanziMesh::Entity_ID_List faces)
{
  for (int i = 0; i < faces.size(); i++) {
    if (faces[i] == f) return i;
  }
  return -1;
}


/* ****************************************************************
* DEBUG: creating GMV file 
**************************************************************** */
void Flow_PK::WriteGMVfile(Teuchos::RCP<Flow_State> FS) const
{
  Teuchos::RCP<const AmanziMesh::Mesh> mesh = FS->mesh();

  GMV::open_data_file(*mesh, (std::string)"flow.gmv");
  GMV::start_data();
  GMV::write_cell_data(FS->ref_pressure(), "pressure");
  GMV::write_cell_data(FS->ref_water_saturation(), "saturation");
  GMV::write_cell_data(FS->ref_darcy_velocity(), 0, "velocity_h");
  GMV::write_cell_data(FS->ref_darcy_velocity(), dim-1, "velocity_v");
  GMV::close_data_file();
}

}  // namespace AmanziFlow
}  // namespace Amanzi
<|MERGE_RESOLUTION|>--- conflicted
+++ resolved
@@ -33,13 +33,8 @@
 {
   flow_status_ = FLOW_STATUS_NULL;
 
-<<<<<<< HEAD
-  FS = Teuchos::rcp(new Flow_State(*FS_MPC));
-  FS_aux = Teuchos::rcp(new Flow_State(*FS_MPC, AmanziFlow::FLOW_STATE_COPY));
-=======
   FS = Teuchos::rcp(new Flow_State(*FS_MPC, Flow_State::CONSTRUCT_MODE_VIEW_DATA));
   FS_aux = Teuchos::rcp(new Flow_State(*FS_MPC, Flow_State::CONSTRUCT_MODE_COPY_DATA_GHOSTED));
->>>>>>> 1bd278a4
 
   mesh_ = FS->mesh();
   dim = mesh_->space_dimension();
@@ -295,16 +290,15 @@
 
 
 /* ******************************************************************
-* Add source and sink terms. We use a simplified algorithms than for
-* boundary conditions.                                          
-****************************************************************** */
-void Flow_PK::AddSourceTerms(Functions::UniqueMeshFunction* src_sink, Epetra_Vector& rhs)
-{
-  // Functions::UniqueMeshFunction::Iterator src;
-  // for (src = src_sink->begin(); src != src_sink->end(); ++src) {
-  //   int c = src->first;
-  //   rhs[c] += mesh_->cell_volume(c) * src->second;
-  // }
+* Add source and sink terms.                                   
+****************************************************************** */
+void Flow_PK::AddSourceTerms(Functions::FlowDomainFunction* src_sink, Epetra_Vector& rhs)
+{
+  Functions::FlowDomainFunction::Iterator src;
+  for (src = src_sink->begin(); src != src_sink->end(); ++src) {
+    int c = src->first;
+    rhs[c] += mesh_->cell_volume(c) * src->second;
+  }
 }
 
 
