/*
This is the flow component of the Amanzi code. 

Copyright 2010-2012 held jointly by LANS/LANL, LBNL, and PNNL. 
Amanzi is released under the three-clause BSD License. 
The terms of use and "as is" disclaimer for this license are 
provided in the top-level COPYRIGHT file.

Authors: Neil Carlson (version 1) 
         Konstantin Lipnikov (version 2) (lipnikov@lanl.gov)
*/

#ifndef AMANZI_DARCY_PK_HH_
#define AMANZI_DARCY_PK_HH_

#include "Teuchos_RCP.hpp"

#include "Epetra_Vector.h"
#include "AztecOO.h"

#include "Mesh.hh"
#include "Point.hh"
#include "flow-boundary-function.hh"
#include "flow-domain-function.hh"
#include "tensor.hh"

#include "Flow_PK.hh"
#include "Flow_State.hh"
#include "Matrix_MFD.hh"
#include "TI_Specs.hh"


namespace Amanzi {
namespace AmanziFlow {

class Darcy_PK : public Flow_PK {
 public:
  Darcy_PK(Teuchos::ParameterList& global_list, Teuchos::RCP<Flow_State> FS_MPC);
  ~Darcy_PK();

  // main methods
  void InitPK();
  void InitSteadyState(double T0, double dT0);
  void InitTransient(double T0, double dT0);
  void InitPicard(double T0) {};  // not used yet.
  void InitNextTI(double T0, double dT0, TI_Specs ti_specs);

  double CalculateFlowDt() { return dT_desirable_; }
  int Advance(double dT); 
  int AdvanceToSteadyState(double T0, double dT0);
  void InitializeAuxiliaryData();
  void InitializeSteadySaturated();

  void CommitState(Teuchos::RCP<Flow_State> FS);

  // methods required for time integration
  void fun(const double T, const Epetra_Vector& u, const Epetra_Vector& udot, Epetra_Vector& rhs, double dT = 0.0) {};
  void precon(const Epetra_Vector& u, Epetra_Vector& Hu) {};
  double enorm(const Epetra_Vector& u, const Epetra_Vector& du) { return 0.0; }
  void update_precon(const double T, const Epetra_Vector& up, const double h, int& errc) {};
  void update_norm(double rtol, double atol) {};

  // other main methods
  void SetAbsolutePermeabilityTensor(std::vector<WhetStone::Tensor>& K);
  void AddTimeDerivativeSpecificStorage(Epetra_Vector& pressure_cells, double dTp, Matrix_MFD* matrix_operator);
  void AddTimeDerivativeSpecificYield(Epetra_Vector& pressure_cells, double dTp, Matrix_MFD* matrix_operator);
  void UpdateSpecificYield();

  double ErrorEstimate(double* dTfactor);

  // linear solvers
  void SolveFullySaturatedProblem(double T, Epetra_Vector& u);
  void SolveFullySaturatedProblem(double T, const Epetra_Vector& rhs, Epetra_Vector& u);
  int ApllyPrecInverse(const Epetra_MultiVector& X, Epetra_MultiVector& Y) { Y = X; return 1; }
  void AssembleMatrixMFD();

  // io members
  void ProcessParameterList();
  void ProcessStringLinearSolver(const std::string name, int* max_itrs, double* tolerance);

  // control methods
  void ResetParameterList(const Teuchos::ParameterList& dp_list_new) { dp_list_ = dp_list_new; }

  // access methods
  Epetra_Vector& ref_solution() { return *solution; }
  Epetra_Vector& ref_solution_faces() { return *solution_faces; }
  Epetra_Import& face_importer() { return *face_importer_; }
  const Epetra_Map& super_map() { return *super_map_; }

  double rho() { return rho_; }
  double mu() { return mu_; }
  AmanziGeometry::Point& gravity() { return gravity_; }

  // access methods only for unit tests (prefix get_ indicates that)
  std::vector<WhetStone::Tensor>& get_K() { return K; }
  Matrix_MFD* get_matrix() { return matrix_; }
  std::vector<bc_tuple>& get_bc_values() { return bc_values; }

  // auxilliary data management
<<<<<<< HEAD
  void UpdateAuxilliaryData(){};
=======
  void UpdateAuxilliaryData() {};
>>>>>>> 08cef775


 private:
  Teuchos::ParameterList dp_list_;

  double atm_pressure;
  Epetra_Map* super_map_;
  int dim;

  Teuchos::RCP<Epetra_Import> cell_importer_;  // parallel communicators
  Teuchos::RCP<Epetra_Import> face_importer_;

  Matrix_MFD* matrix_;
  Matrix_MFD* preconditioner_;

  int error_control_;

  TI_Specs ti_specs_sss_;  // Two time integration phases
  TI_Specs ti_specs_trs_;
  TI_Specs* ti_specs;

  double dT_desirable_; // Parameters for transient solver

  Teuchos::RCP<Epetra_Vector> solution;  // global solution
  Teuchos::RCP<Epetra_Vector> solution_cells;  // cell-based pressures
  Teuchos::RCP<Epetra_Vector> solution_faces;  // face-base pressures
  Teuchos::RCP<Epetra_Vector> rhs;  // It has same size as solution.
  Teuchos::RCP<Epetra_Vector> rhs_faces;

  Teuchos::RCP<Epetra_Vector> pdot_cells_prev;  // time derivative of pressure
  Teuchos::RCP<Epetra_Vector> pdot_cells;
 
  Functions::FlowBoundaryFunction* bc_pressure;  // Boundary conditions. 
  Functions::FlowBoundaryFunction* bc_head;
  Functions::FlowBoundaryFunction* bc_flux;
  Functions::FlowBoundaryFunction* bc_seepage;

  std::vector<int> bc_model, bc_submodel;  // Support of boundary conditions.
  std::vector<bc_tuple> bc_values;
  Teuchos::RCP<Epetra_Vector> shift_water_table_;
  std::vector<double> rainfall_factor;

  Functions::FlowDomainFunction* src_sink;  // Source and sink terms
  int src_sink_distribution; 

  std::vector<WhetStone::Tensor> K;  // tensor of absolute permeability
  Teuchos::RCP<Epetra_Vector> Kxy;  // absolute permeability in plane xy

  int mfd3d_method_;
  Teuchos::RCP<Epetra_IntVector> upwind_cell, downwind_cell;
};

}  // namespace AmanziFlow
}  // namespace Amanzi

#endif
<|MERGE_RESOLUTION|>--- conflicted
+++ resolved
@@ -97,11 +97,7 @@
   std::vector<bc_tuple>& get_bc_values() { return bc_values; }
 
   // auxilliary data management
-<<<<<<< HEAD
-  void UpdateAuxilliaryData(){};
-=======
-  void UpdateAuxilliaryData() {};
->>>>>>> 08cef775
+  void UpdateAuxilliaryData();
 
 
  private:
