#ifndef __RICHARDSPROBLEM_H__
#define __RICHARDSPROBLEM_H__

#include "Epetra_Vector.h"
#include "Epetra_Import.h"
#include "Teuchos_RCP.hpp"
#include "Teuchos_ParameterList.hpp"
#include "Mesh.hh"

#include "FlowBC.hpp"
#include "DiffusionMatrix.hpp"
#include "DiffusionPrecon.hpp"
#include "MimeticHexLocal.hpp"
#include "MimeticHex.hpp"
#include "WaterRetentionBaseModel.hpp"
#include "Flow_State.hpp"

<<<<<<< HEAD
namespace Amanzi {

class RichardsProblem
=======
class RichardsProblem 
>>>>>>> e11799dc
{
public:

  RichardsProblem(const Teuchos::RCP<AmanziMesh::Mesh> &mesh,
	       Teuchos::ParameterList&, const Teuchos::RCP<FlowBC> &bc);
  ~RichardsProblem();


  // Set the constant value of fluid density.
  void SetFluidDensity(double rho);

  // Set the constant value of fluid viscosity.
  void SetFluidViscosity(double mu);

  // Set the gravitational acceleration (3-vector).
  void SetGravity(const double g[3]);

  // Sets a constant (scalar) permeability.
  void SetPermeability(double k);

  // Sets a spatially variable (scalar) permeability, one value per cell.
  //void SetPermeability(const std::vector<double> &k);
  void SetPermeability(const Epetra_Vector &k);

  void SetFlowState( Teuchos::RCP<const Flow_State> FS_ );

  void UpdateVanGenuchtenRelativePermeability(const Epetra_Vector &P);
  void DeriveVanGenuchtenSaturation(const Epetra_Vector &P, Epetra_Vector &S);
  void dSofP(const Epetra_Vector &P, Epetra_Vector &dS);
  
  void ComputeF(const Epetra_Vector &X, Epetra_Vector &F);

  void ComputePrecon(const Epetra_Vector &X);
  void ComputePrecon(const Epetra_Vector &X, const double h);

  Epetra_Operator& Precon() const { return *precon_; }

  const Epetra_Map& Map() const { return *dof_map_; }

  const Epetra_Map& CellMap(bool ghost=false) const { return mesh_->cell_map(ghost); }
  const Epetra_Map& FaceMap(bool ghost=false) const { return mesh_->face_map(ghost); }

  Epetra_Vector* CreateCellView(const Epetra_Vector&) const;
  Epetra_Vector* CreateFaceView(const Epetra_Vector&) const;

  const Epetra_Comm& Comm() const { return *(mesh_->get_comm()); }

  DiffusionMatrix& Matrix() const { return *D_; }

  void DeriveDarcyFlux(const Epetra_Vector &P, Epetra_Vector &F, double &l1_error) const;

  void DeriveDarcyVelocity(const Epetra_Vector &X, Epetra_MultiVector &Q) const;

  void GetFluidDensity(double &rho) const { rho = rho_; }
  void GetFluidViscosity(double &mu) const { mu = mu_; }
  void GetGravity(double g[]) const { for(int i = 0; i < 3; ++i) g[i] = g_[i]; }

  void Compute_udot(const double t, const Epetra_Vector& u, Epetra_Vector &udot);
  
  const Epetra_Vector* cell_vols() { return cell_volumes; }
  
private:

  Teuchos::RCP<AmanziMesh::Mesh> mesh_;
  Teuchos::RCP<FlowBC> bc_;
  Epetra_Map *dof_map_;
  Epetra_Import *face_importer_;
  Epetra_Import *cell_importer_;

  double rho_;  // constant fluid density
  double mu_;   // constant fluid viscosity
  double g_[3]; // gravitational acceleration
  std::vector<double> k_; // spatially variable permeability
  std::vector<double> k_rl_;  // relative permeability
  double vG_m_;     // van Genuchten m
  double vG_n_;     // van Genuchten n = 1/(1-vG_m_)
  double vG_alpha_; // van Genuchten alpha
  double vG_sr_;    // van Genuchten effective saturation
  double p_atm_;    // atmospheric pressure
  
  std::vector<MimeticHexLocal>  MD;
  MimeticHex *md_;

  DiffusionPrecon *precon_;

  Teuchos::RCP<DiffusionMatrix> D_;

  Epetra_Vector* cell_volumes;
  
  std::vector<Teuchos::RCP<WaterRetentionBaseModel> > WRM;

  Teuchos::RCP<const Flow_State> FS;  

private:  // Auxillary functions

  Epetra_Map* create_dof_map_(const Epetra_Map&, const Epetra_Map&) const;
  DiffusionMatrix* create_diff_matrix_(const Teuchos::RCP<AmanziMesh::Mesh>&, const Teuchos::RCP<FlowBC>&) const;
  void init_mimetic_disc_(AmanziMesh::Mesh&, std::vector<MimeticHexLocal>&) const;
  void apply_BC_initial_(Epetra_Vector&);
  void apply_BC_final_(Epetra_Vector&);
  void face_centroid_(int, double[]);


};

} // close namespace Amanzi

#endif<|MERGE_RESOLUTION|>--- conflicted
+++ resolved
@@ -15,13 +15,9 @@
 #include "WaterRetentionBaseModel.hpp"
 #include "Flow_State.hpp"
 
-<<<<<<< HEAD
 namespace Amanzi {
 
-class RichardsProblem
-=======
 class RichardsProblem 
->>>>>>> e11799dc
 {
 public:
 
