--- conflicted
+++ resolved
@@ -66,25 +66,6 @@
     Exceptions::amanzi_throw(msg);
   }
 
-<<<<<<< HEAD
-=======
-  if (global_list.isSublist("Preconditioners")) {
-    preconditioner_list_ = global_list.sublist("Preconditioners");
-  } else {
-    Errors::Message msg("Flow PK: input parameter list does not have <Preconditioners> sublist.");
-    Exceptions::amanzi_throw(msg);
-  }
-
-  if (global_list.isSublist("Solvers")) {
-    solver_list_ = global_list.sublist("Solvers");
-  } else {
-    Errors::Message msg("Flow PK: input parameter list does not have <Solvers> sublist.");
-    Exceptions::amanzi_throw(msg);
-  }
-
-
-
->>>>>>> 1bd278a4
   mesh_ = FS->mesh();
   dim = mesh_->space_dimension();
 
