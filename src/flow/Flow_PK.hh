--- conflicted
+++ resolved
@@ -17,14 +17,9 @@
 #include "Epetra_FECrsMatrix.h"
 #include "Teuchos_RCP.hpp"
 
-<<<<<<< HEAD
-#include "BoundaryFunction.hh"
-#include "DomainFunction.hh"
-=======
 #include "flow-boundary-function.hh"
+#include "flow-domain-function.hh"
 #include "unique_mesh_function.hh"
-#include "mfd3d.hh"
->>>>>>> 1bd278a4
 #include "BDF_FnBase.hh"
 
 #include "Flow_State.hh"
@@ -74,10 +69,10 @@
       std::vector<int>& bc_model, std::vector<bc_tuple>& bc_values);
 
   void CalculatePermeabilityFactorInWell(const std::vector<WhetStone::Tensor>& K, Epetra_Vector& Kxy);
-  void AddSourceTerms(Functions::UniqueMeshFunction* src_sink, Epetra_Vector& rhs);
+  void AddSourceTerms(Functions::FlowDomainFunction* src_sink, Epetra_Vector& rhs);
 
   void ProcessShiftWaterTableList(
-				  const Teuchos::ParameterList& list, Functions::FlowBoundaryFunction* bc_head,
+      const Teuchos::ParameterList& list, Functions::FlowBoundaryFunction* bc_head,
       Teuchos::RCP<Epetra_Vector>& shift_water_table_);
   void CalculateShiftWaterTable(
       const std::string region, Teuchos::RCP<Epetra_Vector> shift_water_table_);
@@ -107,8 +102,9 @@
   int flow_status() { return flow_status_; }
 
   // control members
-  void ValidateBoundaryConditions(
-				  Functions::FlowBoundaryFunction *bc_pressure, Functions::FlowBoundaryFunction *bc_head, Functions::FlowBoundaryFunction *bc_flux) const;
+  void ValidateBoundaryConditions(Functions::FlowBoundaryFunction *bc_pressure, 
+                                  Functions::FlowBoundaryFunction *bc_head, 
+                                  Functions::FlowBoundaryFunction *bc_flux) const;
   void WriteGMVfile(Teuchos::RCP<Flow_State> FS) const;
  
   void ResetPKtimes(double T0, double dT0) { T_physics = T0; dT = dT0; }
@@ -164,14 +160,7 @@
   int flow_status_;
   int dim;
 
-<<<<<<< HEAD
- protected:
-=======
-private:  // this should probably be protected too, not private
-  int nseepage_prev;
-
 protected:
->>>>>>> 1bd278a4
   Teuchos::RCP<const AmanziMesh::Mesh> mesh_;
 
   Teuchos::ParameterList solver_list_;
@@ -180,7 +169,6 @@
   AmanziGeometry::Point gravity_;
   double rho_, mu_;
 
- private:
   int nseepage_prev;
 };
 
