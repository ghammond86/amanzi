--- conflicted
+++ resolved
@@ -1,17 +1,5 @@
 /*
-  Copyright 2010-201x held jointly by participating institutions.
-  Amanzi is released under the three-clause BSD License.
-  The terms of use and "as is" disclaimer for this license are
-  provided in the top-level COPYRIGHT file.
-
-  Authors:
-
-*/
-
-//!
-
-/*
-Author: Ethan Coon (coonet@ornl.gov)
+Author: Ethan Coon (ecoon@lanl.gov)
 
 A plausibly scalable matrix for use in FE-like systems, where assembly
 must be done into rows of ghost entities as well as owned entities.
@@ -36,126 +24,63 @@
 namespace Operators {
 
 // Constructor
-MatrixFE::MatrixFE(const Teuchos::RCP<const GraphFE>& graph) : graph_(graph)
-{
+MatrixFE::MatrixFE(const Teuchos::RCP<const GraphFE>& graph) :
+    graph_(graph) {
+
   // create the crs matrices
   n_used_ = graph_->GhostedRowMap()->getNodeNumElements();
   n_owned_ = graph_->RowMap()->getNodeNumElements();
 
   matrix_ = Teuchos::rcp(new Matrix_type(graph_->Graph()));
   if (graph_->includes_offproc())
-<<<<<<< HEAD
     offproc_matrix_ = Teuchos::rcp(new Matrix_type(graph_->OffProcGraph()));
-=======
-    offproc_matrix_ =
-      Teuchos::rcp(new Epetra_CrsMatrix(Copy, graph_->OffProcGraph()));
->>>>>>> f497419a
 }
 
 // zero for summation
 int
-MatrixFE::Zero()
-{
+MatrixFE::Zero() {
   int ierr(0);
-<<<<<<< HEAD
   matrix_->setAllToScalar(0.);
   if (graph_->includes_offproc())
     offproc_matrix_->setAllToScalar(0.);
-=======
-  ierr = matrix_->putScalar(0.);
-  if (graph_->includes_offproc()) ierr |= offproc_matrix_->putScalar(0.);
->>>>>>> f497419a
   return ierr;
 }
 
 // fill matrix
 int
-<<<<<<< HEAD
 MatrixFE::SumIntoMyValues(int row, int count, const double *values, const int *indices) {
   LO ierr(0);
-=======
-MatrixFE::SumIntoMyValues(int row, int count, const double* values,
-                          const int* indices)
-{
-  int ierr(0);
-
->>>>>>> f497419a
   if (row < n_owned_) {
     LO nchanged = matrix_->sumIntoLocalValues(row, count, values, indices);
     AMANZI_ASSERT(nchanged == count);
   } else {
-<<<<<<< HEAD
     LO nchanged = offproc_matrix_->sumIntoLocalValues(row-n_owned_, count, values, indices);
     AMANZI_ASSERT(nchanged == count);
-=======
-    ierr =
-      offproc_matrix_->SumIntoMyValues(row - n_owned_, count, values, indices);
->>>>>>> f497419a
   }
   return (int) ierr;
 }
 
 
-<<<<<<< HEAD
-=======
-// Epetra_SerialDenseMatrices are column-major.
-int
-MatrixFE::SumIntoMyValues_Transposed(const int* row_indices,
-                                     const int* col_indices,
-                                     const Epetra_SerialDenseMatrix& vals)
-{
-  int ierr(0);
-  for (int i = 0; i != vals.N(); ++i)
-    ierr |= SumIntoMyValues(row_indices[i], vals.M(), vals[i], col_indices);
-  return ierr;
-}
-
-// Epetra_SerialDenseMatrices are column-major.
-int
-MatrixFE::SumIntoMyValues(const int* row_indices, const int* col_indices,
-                          const Epetra_SerialDenseMatrix& vals)
-{
-  int ierr(0);
-  std::vector<double> row_vals(vals.N());
-  for (int i = 0; i != vals.M(); ++i) {
-    for (int j = 0; j != vals.N(); ++j) row_vals[j] = vals(i, j);
-    ierr |=
-      SumIntoMyValues(row_indices[i], vals.N(), &row_vals[0], col_indices);
-  }
-  return ierr;
-}
->>>>>>> f497419a
 
 // Teuchos::SerialDenseMatrices are column-major.
 int
-MatrixFE::SumIntoMyValues_Transposed(
-  const int* row_indices, const int* col_indices,
-  const Teuchos::SerialDenseMatrix<int, double>& vals)
-{
+MatrixFE::SumIntoMyValues_Transposed(const int *row_indices, const int *col_indices,
+        const Teuchos::SerialDenseMatrix<int,double>& vals) {
   int ierr(0);
-  for (int i = 0; i != vals.numCols(); ++i)
-    ierr |=
-      SumIntoMyValues(row_indices[i], vals.numRows(), vals[i], col_indices);
+  for (int i=0; i!=vals.numCols(); ++i)
+    ierr |= SumIntoMyValues(row_indices[i], vals.numRows(), vals[i], col_indices);
   return ierr;
 }
 
 // Teuchhos::SerialDenseMatrices are column-major.
 int
-MatrixFE::SumIntoMyValues(const int* row_indices, const int* col_indices,
-                          const Teuchos::SerialDenseMatrix<int, double>& vals)
-{
+MatrixFE::SumIntoMyValues(const int *row_indices, const int *col_indices,
+                          const Teuchos::SerialDenseMatrix<int,double>& vals) {
   int ierr(0);
   std::vector<double> row_vals(vals.numCols());
-<<<<<<< HEAD
   for (int i=0; i!=vals.numRows(); ++i) {
     for (int j=0; j!=vals.numCols(); ++j) row_vals[j] = vals(i,j);
     ierr |= SumIntoMyValues(row_indices[i], vals.numRows(), row_vals.data(), col_indices);
-=======
-  for (int i = 0; i != vals.numRows(); ++i) {
-    for (int j = 0; j != vals.numCols(); ++j) row_vals[j] = vals(i, j);
-    ierr |= SumIntoMyValues(
-      row_indices[i], vals.numRows(), &row_vals[0], col_indices);
->>>>>>> f497419a
   }
   return ierr;
 }
@@ -163,45 +88,31 @@
 
 // WhetStone::DenseMatrices are column-major.
 int
-MatrixFE::SumIntoMyValues_Transposed(const int* row_indices,
-                                     const int* col_indices,
-                                     const WhetStone::DenseMatrix& vals)
-{
+MatrixFE::SumIntoMyValues_Transposed(const int *row_indices, const int *col_indices,
+        const WhetStone::DenseMatrix& vals) {
   int ierr(0);
-  for (int i = 0; i != vals.NumCols(); ++i)
-    ierr |= SumIntoMyValues(
-      row_indices[i], vals.NumRows(), vals.Value(0, i), col_indices);
+  for (int i=0; i!=vals.NumCols(); ++i)
+    ierr |= SumIntoMyValues(row_indices[i], vals.NumRows(), vals.Value(0,i), col_indices);
   return ierr;
 }
 
 // WhetStone::DenseMatrix are column-major.
 int
-MatrixFE::SumIntoMyValues(const int* row_indices, const int* col_indices,
-                          const WhetStone::DenseMatrix& vals)
-{
+MatrixFE::SumIntoMyValues(const int *row_indices, const int *col_indices,
+                          const WhetStone::DenseMatrix& vals) {
   int ierr(0);
   std::vector<double> row_vals(vals.NumCols());
-<<<<<<< HEAD
   for (int i=0; i!=vals.NumRows(); ++i) {
     for (int j=0; j!=vals.NumCols(); ++j) row_vals[j] = vals(i,j);
     ierr |= SumIntoMyValues(row_indices[i], vals.NumCols(), row_vals.data(), col_indices);
-=======
-  for (int i = 0; i != vals.NumRows(); ++i) {
-    for (int j = 0; j != vals.NumCols(); ++j) row_vals[j] = vals(i, j);
-    ierr |= SumIntoMyValues(
-      row_indices[i], vals.NumCols(), &row_vals[0], col_indices);
->>>>>>> f497419a
   }
   return ierr;
 }
 
-// diagonal shift for (near) singular matrices where the constant vector is the
-// null space
+// diagonal shift for (near) singular matrices where the constant vector is the null space
 int
-MatrixFE::DiagonalShift(double shift)
-{
+MatrixFE::DiagonalShift(double shift) {
   int ierr(0);
-<<<<<<< HEAD
 
   matrix_->resumeFill();
   LO local_len = graph_->RowMap()->getNodeNumElements();
@@ -209,29 +120,20 @@
     SumIntoMyValues(i, 1, &shift, &i);
   }
   matrix_->fillComplete(graph_->DomainMap(), graph_->RangeMap());
-=======
-  Epetra_Vector diag(RowMap());
-  ierr = matrix_->ExtractDiagonalCopy(diag);
-  for (int i = 0; i != diag.getLocalLength(); ++i) diag[i] += shift;
-  ierr |= matrix_->ReplaceDiagonalValues(diag);
->>>>>>> f497419a
   return ierr;
 }
 
 
 // Passthroughs
 int
-MatrixFE::InsertMyValues(int row, int count, const double* values,
-                         const int* indices)
-{
+MatrixFE::InsertMyValues(int row, int count, const double *values, const int *indices) {
   int ierr(0);
 
   if (row < n_owned_) {
     matrix_->insertLocalValues(row, count, values, indices);
   } else {
     ierr = -1;
-    Errors::Message message(
-      "MatrixFE does not support offproc Insert semantics.");
+    Errors::Message message("MatrixFE does not support offproc Insert semantics.");
     Exceptions::amanzi_throw(message);
   }
   return ierr;
@@ -239,20 +141,13 @@
 
 
 int
-<<<<<<< HEAD
 MatrixFE::ExtractMyRowCopy(int row, int& count, const double* &values, const int* &indices) const {
-=======
-MatrixFE::ExtractMyRowCopy(int row, int size, int& count, double* values,
-                           int* indices) const
-{
->>>>>>> f497419a
   int ierr(0);
   if (row < n_owned_) {
     matrix_->getLocalRowView(row, count, values, indices);
   } else {
     ierr = -1;
-    Errors::Message message(
-      "MatrixFE does not support offproc Extract semantics.");
+    Errors::Message message("MatrixFE does not support offproc Extract semantics.");
     Exceptions::amanzi_throw(message);
   }
   return ierr;
@@ -263,46 +158,34 @@
 MatrixFE::ResumeFill() {
   offproc_matrix_->resumeFill();
   matrix_->resumeFill();
+  return 0;
 }
 
 
 // finish fill
 int
-MatrixFE::FillComplete()
-{
+MatrixFE::FillComplete() {
   int ierr = 0;
 
   if (graph_->includes_offproc()) {
     // fill complete the offproc matrix
-<<<<<<< HEAD
     offproc_matrix_->fillComplete(graph_->DomainMap(), graph_->RangeMap());
-=======
-    ierr |=
-      offproc_matrix_->FillComplete(graph_->DomainMap(), graph_->RangeMap());
-    AMANZI_ASSERT(!ierr);
->>>>>>> f497419a
 
     // scatter offproc into onproc
     matrix_->doExport(*offproc_matrix_, graph_->Exporter(), Tpetra::ADD);
 
-<<<<<<< HEAD
     // zero the offproc in case of multiple stage assembly and multiple calls to FillComplete()
     offproc_matrix_->resumeFill();
     offproc_matrix_->setAllToScalar(0.);
-=======
-    // zero the offproc in case of multiple stage assembly and multiple calls to
-    // FillComplete()
-    ierr |= offproc_matrix_->putScalar(0.);
-    AMANZI_ASSERT(!ierr);
->>>>>>> f497419a
   }
 
   // fillcomplete the final matrix
   matrix_->fillComplete(graph_->DomainMap(), graph_->RangeMap());
 
-  return ierr;
+  return ierr;  
 }
+  
 
-
+  
 } // namespace Operators
 } // namespace Amanzi