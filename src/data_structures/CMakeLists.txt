# -*- mode: cmake -*-

#
#  Amanzi
#    Data Structures
#

# Amanzi module, include files found in AMANZI_MODULE_PATH
include(PrintVariable)
include(TestManager)
include(LibraryManager)

#
# Define a project name
# After this command the following varaibles are defined
#   DATA_STRUCTURES_SOURCE_DIR
#   DATA_STRUCTURES_BINARY_DIR
# Other projects (subdirectories) can reference this directory
# through these variables.
project(DATA_STRUCTURES)

# Amanzi include directories
include_directories(${DBC_SOURCE_DIR})
include_directories(${ATK_SOURCE_DIR})
include_directories(${GEOMETRY_SOURCE_DIR})
include_directories(${MSTK_SOURCE_DIR})
include_directories(${MESH_SIMPLE_SOURCE_DIR})
include_directories(${MESH_SOURCE_DIR})
include_directories(${WHETSTONE_SOURCE_DIR})
include_directories(${DATA_STRUCTURES_SOURCE_DIR})

# External (TPL) include directories
include_directories(${Teuchos_INCLUDE_DIRS})
include_directories(${Epetra_INCLUDE_DIRS})
include_directories(${Thyra_INCLUDE_DIRS})
include_directories(${Boost_INCLUDE_DIRS})
include_directories(${MSTK_INCLUDE_DIRS})

# Need this define. Errors from MSTK include files 
# about MPI_COMM_WORLD. --lpritch
add_definitions("-DMSTK_HAVE_MPI")


# Library: data_structures
#
set(data_structures_src_files BlockSpace.cc
<<<<<<< HEAD
                              CompositeSpace.cc
                              CompositeVectorSpace.cc
                              NoxVector.cc
                              TreeVectorSpace.cc
                              TreeVector.cc
                              GraphFE.cc
                              MatrixFE.cc
                              SuperMapLumped.cc
                              SuperMap.cc
                              )

file(GLOB data_structures_inc_files "*.hh")
=======
  CompositeSpace.cc
  CompositeVectorSpace.cc
  CompositeVector.cc
  #NoxVector.cc
  TreeVectorSpace.cc
  TreeVector.cc
  #GraphFE.cc
  #MatrixFE.cc
  SuperMapLumped.cc
  SuperMap.cc
  )

set(data_structures_inc_files DataStructuresHelpers.hh
  VectorHarness.hh
  BlockSpace.hh
  BlockVector_decl.hh
  BlockVector_impl.hh
  BlockVector.hh
  CompositeSpace.hh
  CompositeVector_decl.hh
  CompositeVector_impl.hh
  CompositeVector.hh 
  CompositeVectorSpace.hh
  CompositeMatrix.hh 
  TreeVectorSpace.hh
  TreeVector_Utils.hh
  TreeVector.hh
  TreeMatrix.hh
  #GraphFE.hh
  #MatrixFE.hh
  #NoxVector.hh
  SuperMap.hh
  SuperMapLumped.hh
  )

set(data_structures_link_libs mesh
  error_handling 
  ${Teuchos_Libraries}
  ${Tpetra_Libraries}
  #${Thyra_Libraries}
  #${NOX_LIBRARIES}
  )
>>>>>>> f497419a


#
# Install Target
#
add_amanzi_library(data_structures 
                   SOURCE ${data_structures_src_files}
                   HEADERS ${data_structures_inc_files}
		   LINK_LIBS ${data_structures_link_libs}
                   )


if (BUILD_TESTS)
    # Add UnitTest includes
    include_directories(${UnitTest_INCLUDE_DIRS})

    # Add Data_structures include directory.
    include_directories(${DATA_STRUCTURES_SOURCE_DIR})

    include_directories(${MESH_SOURCE_DIR})
    include_directories(${MESH_SIMPLE_SOURCE_DIR})
    include_directories(${MESH_FACTORY_SOURCE_DIR})
    include_directories(${MSTK_SOURCE_DIR})

    # Copy test subdirectory for out of source builds
    if (NOT (DATA_STRUCTURES_SOURCE_DIR STREQUAL DATA_STRUCTURES_BINARY_DIR))
        file(GLOB DataFiles "${DATA_STRUCTURES_SOURCE_DIR}/test/*.xml"
                            "${DATA_STRUCTURES_SOURCE_DIR}/test/*.exo")
        file(COPY ${DataFiles} DESTINATION ${DATA_STRUCTURES_BINARY_DIR}/test/)
    endif()

    set(data_structures_test_link_libs data_structures geometry mstk_mesh mesh_factory mesh)

    add_amanzi_test(data_structures_vectors data_structures_vectors
    		    --kokkos-ndevices=1
                    KIND unit
                    NPROCS 2
        	    SOURCE test/Main.cc
                           test/data_structures_communication.cc
        		   test/data_structures_block_vector.cc
        		   test/data_structures_composite_vector.cc
        		   test/data_structures_int_composite_vector.cc
        		   test/data_structures_tree_vector.cc
                           test/data_structures_vandelay.cc
                    LINK_LIBS ${data_structures_test_link_libs} ${UnitTest_LIBRARIES})

<<<<<<< HEAD
    # Test: tests for FE graph and matrices
    add_amanzi_test(graph_fe test_graph_fe
                    KIND unit
                    SOURCE test/Main.cc test/test_graph_fe.cc
                    LINK_LIBS ${amanzi_libs} ${UnitTest_LIBRARIES})

    add_amanzi_test(matrix_fe test_matrix_fe
                    KIND unit
                    SOURCE test/Main.cc test/test_matrix_fe.cc
                    LINK_LIBS ${amanzi_libs} ${UnitTest_LIBRARIES})
=======
    # # Test: tests for FE graph and matrices
    # add_amanzi_test(graph_fe_test graph_fe_test
    #                 KIND unit
    #                 SOURCE test/Main.cc test/data_structures_graph_fe.cc
    #                 LINK_LIBS ${data_structures_test_link_libs} ${UnitTest_LIBRARIES})

    # add_amanzi_test(matrix_fe_test matrix_fe_test
    #                 KIND unit
    #                 SOURCE test/Main.cc test/data_structures_matrix_fe.cc
    #                 LINK_LIBS ${data_structures_test_link_libs} ${UnitTest_LIBRARIES})
>>>>>>> f497419a

    add_amanzi_test(matrix_fe_np2 test_matrix_fe NPROCS 2 KIND unit)
    add_amanzi_test(matrix_fe_np4 test_matrix_fe NPROCS 4 KIND unit)

    add_amanzi_test(data_structures_supermap data_structures_supermap
                    KIND unit
<<<<<<< HEAD
                    SOURCE test/Main.cc test/test_supermap.cc
                    LINK_LIBS ${amanzi_libs} ${UnitTest_LIBRARIES})
    add_amanzi_test(supermap_np3 test_supermap NPROCS 3 KIND unit)
    add_amanzi_test(supermap_np5 test_supermap NPROCS 5 KIND unit)
=======
                    SOURCE test/Main.cc test/data_structures_supermap.cc
                    LINK_LIBS ${data_structures_test_link_libs} ${UnitTest_LIBRARIES})
    add_amanzi_test(data_structures_supermap_np3 data_structures_supermap --kokkos-ndevices=1 NPROCS 3 KIND unit)
    add_amanzi_test(data_structures_supermap_np5 data_structures_supermap --kokkos-ndevices=1 NPROCS 5 KIND unit)
>>>>>>> f497419a

    # add_amanzi_test(data_structures_block_supermap data_structures_block_supermap
    #                 KIND unit
    #                 SOURCE test/Main.cc test/data_structures_block_supermap.cc
    #                 LINK_LIBS ${data_structures_test_link_libs} ${UnitTest_LIBRARIES})
    # add_amanzi_test(test_block_supermap_np3 test_block_supermap NPROCS 3 KIND unit)
    # add_amanzi_test(test_block_supermap_np5 test_block_supermap NPROCS 5 KIND unit)

    # add_amanzi_test(matrix_fe_test_speed matrix_fe_test_speed
    #                 KIND unit
    # 	              SOURCE test/Main.cc test/data_structures_matrix_fe_speed.cc
    # 	              LINK_LIBS ${data_structures_test_link_libs} ${UnitTest_LIBRARIES})

    add_amanzi_test(data_structures_common_patterns, data_structures_common_patterns
                    KIND unit
                    SOURCE test/Main.cc test/data_structures_common_patterns.cc
                    LINK_LIBS data_structures mesh geometry mesh_factory simple_mesh ${UnitTest_LIBRARIES})
endif()<|MERGE_RESOLUTION|>--- conflicted
+++ resolved
@@ -44,28 +44,14 @@
 # Library: data_structures
 #
 set(data_structures_src_files BlockSpace.cc
-<<<<<<< HEAD
-                              CompositeSpace.cc
-                              CompositeVectorSpace.cc
-                              NoxVector.cc
-                              TreeVectorSpace.cc
-                              TreeVector.cc
-                              GraphFE.cc
-                              MatrixFE.cc
-                              SuperMapLumped.cc
-                              SuperMap.cc
-                              )
-
-file(GLOB data_structures_inc_files "*.hh")
-=======
   CompositeSpace.cc
   CompositeVectorSpace.cc
   CompositeVector.cc
   #NoxVector.cc
   TreeVectorSpace.cc
   TreeVector.cc
-  #GraphFE.cc
-  #MatrixFE.cc
+  GraphFE.cc
+  MatrixFE.cc
   SuperMapLumped.cc
   SuperMap.cc
   )
@@ -86,8 +72,8 @@
   TreeVector_Utils.hh
   TreeVector.hh
   TreeMatrix.hh
-  #GraphFE.hh
-  #MatrixFE.hh
+  GraphFE.hh
+  MatrixFE.hh
   #NoxVector.hh
   SuperMap.hh
   SuperMapLumped.hh
@@ -100,7 +86,6 @@
   #${Thyra_Libraries}
   #${NOX_LIBRARIES}
   )
->>>>>>> f497419a
 
 
 #
@@ -147,46 +132,26 @@
                            test/data_structures_vandelay.cc
                     LINK_LIBS ${data_structures_test_link_libs} ${UnitTest_LIBRARIES})
 
-<<<<<<< HEAD
     # Test: tests for FE graph and matrices
-    add_amanzi_test(graph_fe test_graph_fe
+    add_amanzi_test(data_structures_graph_fe data_structures_graph_fe
                     KIND unit
-                    SOURCE test/Main.cc test/test_graph_fe.cc
-                    LINK_LIBS ${amanzi_libs} ${UnitTest_LIBRARIES})
+                    SOURCE test/Main.cc test/data_structures_graph_fe.cc
+                    LINK_LIBS ${data_structures_test_link_libs} ${UnitTest_LIBRARIES})
 
-    add_amanzi_test(matrix_fe test_matrix_fe
+    add_amanzi_test(data_structures_matrix_fe data_structures_matrix_fe
                     KIND unit
-                    SOURCE test/Main.cc test/test_matrix_fe.cc
-                    LINK_LIBS ${amanzi_libs} ${UnitTest_LIBRARIES})
-=======
-    # # Test: tests for FE graph and matrices
-    # add_amanzi_test(graph_fe_test graph_fe_test
-    #                 KIND unit
-    #                 SOURCE test/Main.cc test/data_structures_graph_fe.cc
-    #                 LINK_LIBS ${data_structures_test_link_libs} ${UnitTest_LIBRARIES})
+                    SOURCE test/Main.cc test/data_structures_matrix_fe.cc
+                    LINK_LIBS ${data_structures_test_link_libs} ${UnitTest_LIBRARIES})
 
-    # add_amanzi_test(matrix_fe_test matrix_fe_test
-    #                 KIND unit
-    #                 SOURCE test/Main.cc test/data_structures_matrix_fe.cc
-    #                 LINK_LIBS ${data_structures_test_link_libs} ${UnitTest_LIBRARIES})
->>>>>>> f497419a
-
-    add_amanzi_test(matrix_fe_np2 test_matrix_fe NPROCS 2 KIND unit)
-    add_amanzi_test(matrix_fe_np4 test_matrix_fe NPROCS 4 KIND unit)
+    add_amanzi_test(data_structures_matrix_fe_np2 data_structures_matrix_fe NPROCS 2 KIND unit)
+    add_amanzi_test(data_structures_matrix_fe_np4 data_structures_matrix_fe NPROCS 4 KIND unit)
 
     add_amanzi_test(data_structures_supermap data_structures_supermap
                     KIND unit
-<<<<<<< HEAD
-                    SOURCE test/Main.cc test/test_supermap.cc
-                    LINK_LIBS ${amanzi_libs} ${UnitTest_LIBRARIES})
-    add_amanzi_test(supermap_np3 test_supermap NPROCS 3 KIND unit)
-    add_amanzi_test(supermap_np5 test_supermap NPROCS 5 KIND unit)
-=======
                     SOURCE test/Main.cc test/data_structures_supermap.cc
                     LINK_LIBS ${data_structures_test_link_libs} ${UnitTest_LIBRARIES})
     add_amanzi_test(data_structures_supermap_np3 data_structures_supermap --kokkos-ndevices=1 NPROCS 3 KIND unit)
     add_amanzi_test(data_structures_supermap_np5 data_structures_supermap --kokkos-ndevices=1 NPROCS 5 KIND unit)
->>>>>>> f497419a
 
     # add_amanzi_test(data_structures_block_supermap data_structures_block_supermap
     #                 KIND unit
