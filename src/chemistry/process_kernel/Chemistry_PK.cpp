/* -*-  mode: c++; c-default-style: "google"; indent-tabs-mode: nil -*- */
#include <algorithm>

#include "Chemistry_PK.hpp"
#include "ChemistryException.hpp"
#include "Epetra_MultiVector.h"
#include "SimpleThermoDatabase.hpp"
#include "Beaker.hpp"
#include "Verbosity.hpp"


/*******************************************************************************
 **
 **  Purpose: Trilinos based process kernel for chemistry
 **
 **  Notes:
 **
 **    - chemistry_state will always hold the state at the begining of
 **    the time step. should not (can not?) be changed by chemistry.
 **
 **    - when advance is called, total_component_concentration_star
 **    holds the value of component concentrations after transport!
 **
 **    - where do we write to when advance state is done? tcc is read
 **    only, do we want to write over the values in tcc_star?
 **
 **    - when commit_state is called, we get a new Chemistry_State
 **    object which will hold the final info for the end of the time
 **    step. We can use it if we want, to update our internal data.
 **
 **    - The State and Chemistry_State objects have
 **    total_component_concentrations in a multi vector. The data is
 **    stored such that:
 **
 **      double* foo = total_component_concetration[i]
 **
 **    where foo refers to a vector of component concentrations for a
 **    single component.
 **
 **  TODO: add method RevertToSavedState() which copies (not swaps)
 **  the saved state back into the current state.
 **
 ******************************************************************************/

Chemistry_PK::Chemistry_PK(Teuchos::ParameterList &param_list,
                           Teuchos::RCP<Chemistry_State> chem_state)
    : status_(ChemistryException::kOkay),
      verbosity_(kSilent),
      max_time_step_(9.9e9),
      chemistry_state_(chem_state),
      parameter_list_(param_list),
      chem_(NULL),
      current_time_(0.0),
      saved_time_(0.0),
      number_aqueous_components_(0),
      number_free_ion_(0),
      number_total_sorbed_(0),
      number_minerals_(0),
      number_ion_exchange_sites_(0),
      number_sorption_sites_(0),
      using_sorption_(0),
      have_free_ion_guess_(0)
{
  // determine the format of the database file
  std::string database_format =
      parameter_list_.get<std::string>("Thermodynamic Database Format",
                                       "simple");

  // create the appropriate chemistry object
  if (database_format == "simple") {
    chem_ = new SimpleThermoDatabase();
  } else if (database_format == "PFloTran Parsed Database") {
    // hammond stuff here....
  } else {
    // invalid database format, helpful error message and throw an error.
  }

  set_verbosity(static_cast<Verbosity>(parameter_list_.get<int>("Verbosity", 0)));

  //set_verbosity(kDebugChemistryProcessKernel);

  XMLParameters();

  set_number_aqueous_components(
      chemistry_state_->get_total_component_concentration()->NumVectors());

  if (parameter_list_.isSublist("Initial Conditions")) {
    if (verbosity() == kDebugChemistryProcessKernel) {
      std::cout << "found." << std::endl;
    }
    Teuchos::ParameterList initial_conditions =
        parameter_list_.sublist("Initial Conditions");

    //
    // do we have minerals
    //
    set_number_minerals(
        initial_conditions.get<int>("Number of minerals", 0));

    if (verbosity() == kDebugChemistryProcessKernel) {
      std::cout << "        Expected number of mineral initial conditions: "
                << number_minerals() << std::endl;
    }

    //
    // do we have ion exchange sites
    //

    set_number_ion_exchange_sites(
        initial_conditions.get<int>("Number of ion exchange sites", 0));
    if (verbosity() == kDebugChemistryProcessKernel) {
      std::cout << "        Expected number of ion exchange sites: "
                << number_ion_exchange_sites() << std::endl;
    }

    //
    // do we have surface complexes
    //

    set_number_sorption_sites(
        initial_conditions.get<int>("Number of sorption sites", 0));

    if (verbosity() == kDebugChemistryProcessKernel) {
      std::cout << "        Expected number of sorption sites: "
                << number_sorption_sites() << std::endl;
    }
  }

  InitializeInternalStorage(&current_state_);
  InitializeInternalStorage(&saved_state_);

  // get initial conditions for minerals etc
  LocalInitialConditions();

  // TODO: finish setting up internal storage for saving previous
  // solutions

}  // end Chemistry_PK()

Chemistry_PK::~Chemistry_PK()
{
  delete chem_;
}  // end ~Chemistry_PK()

void Chemistry_PK::InitializeChemistry(
    Teuchos::RCP<const Epetra_MultiVector> total_component_concentration)
{

  SizeBeakerComponents();

  // copy the first cell data into the beaker storage for
  // initialization purposes
  int cell=0;
  CopyStateToBeakerParameters(cell);
  CopyCellToBeakerComponents(cell, total_component_concentration);

  // finish setting up the chemistry object
  try {
    chem_->verbosity(verbosity());
    chem_->Setup(beaker_components_, beaker_parameters_);
    if (verbosity() > kTerse) {
      chem_->Display();
    }

    // solve for initial free-ion concentrations
    chem_->Speciate(beaker_components_, beaker_parameters_);
    if (verbosity() > kTerse) {
      std::cout << "\nTest solution of initial conditions in cell 0:"
                << std::endl;
      chem_->DisplayResults();
    }
  }
  catch (ChemistryException& geochem_error) {
    // TODO: any errer in the constructor is probably fatal. should be
    // rethrown rather than set_status()?
    std::cout << geochem_error.what() << std::endl;
    set_status(geochem_error.error_status());
  }

  CopyBeakerComponentsToCell(cell);

  // now take care of the remainder
  int num_cells = chemistry_state_->get_porosity()->MyLength();
  for (int icell = 1; icell < num_cells; icell++) {
    CopyStateToBeakerParameters(icell);
    CopyCellToBeakerComponents(icell, total_component_concentration);

    if (verbosity() == kDebugChemistryProcessKernel) {
      std::cout << "Reacting in cell " << icell << std::endl;
    }

    try {
    // solve for initial free-ion concentrations
      chem_->Speciate(beaker_components_, beaker_parameters_);
    }
    catch (ChemistryException& geochem_error) {
      std::cout << geochem_error.what() << std::endl;
      set_status(geochem_error.error_status());
    }
    // if successful copy back
    CopyBeakerComponentsToCell(icell);
  }

} // end InitialCheck()

/*******************************************************************************
 **
 **  initialization helper functions
 **
 ******************************************************************************/
void Chemistry_PK::XMLParameters(void)
{
  // extract parameters from the xml list and set in the parameters
  // structure

  if (verbosity() == kDebugChemistryProcessKernel) {
    std::cout << "  Chemistry_PK::XMLParameters()" << std::endl;
  }

  beaker_parameters_ = chem_->GetDefaultParameters();

  // thermo file name
  beaker_parameters_.thermo_database_file =
      parameter_list_.get<std::string>("Thermodynamic Database File",
                                       "dummy.dbs");

  // activity model
  beaker_parameters_.activity_model_name =
      parameter_list_.get<std::string>("Activity Model", "unit");

  // solver parameters here....
  beaker_parameters_.tolerance =
      parameter_list_.get<double>("Tolerance", 1.0e-12);

  // TODO: using <unsigned int> in the parameter list doesn't work...?
  beaker_parameters_.max_iterations =
      static_cast<unsigned int>(parameter_list_.get<int>("Maximum Newton Iterations", 200));

  set_max_time_step(parameter_list_.get<double>("Max Time Step (s)", 9.9e9));

}  // end XMLParameters()


void Chemistry_PK::InitializeInternalStorage(InternalStorage* storage)
{
  if (verbosity() == kDebugChemistryProcessKernel) {
    std::cout << "  Chemistry_PK::InitializeInternalStorage()" << std::endl;
  }
  // physical parameters we don't change, just point to state object
  storage->porosity = chemistry_state_->get_porosity();
  storage->water_saturation = chemistry_state_->get_water_saturation();
  storage->water_density = chemistry_state_->get_water_density();
  storage->volume = chemistry_state_->get_volume();

  // things we need a local copy of and know about because of the
  // state vector
  storage->aqueous_components = Teuchos::rcp( new Epetra_MultiVector(
      chemistry_state_->get_mesh_maps()->cell_map(false),
      number_aqueous_components() ));

  // don't know yet if we have these... need to look in the xml
  // file... the main state object really should be reading these
  // in....
  //storage->minerals = Teuchos::ENull;
  //storage->ion_exchange_sites = Teuchos::ENull;
  //storage->sorption_sites = Teuchos::ENull;
}  // end InitializeInternalStorage()

void Chemistry_PK::SwapCurrentAndSavedStorage(void)
{
  InternalStorage temp;

  std::swap(current_state_.porosity, saved_state_.porosity);

  std::swap(current_state_.water_saturation, 
            saved_state_.water_saturation);

  std::swap(current_state_.water_density, 
            saved_state_.water_density);

  std::swap(current_state_.volume, saved_state_.volume);

  std::swap(current_state_.aqueous_components, 
            saved_state_.aqueous_components);

<<<<<<< HEAD
  std::swap(current_state_.free_ion, 
            saved_state_.free_ion);

  std::swap(current_state_.total_sorbed, 
            saved_state_.total_sorbed);
=======
  std::swap(current_state_.free_ion_species, 
            saved_state_.free_ion_species);
>>>>>>> 212d55ad

  std::swap(current_state_.minerals, saved_state_.minerals);

  std::swap(current_state_.ion_exchange_sites, 
            saved_state_.ion_exchange_sites);

  std::swap(current_state_.sorption_sites, 
            saved_state_.sorption_sites);

  std::swap(current_state_.total_sorbed, 
            saved_state_.total_sorbed);

  //  end SwapCurrentAndSavedStorage()
}

void Chemistry_PK::LocalInitialConditions(void)
{
  if (verbosity() == kDebugChemistryProcessKernel) {
    std::cout << "  Chemistry_PK::LocalInitialConditions()" << std::endl;
  }
  // add the initial conditions for chemistry specific components:
  // minerals, ion exchange, surface complexation, etc....

  // chem hasn't read the input file yet, so we don't know how many
  // mineral components there are yet... it needs to be in the xml
  // input data....

  // TODO: a lot of duplicate code between here and MPC/State
  // for pulling in initial conditions based on mesh block....

  if (verbosity() == kDebugChemistryProcessKernel) {
    std::cout << "    Looking for initial conditions xml data... ";
  }

  //
  // do we need have sorption?
  //
  set_using_sorption(parameter_list_.get<int>("Using sorption", 0));
  if (using_sorption()) {
    set_number_total_sorbed(number_aqueous_components());
    current_state_.total_sorbed =
        Teuchos::rcp( new Epetra_MultiVector(
            chemistry_state_->get_mesh_maps()->cell_map(false),
            number_total_sorbed() ));
    saved_state_.total_sorbed =
        Teuchos::rcp( new Epetra_MultiVector(
            chemistry_state_->get_mesh_maps()->cell_map(false),
            number_total_sorbed() ));
  }

  if (parameter_list_.isSublist("Initial Conditions")) {
    if (verbosity() == kDebugChemistryProcessKernel) {
      std::cout << "found." << std::endl;
    }

    Teuchos::ParameterList initial_conditions =
        parameter_list_.sublist("Initial Conditions");
 
    // need space for storing free ion concentrations
    current_state_.free_ion_species =
        Teuchos::rcp( new Epetra_MultiVector(
            chemistry_state_->get_mesh_maps()->cell_map(false),
            number_aqueous_components() ));
    saved_state_.free_ion_species =
        Teuchos::rcp( new Epetra_MultiVector(
            chemistry_state_->get_mesh_maps()->cell_map(false),
          number_aqueous_components() ));

    if (number_minerals()) {
      current_state_.minerals =
          Teuchos::rcp( new Epetra_MultiVector(
              chemistry_state_->get_mesh_maps()->cell_map(false),
              number_minerals() ));
      saved_state_.minerals =
          Teuchos::rcp( new Epetra_MultiVector(
              chemistry_state_->get_mesh_maps()->cell_map(false),
              number_minerals() ));
    }

<<<<<<< HEAD
    //
    // do we have a guess for free ions?
    //
    set_have_free_ion_guess(
        initial_conditions.get<int>("Have free ion guess", 0));
    // must always set this, the flag only controls if we look in the xml file
    set_number_free_ion(number_aqueous_components());
    if (number_free_ion()) {
      current_state_.free_ion =
          Teuchos::rcp( new Epetra_MultiVector(
              chemistry_state_->get_mesh_maps()->cell_map(false),
              number_free_ion() ));
      saved_state_.free_ion =
          Teuchos::rcp( new Epetra_MultiVector(
              chemistry_state_->get_mesh_maps()->cell_map(false),
              number_free_ion() ));
    }

    //
    // do we have ion exchange sites
    //

    set_number_ion_exchange_sites(
        initial_conditions.get<int>("Number of ion exchange sites", 0));
    if (verbosity() == kDebugChemistryProcessKernel) {
      std::cout << "        Expected number of ion exchange sites: "
                << number_ion_exchange_sites() << std::endl;
    }

=======
>>>>>>> 212d55ad
    if (number_ion_exchange_sites()) {
      current_state_.ion_exchange_sites =
          Teuchos::rcp( new Epetra_MultiVector(
              chemistry_state_->get_mesh_maps()->cell_map(false),
              number_ion_exchange_sites() ));
      saved_state_.ion_exchange_sites =
          Teuchos::rcp( new Epetra_MultiVector(
              chemistry_state_->get_mesh_maps()->cell_map(false),
              number_ion_exchange_sites() ));
    }

    if (number_sorption_sites()) {
      current_state_.sorption_sites =
          Teuchos::rcp( new Epetra_MultiVector(
              chemistry_state_->get_mesh_maps()->cell_map(false),
              number_sorption_sites() ));
      saved_state_.sorption_sites =
          Teuchos::rcp( new Epetra_MultiVector(
              chemistry_state_->get_mesh_maps()->cell_map(false),
              number_sorption_sites() ));

      current_state_.total_sorbed =
          Teuchos::rcp( new Epetra_MultiVector(
              chemistry_state_->get_mesh_maps()->cell_map(false),
              number_aqueous_components() ));
      saved_state_.total_sorbed =
          Teuchos::rcp( new Epetra_MultiVector(
              chemistry_state_->get_mesh_maps()->cell_map(false),
              number_aqueous_components() ));
    }

    //
    // loop over mesh blocks
    //

    int number_mesh_blocks =
        initial_conditions.get<int>("Number of mesh blocks");

    // TODO: need some sanity check to verify that the number of mesh
    // blocks agrees with the mesh....

    // mesh block count starts at 1!?
    for (int block = 1; block <= number_mesh_blocks; block++) {
      std::stringstream block_name;
      block_name << "Mesh block " << block;
      Teuchos::ParameterList mesh_block_list =
          initial_conditions.sublist(block_name.str());

      int mesh_block_ID = mesh_block_list.get<int>("Mesh block ID");
      if (!chemistry_state_->get_mesh_maps()->valid_set_id(mesh_block_ID,
                                                           Mesh_data::CELL)) {
        // there is an inconsistency in the xml input file...
        throw std::exception();
      }

      //
<<<<<<< HEAD
      // look for free ions
      //
      if (have_free_ion_guess()) {
        std::string type("Free ions");
        std::string keyword("Component");
        int number_to_find = number_free_ion();
        ExtractInitialCondition(type, keyword, number_to_find, block,
                                mesh_block_list, mesh_block_ID,
                                current_state_.free_ion);
        ExtractInitialCondition(type, keyword, number_to_find, block,
                                mesh_block_list, mesh_block_ID,
                                saved_state_.free_ion);

      }
=======
      // If we have free ion species concentrations in the input file
      // we need to use them (must be of size number_aqueous_components)
      //
      if (initial_conditions.get<string>("Free ion concentrations provided","no") == "yes") {

        std::string type("Free Ion Species");
        std::string keyword("Free Ion Species");
        int number_to_find = number_aqueous_components();
        ExtractInitialCondition(type, keyword, number_to_find, block,
                                mesh_block_list, mesh_block_ID,
                                current_state_.free_ion_species);
        ExtractInitialCondition(type, keyword, number_to_find, block,
                                  mesh_block_list, mesh_block_ID,
                                  saved_state_.free_ion_species);
      }

>>>>>>> 212d55ad
      //
      // look for minerals in this mesh block
      //
      if (number_minerals() > 0) {
        std::string type("Minerals");
        std::string keyword("Mineral");
        int number_to_find = number_minerals();
        ExtractInitialCondition(type, keyword, number_to_find, block,
                                mesh_block_list, mesh_block_ID,
                                current_state_.minerals);
        ExtractInitialCondition(type, keyword, number_to_find, block,
                                mesh_block_list, mesh_block_ID,
                                saved_state_.minerals);

      }

      //
      // look for ion exchange sites in this mesh block
      //
      if (number_ion_exchange_sites() > 0) {
        std::string type("Ion Exchange Sites");
        std::string keyword("Ion Exchange Site");
        int number_to_find = number_ion_exchange_sites();
        ExtractInitialCondition(type, keyword, number_to_find, block,
                                mesh_block_list, mesh_block_ID,
                                current_state_.ion_exchange_sites);
        ExtractInitialCondition(type, keyword, number_to_find, block,
                                mesh_block_list, mesh_block_ID,
                                saved_state_.ion_exchange_sites);
      }

#if 0
      //
      // look for sorption/surface complexation sites
      //
      if (number_sorption_sites() > 0) {
        std::string type("Sorption Sites");
        std::string keyword("Sorption Site");
        int number_to_find = number_sorption_sites();
        ExtractInitialCondition(type, keyword, number_to_find, block,
                                mesh_block_list, mesh_block_ID,
                                current_state_.sorption_sites);
        ExtractInitialCondition(type, keyword, number_to_find, block,
                                mesh_block_list, mesh_block_ID,
                                saved_state_.sorption_sites);
      }
#endif
    }  // for (mesh blocks)
  }  // if(initial conditions)

}  // end LocalInitialConditions()

void Chemistry_PK::ExtractInitialCondition(
    const std::string& type,
    const std::string& keyword,
    const int number_to_find,
    const int block,
    const Teuchos::ParameterList& mesh_block_list,
    const int mesh_block_ID,
    Teuchos::RCP<Epetra_MultiVector> data)
{
  if (verbosity() == kDebugChemistryProcessKernel) {
    std::cout << "      Looking for \'" << type
              << "\' initial conditions in block "
              << block << "... ";
  }
  if (mesh_block_list.isSublist(type)) {
    if (verbosity() == kDebugChemistryProcessKernel) {
      std::cout << "found." << std::endl;
    }

    Teuchos::ParameterList ic_list = mesh_block_list.sublist(type);

    std::vector<double> found_values(number_to_find);

    for (int n = 0; n < number_to_find; n++) {
      std::stringstream ic_name;
      ic_name << keyword << " " << n;
      found_values[n] = ic_list.get<double>(ic_name.str());
      if (verbosity() == kDebugChemistryProcessKernel) {
        std::cout << "        Added initial condition for: " << ic_name.str()
                  << "   ic: " << found_values[n] << std::endl;
      }
    }  // for(n)

    set_const_values_for_block(found_values, number_to_find,
                               data, mesh_block_ID);
  }  // if(found type)
}  // end ExtractInitialConditions


void Chemistry_PK::set_const_values_for_block(
    const std::vector<double>& values,
    const int num_values,
    Teuchos::RCP<Epetra_MultiVector>& multi_vec,
    const int mesh_block_ID)
{
  for (int n=0; n < num_values; n++) {
    set_cell_value_in_mesh_block(values.at(n), *(*multi_vec)(n),
                                 mesh_block_ID);
  }
}  // end set_const_values_for_block()


void Chemistry_PK::set_cell_value_in_mesh_block(const double value,
                                                Epetra_Vector& vec,
                                                const int mesh_block_id)
{
  if (!chemistry_state_->get_mesh_maps()->valid_set_id(mesh_block_id,
                                                       Mesh_data::CELL)) {
    throw std::exception();
  }

  unsigned int mesh_block_size =
      chemistry_state_->get_mesh_maps()->get_set_size(mesh_block_id,
                                                      Mesh_data::CELL,
                                                      OWNED);

  std::vector<unsigned int> cell_ids(mesh_block_size);

  chemistry_state_->get_mesh_maps()->get_set(mesh_block_id,
                                             Mesh_data::CELL, OWNED,
                                             cell_ids.begin(), cell_ids.end());

  for( std::vector<unsigned int>::iterator c = cell_ids.begin();
       c != cell_ids.end();  c++) {
    vec[*c] = value;
  }

}  // end set_cell_value_in_mesh_block()


void Chemistry_PK::SizeBeakerComponents(void)
{
  // initialize the beaker component data structure
  beaker_components_.total.clear();
  beaker_components_.free_ion.clear();
  beaker_components_.minerals.clear();
  beaker_components_.ion_exchange_sites.clear();
  beaker_components_.total_sorbed.clear();

<<<<<<< HEAD
  beaker_components_.total.resize(number_aqueous_components());
  beaker_components_.free_ion.resize(number_aqueous_components());
  beaker_components_.minerals.resize(number_minerals());
  beaker_components_.ion_exchange_sites.resize(number_ion_exchange_sites());
  beaker_components_.total_sorbed.resize(number_total_sorbed());
=======
  beaker_components_.total.resize(number_aqueous_components(),0.);
  beaker_components_.free_ion.resize(number_aqueous_components(),0.);
  beaker_components_.minerals.resize(number_minerals(),0.);
  beaker_components_.ion_exchange_sites.resize(number_ion_exchange_sites(),0.);
  if (number_sorption_sites() > 0) 
    beaker_components_.total_sorbed.resize(number_aqueous_components(),0.);
>>>>>>> 212d55ad
}  // end SizeBeakerComponents()


void Chemistry_PK::CopyCellToBeakerComponents(
    const int cell_id,
    Teuchos::RCP<const Epetra_MultiVector> aqueous_components)
{
  // copy component data from the cell arrays into beaker component
  // structure

  for (unsigned int c = 0; c < number_aqueous_components(); c++) {
    double* cell_components = (*aqueous_components)[c];
    beaker_components_.total[c] = cell_components[cell_id];
  }

<<<<<<< HEAD
  for (unsigned int f = 0; f < number_free_ion(); f++) {
    double* cell_free_ion = (*current_state_.free_ion)[f];
    beaker_components_.free_ion[f] = cell_free_ion[cell_id];
=======
  for (unsigned int c = 0; c < number_aqueous_components(); c++) {
    double* cell_free_ion = (*current_state_.free_ion_species)[c];
    beaker_components_.free_ion[c] = cell_free_ion[cell_id];
>>>>>>> 212d55ad
  }

  for (unsigned int m = 0; m < number_minerals(); m++) {
    double* cell_minerals = (*current_state_.minerals)[m];
    beaker_components_.minerals[m] = cell_minerals[cell_id];
  }

  for (unsigned int i = 0; i < number_ion_exchange_sites(); i++) {
    double* cell_ion_exchange_sites = (*current_state_.ion_exchange_sites)[i];
    beaker_components_.ion_exchange_sites[i] = cell_ion_exchange_sites[cell_id];
  }

<<<<<<< HEAD
  for (unsigned int i = 0; i < number_total_sorbed(); i++) {
    double* cell_total_sorbed = (*current_state_.total_sorbed)[i];
    beaker_components_.total_sorbed[i] = cell_total_sorbed[cell_id];
=======
//  for (unsigned int i = 0; i < number_sorption_sites(); i++) {
//    double* cell_sorption_sites = (*current_state_.sorption_sites)[i];
//    beaker_components_.total_sorbed[i] = cell_sorption_sites[cell_id];
//  }

  if (number_sorption_sites() > 0) {
    for (unsigned int c = 0; c < number_aqueous_components(); c++) {
      double* cell_total_sorbed = (*current_state_.total_sorbed)[c];
      beaker_components_.total_sorbed[c] = cell_total_sorbed[cell_id];
    }
>>>>>>> 212d55ad
  }

//   for (unsigned int i = 0; i < number_sorption_sites(); i++) {
//     double* cell_sorption_sites = (*current_state_.sorption_sites)[i];
//     beaker_components_.total_sorbed[i] = cell_sorption_sites[cell_id];
//   }

}  // end CopyCellToBeakerComponents()


void Chemistry_PK::CopyBeakerComponentsToCell(const int cell_id)
{
  // copy data from the beaker back into the state arrays

  for (unsigned int c = 0; c < number_aqueous_components(); c++) {
    double* cell_components = (*current_state_.aqueous_components)[c];
    cell_components[cell_id] = beaker_components_.total[c];
  }

<<<<<<< HEAD
  for (unsigned int c = 0; c < number_free_ion(); c++) {
    double* cell_free_ion = (*current_state_.free_ion)[c];
=======
  for (unsigned int c = 0; c < number_aqueous_components(); c++) {
    double* cell_free_ion = (*current_state_.free_ion_species)[c];
>>>>>>> 212d55ad
    cell_free_ion[cell_id] = beaker_components_.free_ion[c];
  }

  for (unsigned int m = 0; m < number_minerals(); m++) {
    double* cell_minerals = (*current_state_.minerals)[m];
    cell_minerals[cell_id] = beaker_components_.minerals[m];
  }

  for (unsigned int i = 0; i < number_ion_exchange_sites(); i++) {
    double* cell_ion_exchange_sites = (*current_state_.ion_exchange_sites)[i];
    cell_ion_exchange_sites[cell_id] = beaker_components_.ion_exchange_sites[i];
  }

<<<<<<< HEAD
  for (unsigned int i = 0; i < number_total_sorbed(); i++) {
    double* cell_total_sorbed = (*current_state_.total_sorbed)[i];
    cell_total_sorbed[cell_id] = beaker_components_.total_sorbed[i];
=======
//  for (unsigned int i = 0; i < number_sorption_sites(); i++) {
//    double* cell_sorption_sites = (*current_state_.sorption_sites)[i];
//    cell_sorption_sites[cell_id] = beaker_components_.total_sorbed[i];
//  }

  if (number_sorption_sites() > 0) {
    for (unsigned int c = 0; c < number_aqueous_components(); c++) {
      double* cell_total_sorbed = (*current_state_.total_sorbed)[c];
      cell_total_sorbed[cell_id] = beaker_components_.total_sorbed[c];
    }
>>>>>>> 212d55ad
  }

}  // end CopyBeakerComponentsToCell()


void Chemistry_PK::CopyStateToBeakerParameters(const int cell_id)
{
  // copy data from state arrays into the beaker parameters
  beaker_parameters_.water_density = (*current_state_.water_density)[cell_id];
  beaker_parameters_.porosity = (*current_state_.porosity)[cell_id];
  beaker_parameters_.saturation = (*current_state_.water_saturation)[cell_id];
  beaker_parameters_.volume = (*current_state_.volume)[cell_id];
}  // end CopyStateToBeakerParameters()



/*******************************************************************************
 **
 **  MPC interface functions
 **
 ******************************************************************************/
Teuchos::RCP<Epetra_MultiVector> Chemistry_PK::get_total_component_concentration(void) const
{
  return current_state_.aqueous_components;
}  // end get_total_component_concentration()


/*******************************************************************************
 **
 ** Chemistry_PK::advance()
 **
 ** Notes:
 **
 **   - the MPC will call this function to advance the state with this
 ** particular process kernel
 **
 **   - this is how to get the total component concentration
 ** CS->get_total_component_concentration()
 **
 **   - please update the argument to this function called tcc_star
 ** with the result of your chemistry computation which is the total
 ** component concentration ^star
 **
 **   - see the Chemistry_State for the other available data in the
 ** chemistry specific state
 **
 *******************************************************************************/

void Chemistry_PK::advance(
    const double& delta_time,
    Teuchos::RCP<const Epetra_MultiVector> total_component_concentration_star)
{
  if (chem_->verbosity() == kDebugChemistryProcessKernel) {
    cout << "  Chemistry_PK::advance() : "
         << "advancing the chemistry process model..." << endl;
  }

  current_time_ = saved_time_ + delta_time;

  // shorter name for the state that came out of transport
  Teuchos::RCP<const Epetra_MultiVector> tcc_star =
      total_component_concentration_star;


  // TODO: use size of the porosity vector as indicator of size for
  // now... should get data from the mesh...?
  int num_cells = chemistry_state_->get_porosity()->MyLength();

  for (int cell = 0; cell < num_cells; cell++) {
    // copy state data into the beaker data structures
    CopyCellToBeakerComponents(cell, tcc_star);
    CopyStateToBeakerParameters(cell);

    try {
      // chemistry computations for this cell
      chem_->ReactionStep(&beaker_components_, beaker_parameters_, delta_time);
    }
    catch (ChemistryException& geochem_error) {
      std::cout << "ERROR: Chemistry_PR::advance() "
                << "cell[" << cell << "]: " << std::endl;
      std::cout << geochem_error.what();
      chem_->DisplayTotalColumnHeaders();
      chem_->DisplayTotalColumns(current_time_, beaker_components_.total);
      std::cout << std::endl;
      set_status(geochem_error.error_status());
    }

    // update this cell's data in the arrays
    CopyBeakerComponentsToCell(cell);

    // TODO: was porosity etc changed? copy someplace

  }  // for(cells)

  if (chem_->verbosity() == kDebugChemistryProcessKernel) {
    // dumping the values of the final cell. not very helpful by itself,
    // but can be move up into the loops....
    chem_->DisplayTotalColumnHeaders();
    chem_->DisplayTotalColumns(current_time_, beaker_components_.total);
  }

}  // end advance()


// the MPC will call this function to signal to the
// process kernel that it has accepted the
// state update, thus, the PK should update
// possible auxilary state variables here
void Chemistry_PK::commit_state(Teuchos::RCP<Chemistry_State> chem_state,
                                const double& delta_time)
{
  if (chem_->verbosity() == kDebugChemistryProcessKernel) {
    std::cout << "  Chemistry_PK::commit_state() : "
              << "Committing internal state." << std::endl;
  }

  saved_time_ += delta_time;

  SwapCurrentAndSavedStorage();

  if (verbosity() >= kTerse) {
    //chem_->Speciate(beaker_components_, beaker_parameters_);
    //chem_->DisplayResults();
    //chem_->DisplayTotalColumnHeaders();
    //chem_->DisplayTotalColumns(saved_time_, beaker_components_.total);
  }
}  // end commit_state()<|MERGE_RESOLUTION|>--- conflicted
+++ resolved
@@ -58,8 +58,8 @@
       number_minerals_(0),
       number_ion_exchange_sites_(0),
       number_sorption_sites_(0),
-      using_sorption_(0),
-      have_free_ion_guess_(0)
+      using_sorption_(false),
+      have_free_ion_guess_(false)
 {
   // determine the format of the database file
   std::string database_format =
@@ -81,51 +81,6 @@
 
   XMLParameters();
 
-  set_number_aqueous_components(
-      chemistry_state_->get_total_component_concentration()->NumVectors());
-
-  if (parameter_list_.isSublist("Initial Conditions")) {
-    if (verbosity() == kDebugChemistryProcessKernel) {
-      std::cout << "found." << std::endl;
-    }
-    Teuchos::ParameterList initial_conditions =
-        parameter_list_.sublist("Initial Conditions");
-
-    //
-    // do we have minerals
-    //
-    set_number_minerals(
-        initial_conditions.get<int>("Number of minerals", 0));
-
-    if (verbosity() == kDebugChemistryProcessKernel) {
-      std::cout << "        Expected number of mineral initial conditions: "
-                << number_minerals() << std::endl;
-    }
-
-    //
-    // do we have ion exchange sites
-    //
-
-    set_number_ion_exchange_sites(
-        initial_conditions.get<int>("Number of ion exchange sites", 0));
-    if (verbosity() == kDebugChemistryProcessKernel) {
-      std::cout << "        Expected number of ion exchange sites: "
-                << number_ion_exchange_sites() << std::endl;
-    }
-
-    //
-    // do we have surface complexes
-    //
-
-    set_number_sorption_sites(
-        initial_conditions.get<int>("Number of sorption sites", 0));
-
-    if (verbosity() == kDebugChemistryProcessKernel) {
-      std::cout << "        Expected number of sorption sites: "
-                << number_sorption_sites() << std::endl;
-    }
-  }
-
   InitializeInternalStorage(&current_state_);
   InitializeInternalStorage(&saved_state_);
 
@@ -142,17 +97,18 @@
   delete chem_;
 }  // end ~Chemistry_PK()
 
-void Chemistry_PK::InitializeChemistry(
-    Teuchos::RCP<const Epetra_MultiVector> total_component_concentration)
-{
-
+// Note: bja: I don't think we want InitializeChemsistry to get a pointer to
+// total_component_conc here. We alread have a pointer to the state
+// object through chemistry_state_. We should just use that...?
+void Chemistry_PK::InitializeChemistry(void)
+{
   SizeBeakerComponents();
 
   // copy the first cell data into the beaker storage for
   // initialization purposes
   int cell=0;
   CopyStateToBeakerParameters(cell);
-  CopyCellToBeakerComponents(cell, total_component_concentration);
+  CopyCellToBeakerComponents(cell, chemistry_state_->get_total_component_concentration());
 
   // finish setting up the chemistry object
   try {
@@ -183,7 +139,7 @@
   int num_cells = chemistry_state_->get_porosity()->MyLength();
   for (int icell = 1; icell < num_cells; icell++) {
     CopyStateToBeakerParameters(icell);
-    CopyCellToBeakerComponents(icell, total_component_concentration);
+    CopyCellToBeakerComponents(icell, chemistry_state_->get_total_component_concentration());
 
     if (verbosity() == kDebugChemistryProcessKernel) {
       std::cout << "Reacting in cell " << icell << std::endl;
@@ -201,7 +157,7 @@
     CopyBeakerComponentsToCell(icell);
   }
 
-} // end InitialCheck()
+} // end InitializeChemistry()
 
 /*******************************************************************************
  **
@@ -236,11 +192,30 @@
   beaker_parameters_.max_iterations =
       static_cast<unsigned int>(parameter_list_.get<int>("Maximum Newton Iterations", 200));
 
+  // other local PK flags
   set_max_time_step(parameter_list_.get<double>("Max Time Step (s)", 9.9e9));
 
+  std::string have_sorption = parameter_list_.get<string>("Using sorption", "no");
+  if (have_sorption == "yes") {
+    set_using_sorption(true);
+  }
+  
+  // must always have free ions this, the flag only controls if we look in the xml file
+  // for an initial guess
+  std::string free_ion_guess = parameter_list_.get<string>("Free ion concentrations provided", "no");
+  if (free_ion_guess == "yes") {
+    set_have_free_ion_guess(true);
+  }
+
+
 }  // end XMLParameters()
 
-
+// Note: total aqueous components, free ions, total sorbed must all be
+// the same size. Each array has it's own number_XXX variable to keep
+// life simple. When you want to access total_sorbed, use
+// number_total_sorbed(), instead of having to remember which
+// variables use number_aqueous_components and which have their own
+// variable.
 void Chemistry_PK::InitializeInternalStorage(InternalStorage* storage)
 {
   if (verbosity() == kDebugChemistryProcessKernel) {
@@ -254,16 +229,65 @@
 
   // things we need a local copy of and know about because of the
   // state vector
+  set_number_aqueous_components(
+      chemistry_state_->get_total_component_concentration()->NumVectors());
   storage->aqueous_components = Teuchos::rcp( new Epetra_MultiVector(
       chemistry_state_->get_mesh_maps()->cell_map(false),
       number_aqueous_components() ));
+  
+  set_number_free_ion(number_aqueous_components());
+  storage->free_ion_species = Teuchos::rcp( new Epetra_MultiVector(
+            chemistry_state_->get_mesh_maps()->cell_map(false),
+            number_free_ion() ));
 
   // don't know yet if we have these... need to look in the xml
   // file... the main state object really should be reading these
   // in....
-  //storage->minerals = Teuchos::ENull;
-  //storage->ion_exchange_sites = Teuchos::ENull;
-  //storage->sorption_sites = Teuchos::ENull;
+  if (parameter_list_.isSublist("Initial Conditions")) {
+    if (verbosity() == kDebugChemistryProcessKernel) {
+      std::cout << "  Chemistry_PK::InitializeInternalStorage() : "
+                << "found initial conditions block in xml data." << std::endl;
+    }
+    Teuchos::ParameterList initial_conditions =
+        parameter_list_.sublist("Initial Conditions");
+
+    set_number_minerals(
+        initial_conditions.get<int>("Number of minerals", 0));
+
+    set_number_ion_exchange_sites(
+        initial_conditions.get<int>("Number of ion exchange sites", 0));
+
+    set_number_sorption_sites(
+        initial_conditions.get<int>("Number of sorption sites", 0));
+
+  }
+
+  if (number_minerals() > 0) {
+    storage->minerals = Teuchos::rcp( new Epetra_MultiVector(
+        chemistry_state_->get_mesh_maps()->cell_map(false),
+        number_minerals() ));
+  }
+
+  if (number_ion_exchange_sites()) {
+    storage->ion_exchange_sites = Teuchos::rcp( new Epetra_MultiVector(
+        chemistry_state_->get_mesh_maps()->cell_map(false),
+        number_ion_exchange_sites() ));
+  }
+
+
+  if (using_sorption() == true) {
+    set_number_total_sorbed(number_aqueous_components());
+
+    storage->total_sorbed = Teuchos::rcp( new Epetra_MultiVector(
+        chemistry_state_->get_mesh_maps()->cell_map(false),
+        number_total_sorbed() ));
+
+    if (number_sorption_sites() > 0) {
+      storage->sorption_sites = Teuchos::rcp( new Epetra_MultiVector(
+              chemistry_state_->get_mesh_maps()->cell_map(false),
+              number_sorption_sites() ));
+    }
+  }
 }  // end InitializeInternalStorage()
 
 void Chemistry_PK::SwapCurrentAndSavedStorage(void)
@@ -283,16 +307,8 @@
   std::swap(current_state_.aqueous_components, 
             saved_state_.aqueous_components);
 
-<<<<<<< HEAD
-  std::swap(current_state_.free_ion, 
-            saved_state_.free_ion);
-
-  std::swap(current_state_.total_sorbed, 
-            saved_state_.total_sorbed);
-=======
   std::swap(current_state_.free_ion_species, 
             saved_state_.free_ion_species);
->>>>>>> 212d55ad
 
   std::swap(current_state_.minerals, saved_state_.minerals);
 
@@ -327,22 +343,6 @@
     std::cout << "    Looking for initial conditions xml data... ";
   }
 
-  //
-  // do we need have sorption?
-  //
-  set_using_sorption(parameter_list_.get<int>("Using sorption", 0));
-  if (using_sorption()) {
-    set_number_total_sorbed(number_aqueous_components());
-    current_state_.total_sorbed =
-        Teuchos::rcp( new Epetra_MultiVector(
-            chemistry_state_->get_mesh_maps()->cell_map(false),
-            number_total_sorbed() ));
-    saved_state_.total_sorbed =
-        Teuchos::rcp( new Epetra_MultiVector(
-            chemistry_state_->get_mesh_maps()->cell_map(false),
-            number_total_sorbed() ));
-  }
-
   if (parameter_list_.isSublist("Initial Conditions")) {
     if (verbosity() == kDebugChemistryProcessKernel) {
       std::cout << "found." << std::endl;
@@ -350,94 +350,23 @@
 
     Teuchos::ParameterList initial_conditions =
         parameter_list_.sublist("Initial Conditions");
- 
-    // need space for storing free ion concentrations
-    current_state_.free_ion_species =
-        Teuchos::rcp( new Epetra_MultiVector(
-            chemistry_state_->get_mesh_maps()->cell_map(false),
-            number_aqueous_components() ));
-    saved_state_.free_ion_species =
-        Teuchos::rcp( new Epetra_MultiVector(
-            chemistry_state_->get_mesh_maps()->cell_map(false),
-          number_aqueous_components() ));
-
-    if (number_minerals()) {
-      current_state_.minerals =
-          Teuchos::rcp( new Epetra_MultiVector(
-              chemistry_state_->get_mesh_maps()->cell_map(false),
-              number_minerals() ));
-      saved_state_.minerals =
-          Teuchos::rcp( new Epetra_MultiVector(
-              chemistry_state_->get_mesh_maps()->cell_map(false),
-              number_minerals() ));
-    }
-
-<<<<<<< HEAD
-    //
-    // do we have a guess for free ions?
-    //
-    set_have_free_ion_guess(
-        initial_conditions.get<int>("Have free ion guess", 0));
-    // must always set this, the flag only controls if we look in the xml file
-    set_number_free_ion(number_aqueous_components());
-    if (number_free_ion()) {
-      current_state_.free_ion =
-          Teuchos::rcp( new Epetra_MultiVector(
-              chemistry_state_->get_mesh_maps()->cell_map(false),
-              number_free_ion() ));
-      saved_state_.free_ion =
-          Teuchos::rcp( new Epetra_MultiVector(
-              chemistry_state_->get_mesh_maps()->cell_map(false),
-              number_free_ion() ));
-    }
-
-    //
-    // do we have ion exchange sites
-    //
-
-    set_number_ion_exchange_sites(
-        initial_conditions.get<int>("Number of ion exchange sites", 0));
-    if (verbosity() == kDebugChemistryProcessKernel) {
-      std::cout << "        Expected number of ion exchange sites: "
-                << number_ion_exchange_sites() << std::endl;
-    }
-
-=======
->>>>>>> 212d55ad
-    if (number_ion_exchange_sites()) {
-      current_state_.ion_exchange_sites =
-          Teuchos::rcp( new Epetra_MultiVector(
-              chemistry_state_->get_mesh_maps()->cell_map(false),
-              number_ion_exchange_sites() ));
-      saved_state_.ion_exchange_sites =
-          Teuchos::rcp( new Epetra_MultiVector(
-              chemistry_state_->get_mesh_maps()->cell_map(false),
-              number_ion_exchange_sites() ));
-    }
-
-    if (number_sorption_sites()) {
-      current_state_.sorption_sites =
-          Teuchos::rcp( new Epetra_MultiVector(
-              chemistry_state_->get_mesh_maps()->cell_map(false),
-              number_sorption_sites() ));
-      saved_state_.sorption_sites =
-          Teuchos::rcp( new Epetra_MultiVector(
-              chemistry_state_->get_mesh_maps()->cell_map(false),
-              number_sorption_sites() ));
-
-      current_state_.total_sorbed =
-          Teuchos::rcp( new Epetra_MultiVector(
-              chemistry_state_->get_mesh_maps()->cell_map(false),
-              number_aqueous_components() ));
-      saved_state_.total_sorbed =
-          Teuchos::rcp( new Epetra_MultiVector(
-              chemistry_state_->get_mesh_maps()->cell_map(false),
-              number_aqueous_components() ));
-    }
 
     //
     // loop over mesh blocks
     //
+
+    if (verbosity() == kDebugChemistryProcessKernel) {
+      std::cout << "        Expected number of mineral initial conditions: "
+                << number_minerals() << std::endl;
+      std::cout << "        Expected number of ion exchange sites: "
+                << number_ion_exchange_sites() << std::endl;
+      std::cout << "        Expected number of sorption sites: "
+                << number_sorption_sites() << std::endl;
+      if (have_free_ion_guess()) {
+        std::cout << "        Expected number of free ion guesses: "
+                  << number_free_ion() << std::endl;
+      }
+    }
 
     int number_mesh_blocks =
         initial_conditions.get<int>("Number of mesh blocks");
@@ -460,30 +389,13 @@
       }
 
       //
-<<<<<<< HEAD
-      // look for free ions
-      //
-      if (have_free_ion_guess()) {
-        std::string type("Free ions");
-        std::string keyword("Component");
-        int number_to_find = number_free_ion();
-        ExtractInitialCondition(type, keyword, number_to_find, block,
-                                mesh_block_list, mesh_block_ID,
-                                current_state_.free_ion);
-        ExtractInitialCondition(type, keyword, number_to_find, block,
-                                mesh_block_list, mesh_block_ID,
-                                saved_state_.free_ion);
-
-      }
-=======
       // If we have free ion species concentrations in the input file
       // we need to use them (must be of size number_aqueous_components)
       //
-      if (initial_conditions.get<string>("Free ion concentrations provided","no") == "yes") {
-
+      if (have_free_ion_guess()) {
         std::string type("Free Ion Species");
         std::string keyword("Free Ion Species");
-        int number_to_find = number_aqueous_components();
+        int number_to_find = number_free_ion();
         ExtractInitialCondition(type, keyword, number_to_find, block,
                                 mesh_block_list, mesh_block_ID,
                                 current_state_.free_ion_species);
@@ -492,7 +404,6 @@
                                   saved_state_.free_ion_species);
       }
 
->>>>>>> 212d55ad
       //
       // look for minerals in this mesh block
       //
@@ -524,7 +435,6 @@
                                 saved_state_.ion_exchange_sites);
       }
 
-#if 0
       //
       // look for sorption/surface complexation sites
       //
@@ -539,7 +449,6 @@
                                 mesh_block_list, mesh_block_ID,
                                 saved_state_.sorption_sites);
       }
-#endif
     }  // for (mesh blocks)
   }  // if(initial conditions)
 
@@ -581,6 +490,9 @@
     set_const_values_for_block(found_values, number_to_find,
                                data, mesh_block_ID);
   }  // if(found type)
+  else {
+    std::cout << "none." << std::endl;
+  }
 }  // end ExtractInitialConditions
 
 
@@ -634,20 +546,15 @@
   beaker_components_.ion_exchange_sites.clear();
   beaker_components_.total_sorbed.clear();
 
-<<<<<<< HEAD
-  beaker_components_.total.resize(number_aqueous_components());
-  beaker_components_.free_ion.resize(number_aqueous_components());
-  beaker_components_.minerals.resize(number_minerals());
-  beaker_components_.ion_exchange_sites.resize(number_ion_exchange_sites());
-  beaker_components_.total_sorbed.resize(number_total_sorbed());
-=======
-  beaker_components_.total.resize(number_aqueous_components(),0.);
-  beaker_components_.free_ion.resize(number_aqueous_components(),0.);
-  beaker_components_.minerals.resize(number_minerals(),0.);
-  beaker_components_.ion_exchange_sites.resize(number_ion_exchange_sites(),0.);
-  if (number_sorption_sites() > 0) 
-    beaker_components_.total_sorbed.resize(number_aqueous_components(),0.);
->>>>>>> 212d55ad
+  beaker_components_.total.resize(number_aqueous_components(), 0.0);
+  beaker_components_.minerals.resize(number_minerals(), 0.0);
+  beaker_components_.ion_exchange_sites.resize(number_ion_exchange_sites(), 0.0);
+  if (using_sorption()) {
+    beaker_components_.total_sorbed.resize(number_total_sorbed(), 0.0);
+    // sorption sites would go here....
+  }
+  // free_ion needs a non-zero default value if no initial guess provide in input
+  beaker_components_.free_ion.resize(number_aqueous_components(), 1.0e-9);
 }  // end SizeBeakerComponents()
 
 
@@ -658,20 +565,16 @@
   // copy component data from the cell arrays into beaker component
   // structure
 
+  // Note: total uses the passed in value from transport, not the
+  // current storage value
   for (unsigned int c = 0; c < number_aqueous_components(); c++) {
     double* cell_components = (*aqueous_components)[c];
     beaker_components_.total[c] = cell_components[cell_id];
   }
 
-<<<<<<< HEAD
-  for (unsigned int f = 0; f < number_free_ion(); f++) {
-    double* cell_free_ion = (*current_state_.free_ion)[f];
-    beaker_components_.free_ion[f] = cell_free_ion[cell_id];
-=======
   for (unsigned int c = 0; c < number_aqueous_components(); c++) {
     double* cell_free_ion = (*current_state_.free_ion_species)[c];
     beaker_components_.free_ion[c] = cell_free_ion[cell_id];
->>>>>>> 212d55ad
   }
 
   for (unsigned int m = 0; m < number_minerals(); m++) {
@@ -684,28 +587,18 @@
     beaker_components_.ion_exchange_sites[i] = cell_ion_exchange_sites[cell_id];
   }
 
-<<<<<<< HEAD
-  for (unsigned int i = 0; i < number_total_sorbed(); i++) {
-    double* cell_total_sorbed = (*current_state_.total_sorbed)[i];
-    beaker_components_.total_sorbed[i] = cell_total_sorbed[cell_id];
-=======
-//  for (unsigned int i = 0; i < number_sorption_sites(); i++) {
-//    double* cell_sorption_sites = (*current_state_.sorption_sites)[i];
-//    beaker_components_.total_sorbed[i] = cell_sorption_sites[cell_id];
-//  }
-
-  if (number_sorption_sites() > 0) {
+  if (using_sorption()) {
     for (unsigned int c = 0; c < number_aqueous_components(); c++) {
       double* cell_total_sorbed = (*current_state_.total_sorbed)[c];
       beaker_components_.total_sorbed[c] = cell_total_sorbed[cell_id];
     }
->>>>>>> 212d55ad
-  }
-
-//   for (unsigned int i = 0; i < number_sorption_sites(); i++) {
-//     double* cell_sorption_sites = (*current_state_.sorption_sites)[i];
-//     beaker_components_.total_sorbed[i] = cell_sorption_sites[cell_id];
-//   }
+//     if (number_sorption_sites() > 0) {
+//       for (unsigned int i = 0; i < number_sorption_sites(); i++) {
+//         double* cell_sorption_sites = (*current_state_.sorption_sites)[i];
+//         beaker_components_.sorption_sites[i] = cell_sorption_sites[cell_id];
+//       }
+//     }
+  }  // end if(using_sorption)
 
 }  // end CopyCellToBeakerComponents()
 
@@ -719,13 +612,8 @@
     cell_components[cell_id] = beaker_components_.total[c];
   }
 
-<<<<<<< HEAD
-  for (unsigned int c = 0; c < number_free_ion(); c++) {
-    double* cell_free_ion = (*current_state_.free_ion)[c];
-=======
   for (unsigned int c = 0; c < number_aqueous_components(); c++) {
     double* cell_free_ion = (*current_state_.free_ion_species)[c];
->>>>>>> 212d55ad
     cell_free_ion[cell_id] = beaker_components_.free_ion[c];
   }
 
@@ -739,23 +627,18 @@
     cell_ion_exchange_sites[cell_id] = beaker_components_.ion_exchange_sites[i];
   }
 
-<<<<<<< HEAD
-  for (unsigned int i = 0; i < number_total_sorbed(); i++) {
-    double* cell_total_sorbed = (*current_state_.total_sorbed)[i];
-    cell_total_sorbed[cell_id] = beaker_components_.total_sorbed[i];
-=======
-//  for (unsigned int i = 0; i < number_sorption_sites(); i++) {
-//    double* cell_sorption_sites = (*current_state_.sorption_sites)[i];
-//    cell_sorption_sites[cell_id] = beaker_components_.total_sorbed[i];
-//  }
-
-  if (number_sorption_sites() > 0) {
+  if (using_sorption()) {
     for (unsigned int c = 0; c < number_aqueous_components(); c++) {
       double* cell_total_sorbed = (*current_state_.total_sorbed)[c];
       cell_total_sorbed[cell_id] = beaker_components_.total_sorbed[c];
     }
->>>>>>> 212d55ad
-  }
+//     if (number_sorption_sites() > 0) {
+//       for (unsigned int i = 0; i < number_sorption_sites(); i++) {
+//         double* cell_sorption_sites = (*current_state_.sorption_sites)[i];
+//         cell_sorption_sites[cell_id] = beaker_components_.total_sorbed[i];
+//       }
+//     }
+  }  // end if(using_sorption)
 
 }  // end CopyBeakerComponentsToCell()
 
