# -*- mode: cmake -*-

#
#  Amanzi
#    Chemistry
#

# Amanzi module, include files found in AMANZI_MODULE_PATH
include(TestManager)
include(InstallManager)

get_property(CHEM_INCLUDES_DIR GLOBAL PROPERTY CHEM_INCLUDES_DIR)
get_property(GEOCHEM_LIBS GLOBAL PROPERTY GEOCHEM_LIBS)

# Chemistry includes
include_directories(${CHEM_INCLUDES_DIR})

# Add the UnitTest includes
include_directories(${UnitTest_INCLUDE_DIRS})

<<<<<<< HEAD
add_executable(chemistry_tests
               main.cc   
	       test_string_tokenizer.cc
	       test_chemistry_utilities.cc
	       test_chemistry_exceptions.cc
	       test_species.cc
	       test_surface_site.cc	       
	       test_activity_model_factory.cc
	       test_activity_coefficients.cc
	       test_pitzer.cc
	       test_secondary_species.cc
	       test_aqueous_equilibrium_complex.cc
	       test_mineral.cc
	       test_mineral_kinetics_factory.cc
	       test_kinetic_rate.cc
	       test_beaker.cc)	       
target_link_libraries(chemistry_tests 
=======
add_amanzi_test(chemistry chemistry_tests
                KIND unit
                SOURCE 
		      main.cc   
	              test_string_tokenizer.cc
	              test_chemistry_exceptions.cc
	              test_species.cc
	              test_surface_site.cc	       
	              test_activity_model_factory.cc
	              test_activity_coefficients.cc
	              test_pitzer.cc
	              test_secondary_species.cc
	              test_aqueous_equilibrium_complex.cc
	              test_mineral.cc
	              test_mineral_kinetics_factory.cc
	              test_kinetic_rate.cc
	              test_beaker.cc	       
                 LINK_LIBS
>>>>>>> dff9255f
                      error_handling ${GEOCHEM_LIBS} ${UnitTest_LIBRARIES})
#
# Install targets
#
file(GLOB chem_inc "${CHEM_INCLUDES_DIR}/*")
add_install_include_file(${chem_inc})

if (NOT (CMAKE_SOURCE_DIR EQUAL CMAKE_BINARY_DIR))
  execute_process(COMMAND ${CMAKE_COMMAND} -E
                  copy_directory ${CHEM_SOURCE_DIR}/tests_unit ${CHEM_BINARY_DIR}/tests_unit)
endif()

<|MERGE_RESOLUTION|>--- conflicted
+++ resolved
@@ -18,30 +18,12 @@
 # Add the UnitTest includes
 include_directories(${UnitTest_INCLUDE_DIRS})
 
-<<<<<<< HEAD
-add_executable(chemistry_tests
-               main.cc   
-	       test_string_tokenizer.cc
-	       test_chemistry_utilities.cc
-	       test_chemistry_exceptions.cc
-	       test_species.cc
-	       test_surface_site.cc	       
-	       test_activity_model_factory.cc
-	       test_activity_coefficients.cc
-	       test_pitzer.cc
-	       test_secondary_species.cc
-	       test_aqueous_equilibrium_complex.cc
-	       test_mineral.cc
-	       test_mineral_kinetics_factory.cc
-	       test_kinetic_rate.cc
-	       test_beaker.cc)	       
-target_link_libraries(chemistry_tests 
-=======
 add_amanzi_test(chemistry chemistry_tests
                 KIND unit
                 SOURCE 
 		      main.cc   
 	              test_string_tokenizer.cc
+				  test_chemistry_utilities.cc
 	              test_chemistry_exceptions.cc
 	              test_species.cc
 	              test_surface_site.cc	       
@@ -55,7 +37,6 @@
 	              test_kinetic_rate.cc
 	              test_beaker.cc	       
                  LINK_LIBS
->>>>>>> dff9255f
                       error_handling ${GEOCHEM_LIBS} ${UnitTest_LIBRARIES})
 #
 # Install targets
