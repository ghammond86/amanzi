#ifndef __Geochemistry_hpp__
#define __Geochemistry_hpp__

#include "Species.hpp"
#include "AqueousEquilibriumComplex.hpp"
//#include "MineralReaction.hpp"
//#include "GasExchange.hpp"
//#include "IonExchange.hpp"
//#include "SurfaceComplexation.hpp"
#include "Block.hpp"
#include "LU.hpp"

#include <vector>

// Driver class for evalating geochemical related processes at a
// single computational node

class Geochemistry {

public:
  Geochemistry();
  ~Geochemistry();

  // inheriting classes setup the species, etc
  virtual void setup(std::vector<double> *total);

  // speciate for free-ion concentrations
  int speciate(std::vector<double> target_totals);

  // solve a chemistry step
  int react(std::vector<double> total, double volume, double porosity, 
            double saturation, double dt);

  void initializeMolalities(double initial_molality);
  // update activities, equilibrium complex concentrations, etc.
  void updateChemistry(void);
  void calculateTotal(std::vector<double> &total);
  // calculate block of Jacobian corresponding to derivatives of total with
  // respect to free-ion
  void calculateDTotal(Block *dtotal);
  // accumulation terms
  void calculateAccumulation(std::vector<double> total, double *residual,
                             double volume, double porosity,
                             double saturation, double dt);
  void calculateAccumulationDerivative(Block *dtotal,Block *J,
                                       double volume, double porosity,
                                       double saturation, double dt);

  void scaleRHSAndJacobian(double *rhs, Block *J);

  void addPrimarySpecies(Species s);
  void addAqueousEquilibriumComplex(AqueousEquilibriumComplex c);

<<<<<<< HEAD
  void set_ncomp(int i) { this->ncomp_ = i; }
  
  int get_ncomp(void) const { return this->ncomp_; }

private:
=======
  void display(void) const;
  void print_results(void) const;
  
  int ncomp(void) const { return this->ncomp_; };
  void ncomp(const int s_ncomp) { this->ncomp_ = s_ncomp; };
>>>>>>> 0d586465

  void verbose(const int s_verbose) { this->verbose_ = s_verbose; };
  int verbose(void) const { return this->verbose_; };
private:
  int verbose_;
  int ncomp_;                // # basis species
  std::vector<double> totals_;
  
  std::vector<Species> primarySpecies_; // list of primary species
  Species water_;

//  std::vector<ActivityCoefficient*> activityCoefficients_;

  std::vector<AqueousEquilibriumComplex> aqComplexRxns_; // list of aqueous equilibrium complexation reactions
//  vector<MineralReaction*> mineralRxns_;
//  vector<GasExchange*> gasRxns_;
//  vector<IonExchange*> ionExchangeRxns_;
//  vector<SurfaceComplexation*> surfaceComplexationRxns_;

};

#endif<|MERGE_RESOLUTION|>--- conflicted
+++ resolved
@@ -51,22 +51,16 @@
   void addPrimarySpecies(Species s);
   void addAqueousEquilibriumComplex(AqueousEquilibriumComplex c);
 
-<<<<<<< HEAD
   void set_ncomp(int i) { this->ncomp_ = i; }
-  
-  int get_ncomp(void) const { return this->ncomp_; }
 
-private:
-=======
   void display(void) const;
   void print_results(void) const;
-  
-  int ncomp(void) const { return this->ncomp_; };
-  void ncomp(const int s_ncomp) { this->ncomp_ = s_ncomp; };
->>>>>>> 0d586465
+
+  int get_ncomp(void) const { return this->ncomp_; }
 
   void verbose(const int s_verbose) { this->verbose_ = s_verbose; };
   int verbose(void) const { return this->verbose_; };
+
 private:
   int verbose_;
   int ncomp_;                // # basis species
