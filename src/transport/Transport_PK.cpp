--- conflicted
+++ resolved
@@ -1,26 +1,20 @@
-#include "Transport_PK.hpp"
 #include "Epetra_MultiVector.h"
 
+#include "../simple_mesh/Mesh_maps_simple.hh"
+#include "Transport_PK.hpp"
 
-<<<<<<< HEAD
+
 /* constructor initializes the transport PK */
 Transport_PK::Transport_PK ( Teuchos::RCP<Transport_State> TS_MPC )
-{ 
-  TS = TS_MPC;
-  
-  status = NULL;
-=======
-Transport_PK::Transport_PK( Teuchos::RCP<Transport_State> TS_):
-  TS_mirror(TS_)
 { 
   // use the constructor to initialize the transport process kernel
 
   // make a deep copy of the transport state object
 
-  TS_copy->copy(TS_mirror);
+  TS->copy(TS_MPC);
 
-
->>>>>>> b5278ea9
+  dT = 0.0;
+  status = 0;
 };
 
 
@@ -28,21 +22,9 @@
 /* null destructor */
 Transport_PK::~Transport_PK () {};
 
-<<<<<<< HEAD
+
 
 void Transport_PK::advance_transport_state ()
-=======
-double Transport_PK::time_step_estimate()
-{
-  // compute an estimate of the next time step here
-  
-  return 0.1;
-
-}
-
-
-void Transport_PK::advance( )
->>>>>>> b5278ea9
 {
   cout << "advancing the state of the transport process model here" << endl;
 
