--- conflicted
+++ resolved
@@ -46,28 +46,13 @@
   // Answers the question, has this Field changed since it was last requested
   // for Field Key reqest.  Updates the field if needed.
   // ---------------------------------------------------------------------------
-<<<<<<< HEAD
-  virtual bool Update(State &S, const Key &request) override;
-=======
   virtual bool Update(State& S, const Key& request) override final;
->>>>>>> 88178f76
 
   // ---------------------------------------------------------------------------
   // Answers the question, Has This Field's derivative with respect to Key
   // wrt_key changed since it was last requested for Field Key reqest.
   // Updates the derivative if needed.
   // ---------------------------------------------------------------------------
-<<<<<<< HEAD
-  virtual bool UpdateDerivative(State &S, const Key &request,
-                                const Key &wrt_key,
-                                const Key &wrt_tag) override;
-
-  virtual bool IsDependency(const State &S, const Key &key,
-                            const Key &tag) const override;
-  virtual bool ProvidesKey(const Key &key, const Key &tag) const override;
-
-  virtual void EnsureCompatibility(State &S) override = 0;
-=======
   virtual bool UpdateDerivative(State& S,
           const Key& request, const Key& wrt_key, const Key& wrt_tag) override final;
 
@@ -78,19 +63,11 @@
   }
   
   virtual void EnsureCompatibility(State& S) override;
->>>>>>> 88178f76
 
   virtual std::string WriteToString() const override;
 
-protected:
+ protected:
   // These do the actual work
-<<<<<<< HEAD
-  virtual void Update_(State &S) = 0;
-  virtual void UpdateDerivative_(State &S, const Key &wrt_key,
-                                 const Key &wrt_tag) = 0;
-
-protected:
-=======
   virtual void Evaluate_(const State& S,
                          const std::vector<Teuchos::Ptr<CompositeVector> > & results) = 0;
   virtual void EvaluatePartialDerivative_(const State& S,
@@ -99,10 +76,8 @@
   
   virtual void Update_(State& S);
   virtual void UpdateDerivative_(State& S, const Key& wrt_key, const Key& wrt_tag);
-  //virtual void CheckDerivative_(State& S, const Key& wrt_key, const Key& wrt_tag);
   
  protected:
->>>>>>> 88178f76
   KeyPairVector my_keys_;
 
   KeySet requests_;
