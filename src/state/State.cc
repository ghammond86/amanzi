/*
  State

  Copyright 2010-202x held jointly by LANS/LANL, LBNL, and PNNL.
  Amanzi is released under the three-clause BSD License.
  The terms of use and "as is" disclaimer for this license are
  provided in the top-level COPYRIGHT file.

  Author: Ethan Coon

  Implementation for the State.  State is a simple data-manager, allowing PKs to
  require, read, and write various fields.  Provides some data protection by
  providing both const and non-const fields to PKs.  Provides some
  initialization capability -- this is where all independent variables can be
  initialized (as independent variables are owned by state, not by any PK).
*/

#include <iostream>
#include <map>
#include <ostream>
#include <regex>

#include "boost/algorithm/string/predicate.hpp"
#include "boost/filesystem.hpp"

#include "Teuchos_XMLParameterListHelpers.hpp"
#include "Epetra_Vector.h"

// Amanzi
#include "CompositeVector.hh"
#include "DomainSet.hh"
#include "errors.hh"
#include "Mesh.hh"
#include "MeshPartition.hh"
#include "StringExt.hh"

// Amanzi::State
#include "Evaluator_Factory.hh"
#include "EvaluatorCellVolume.hh"
#include "EvaluatorPrimary.hh"
#include "State.hh"
#include "StateDefs.hh"

namespace Amanzi {

// -----------------------------------------------------------------------------
// Constructors
// -----------------------------------------------------------------------------
State::State() {
  vo_ = Teuchos::rcp(new VerboseObject("State", "none"));
};

State::State(Teuchos::ParameterList& state_plist) :
    state_plist_(state_plist) {
  vo_ = Teuchos::rcp(new VerboseObject("State", state_plist_));
};


// -----------------------------------------------------------------------------
// State handles mesh management.
// -----------------------------------------------------------------------------
void State::RegisterDomainMesh(const Teuchos::RCP<AmanziMesh::Mesh>& mesh,
                               bool deformable) {
  RegisterMesh("domain", mesh, deformable);
}


void State::RegisterMesh(const Key& key,
                         const Teuchos::RCP<AmanziMesh::Mesh>& mesh,
                         bool deformable) {
  meshes_.insert(std::make_pair(key, std::make_pair(mesh,deformable)));
};


void State::AliasMesh(const Key& target, const Key& alias) {
  bool deformable = IsDeformableMesh(target);
  Teuchos::RCP<AmanziMesh::Mesh> mesh = GetMesh_(target);
  RegisterMesh(alias, mesh, deformable);
  mesh_aliases_[alias] = target;

  if (GetMesh_(target+"_3d") != Teuchos::null) {
    RegisterMesh(alias+"_3d", GetMesh_(target+"_3d"), deformable);
    mesh_aliases_[alias+"_3d"] = target+"_3d";
  }
};


bool State::IsAliasedMesh(const Key& key) const {
  return Keys::hasKey(mesh_aliases_, key);
}


Teuchos::RCP<const AmanziMesh::Mesh> State::GetMesh(const Key& key) const
{
  Teuchos::RCP<const AmanziMesh::Mesh> mesh;
  if (key.empty()) {
    mesh = GetMesh_("domain");
  } else {
    mesh = GetMesh_(key);
  }
  if (mesh == Teuchos::null) {
    std::stringstream messagestream;
    messagestream << "Mesh " << key << " does not exist in the state.";
    Errors::Message message(messagestream.str());
    Exceptions::amanzi_throw(message);
  }
  return mesh;
};


Teuchos::RCP<AmanziMesh::Mesh> State::GetDeformableMesh(Key key)
{
  if (key.empty()) key = "domain";

  mesh_iterator lb = meshes_.lower_bound(key);
  if (lb != meshes_.end() && !(meshes_.key_comp()(key, lb->first))) {
    if (lb->second.second) {
      return lb->second.first;
    } else {
      std::stringstream messagestream;
      messagestream << "Mesh " << key << " is not deformable.";
      Errors::Message message(messagestream.str());
      Exceptions::amanzi_throw(message);
    }
  } else {
    std::stringstream messagestream;
    messagestream << "Mesh " << key << " does not exist in the state.";
    Errors::Message message(messagestream.str());
    Exceptions::amanzi_throw(message);
  }
  return Teuchos::null;
}


bool State::IsDeformableMesh(const Key& key) const
{
  mesh_iterator lb = meshes_.lower_bound(key);
  if (lb != meshes_.end() && !(meshes_.key_comp()(key, lb->first))) {
    return lb->second.second;
  } else {
    Errors::Message msg;
    msg << "Mesh " << key << " does not exist in the state.";
    Exceptions::amanzi_throw(msg);
  }
  return false;
}


Teuchos::RCP<AmanziMesh::Mesh> State::GetMesh_(const Key& key) const
{
  if (key.empty()) return GetMesh_("domain");

  mesh_iterator lb = meshes_.lower_bound(key);
  if (lb != meshes_.end() && !(meshes_.key_comp()(key, lb->first))) {
    return lb->second.first;
  } else {
    return Teuchos::null;
  }
}


void State::RegisterDomainSet(const Key& name,
        const Teuchos::RCP<AmanziMesh::DomainSet> set) {
  domain_sets_[name] = set;
}

bool State::HasDomainSet(const Key& name) const {
  return (bool) domain_sets_.count(name);
}

Teuchos::RCP<const AmanziMesh::DomainSet>
State::GetDomainSet(const Key& name) const {
  if (!domain_sets_.count(name)) {
    Errors::Message msg;
    msg << "DomainSet \"" << name << "\" does not exist in State.";
    Exceptions::amanzi_throw(msg);
  }
  return domain_sets_.at(name);
}

// -----------------------------------------------------------------------------
// State handles data
// -----------------------------------------------------------------------------
//
// RecordSets
//
bool State::HasRecordSet(const Key& fieldname) const {
  return Keys::hasKey(data_, fieldname);
}

const RecordSet& State::GetRecordSet(const Key& fieldname) const {
  if (!HasRecordSet(fieldname)) {
    Errors::Message msg;
    msg << "State does not have a RecordSet named \"" << fieldname << "\"";
    Exceptions::amanzi_throw(msg);
  }
  return *data_.at(fieldname);
}

RecordSet& State::GetRecordSetW(const Key& fieldname) {
  if (!HasRecordSet(fieldname)) {
    Errors::Message msg;
    msg << "State does not have a RecordSet named \"" << fieldname << "\"";
    Exceptions::amanzi_throw(msg);
  }
  return *data_.at(fieldname);
}


//
// Records
//
bool State::HasRecord(const Key& fieldname, const Tag& tag) const {
  return HasRecordSet(fieldname) && GetRecordSet(fieldname).HasRecord(tag);
}

const Record& State::GetRecord(const Key& fieldname, const Tag& tag) const {
  return GetRecordSet(fieldname).GetRecord(tag);
}

Record& State::GetRecordW(const Key& fieldname, const Key& owner) {
  auto& r = GetRecordSetW(fieldname).GetRecord(Tags::DEFAULT);
  r.AssertOwnerOrDie(owner);
  return r;
}
Record& State::GetRecordW(const Key& fieldname, const Tag& tag, const Key& owner) {
  auto& r = GetRecordSetW(fieldname).GetRecord(tag);
  r.AssertOwnerOrDie(owner);
  return r;
}

//
// Derivative RecordSets
//
bool State::HasDerivativeSet(const Key& fieldname, const Tag& tag) const {
  return Keys::hasKey(derivs_, Keys::getKey(fieldname, tag));
}

const RecordSet& State::GetDerivativeSet(const Key& fieldname, const Tag& tag) const {
  if (!HasDerivativeSet(fieldname, tag)) {
    Errors::Message msg;
    msg << "State does not have a Derivative RecordSet for field \"" << fieldname << "\" at tag \""
        << tag.get() << "\"";
    Exceptions::amanzi_throw(msg);
  }
  return *derivs_.at(Keys::getKey(fieldname, tag));
}

RecordSet& State::GetDerivativeSetW(const Key& fieldname, const Tag& tag) {
  if (!HasDerivativeSet(fieldname, tag)) {
    Errors::Message msg;
    msg << "State does not have a Derivative RecordSet for field \"" << fieldname << "\" at tag \""
        << tag.get() << "\"";
    Exceptions::amanzi_throw(msg);
  }
  return *derivs_.at(Keys::getKey(fieldname, tag));
}

//
// Derivative Records -- note, there is currently no interface for directly
// getting the Derivative Record.  We expect this is not necessary.
//
bool State::HasDerivative(const Key& key, const Tag& tag,
                          const Key& wrt_key, const Tag& wrt_tag) const {
  auto keytag = Keys::getKey(key, tag);
  if (Keys::hasKey(derivs_, keytag)) {
    Tag der_tag = make_tag(Keys::getKey(wrt_key, wrt_tag));
    return derivs_.at(keytag)->HasRecord(der_tag);
  }
  return false;
}
bool State::HasDerivative(const Key& key, const Key& wrt_key) const {
  return HasDerivative(key, Tags::DEFAULT, wrt_key, Tags::DEFAULT);
}


// -----------------------------------------------------------------------------
// State handles data evaluation.
// -----------------------------------------------------------------------------
Evaluator& State::RequireEvaluator(const Key& key, const Tag& tag)
{
  // does it already exist?
  if (HasEvaluator(key, tag)) {
    return GetEvaluator(key, tag);
  }

  // See if the key is provided by another existing evaluator.
  for (auto& e : evaluators_) {
    if (Keys::hasKey(e.second, tag) &&
        e.second.at(tag)->ProvidesKey(key, tag)) {
      auto& evaluator = e.second.at(tag);
      SetEvaluator(key, tag, evaluator);
      return *evaluator;
    }
  }

  // Create the evaluator from State's plist
  // -- Get the Field Evaluator plist
  Teuchos::ParameterList& fm_plist = state_plist_.sublist("evaluators");

  if (fm_plist.isSublist(key)) {
    // -- Get this evaluator's plist.
    Teuchos::ParameterList sublist = fm_plist.sublist(key);

    // -- Insert any model parameters.
    if (sublist.isParameter("model parameters")) {
      std::string modelname = sublist.get<std::string>("model parameters");
      Teuchos::ParameterList modellist = GetModelParameters(modelname);
      std::string modeltype = modellist.get<std::string>("model type");
      sublist.set(modeltype, modellist);
    } else if (sublist.isParameter("models parameters")) {
      Teuchos::Array<std::string> modelnames = sublist.get<Teuchos::Array<std::string>>("models parameters");
      for (auto modelname = modelnames.begin(); modelname != modelnames.end(); ++modelname) {
        Teuchos::ParameterList modellist = GetModelParameters(*modelname);
        std::string modeltype = modellist.get<std::string>("model type");
        sublist.set(modeltype, modellist);
      }
    }

    // -- Create and set the evaluator.
    Evaluator_Factory evaluator_factory;
    sublist.set("tag", tag.get());
    auto evaluator = evaluator_factory.createEvaluator(sublist);
    SetEvaluator(key, tag, evaluator);
    return *evaluator;
  }

  // is it cell volume?
  if (Keys::getVarName(key) == "cell_volume") {
    Teuchos::ParameterList& cv_list = GetEvaluatorList(key);
    cv_list.set("evaluator type", "cell volume");
    return RequireEvaluator(key, tag);
  }

  // cannot find the evaluator, error
  Errors::Message message;
  message << "Model for \"" << key << "\" cannot be created in State.";
  Exceptions::amanzi_throw(message);
  return *Evaluator_Factory().createEvaluator(fm_plist); // silences warning
}


bool State::HasEvaluator(const Key& key, const Tag& tag)
{
  if (Keys::hasKey(evaluators_, key)) {
    return Keys::hasKey(evaluators_.at(key), tag);
  } else {
    return false;
  }
}


Teuchos::RCP<const Functions::MeshPartition> State::GetMeshPartition(Key key)
{
  Teuchos::RCP<const Functions::MeshPartition> mp = GetMeshPartition_(key);
  if (mp == Teuchos::null) {
    std::stringstream messagestream;
    messagestream << "Mesh partition " << key << " does not exist in the state.";
    Errors::Message message(messagestream.str());
    Exceptions::amanzi_throw(message);
  }
  return mp;
}


Teuchos::RCP<const Functions::MeshPartition> State::GetMeshPartition_(Key key)
{
  MeshPartitionMap::iterator lb = mesh_partitions_.lower_bound(key);
  if (lb != mesh_partitions_.end() && !(mesh_partitions_.key_comp()(key, lb->first))) {
    return lb->second;
  } else {
    if (state_plist_.isParameter("mesh partitions")) {
      Teuchos::ParameterList& part_superlist = state_plist_.sublist("mesh partitions");
      if (part_superlist.isParameter(key)) {
        Teuchos::ParameterList& part_list = part_superlist.sublist(key);
        std::string mesh_name = part_list.get<std::string>("mesh name", "domain");
        Teuchos::Array<std::string> region_list =
            part_list.get<Teuchos::Array<std::string> >("region list");
        Teuchos::RCP<Functions::MeshPartition> mp = Teuchos::rcp(new Functions::MeshPartition(AmanziMesh::CELL,
                region_list.toVector()));
        mp->Initialize(GetMesh(mesh_name), -1);
        mp->Verify();
        mesh_partitions_[key] = mp;
        return mp;
      }
    }
    return Teuchos::null;
  }
}


void State::WriteDependencyGraph() const
{
  // FIXME -- this is not what it used to be.  This simply writes data
  // struture, and is not the dependency graph information at all.  Rename
  // this, then recover the old WriteDependencyGraph method, which wrote a list
  // of all evaluators and their dependnecies that could be read in networkx
  // for plotting the dag. --ETC

  if (vo_->os_OK(Teuchos::VERB_HIGH)) {
    *vo_->os() << "------------------------------------------" << std::endl
               << "Dependency & Structure list for evaluators" << std::endl
               << "------------------------------------------" << std::endl;
    for (auto& e : evaluators_) {
      for (auto& r : e.second) *vo_->os() << *r.second;
      if (GetRecord(e.first, e.second.begin()->first).ValidType<CompositeVector>()) {
        Teuchos::OSTab tab1 = vo_->getOSTab();
        Teuchos::OSTab tab2 = vo_->getOSTab();
        data_.at(e.first)->GetFactory<CompositeVector, CompositeVectorSpace>().Print(*vo_->os());
        *vo_->os() << std::endl;
      }
    }

    *vo_->os() << "------------------------------" << std::endl
               << "Structure list for derivatives" << std::endl
               << "------------------------------" << std::endl;
    for (auto& e : derivs_) {
      *vo_->os() << "D" << e.first << "/D{ ";
      for (const auto& wrt : *e.second) *vo_->os() << wrt.first.get() << " ";
      *vo_->os() << "}" << std::endl;
      auto wrt_tag = e.second->begin();
      if (e.second->GetRecord(wrt_tag->first).ValidType<CompositeVector>()) {
        Teuchos::OSTab tab1 = vo_->getOSTab();
        Teuchos::OSTab tab2 = vo_->getOSTab();
        e.second->GetFactory<CompositeVector, CompositeVectorSpace>().Print(*vo_->os());
        *vo_->os() << std::endl;
      }
    }
  }
}


// -----------------------------------------------------------------------------
// State handles model parameters.
// -----------------------------------------------------------------------------
Teuchos::ParameterList
State::GetModelParameters(std::string modelname)
{
  AMANZI_ASSERT(state_plist_.isSublist("model parameters"));
  Teuchos::ParameterList model_plist = state_plist_.sublist("model parameters");
  AMANZI_ASSERT(model_plist.isSublist(modelname));
  return model_plist.sublist(modelname);
}


// -----------------------------------------------------------------------------
// Initialization, etc.
// -----------------------------------------------------------------------------
// Initialize data, allowing values to be specified here or in the owning PK.
// All independent variables must be initialized here.
void State::Setup()
{
  Require<double>("time", Tags::DEFAULT, "time");
  Require<double>("time", Tags::NEXT, "time");
  GetRecordSetW("time").initializeTags();

  Require<int>("cycle", Tags::DEFAULT, "cycle");
  Require<int>("cycle", Tags::NEXT, "cycle");
  GetRecordSetW("cycle").initializeTags();

  Require<double>("dt", Tags::DEFAULT, "dt");
  GetRecordW("dt", Tags::DEFAULT, "dt").set_initialized();

  Require<int>("position", Tags::DEFAULT, "position");
  GetRecordSetW("position").initializeTags();

  Teuchos::OSTab tab = vo_->getOSTab();

  // Ensure consistency of the dependency graph.  This takes two steps -- the
  // first pass ensures that all evaluators are present and instantiated,
  // completed the dag.  The second pass sets data requirements, and makes sure
  // data requirements are consistent.
  //
  // Note that the first pass may modify the graph, but since it is a DAG, and
  // this is called recursively, we can just call it on the nodes that appear
  // initially.
  { // scope for copy
    EvaluatorMap evaluators_copy(evaluators_);
    for (auto& e : evaluators_copy) {
      for (auto& r : e.second) {
        if (!r.second->ProvidesKey(e.first, r.first)) {
          Errors::Message msg;
          msg << "Evaluator \"" << e.first << "\" with tag \"" << r.first.get()
              << "\" does not provide its own key.";
          Exceptions::amanzi_throw(msg);
        }

        if (vo_->os_OK(Teuchos::VERB_EXTREME)) {
          Teuchos::OSTab tab1 = vo_->getOSTab();
          *vo_->os() << "ensure evaluators: \"" << e.first << "\" @ \""
                     << r.first << "\"" << std::endl;
        }
        r.second->EnsureEvaluators(*this);
      }
    }
  }

  // Second pass calls EnsureCompatibility, which checks data consistency.
  // This pass does not modify the graph.
  for (auto& e : evaluators_) {
    for (auto& r : e.second) {
      r.second->EnsureCompatibility(*this);
    }
  }

  // Create the data for all fields.
  for (auto& r : data_) {
    r.second->CreateData();

    if (vo_->os_OK(Teuchos::VERB_EXTREME)) {
      *vo_->os() << "RecordSet \"" << r.first << "\", tags: ";

      for(auto& e : *r.second) *vo_->os() << "\"" << e.first.get() << "\" ";
      if (r.second->ValidType<CompositeVector, CompositeVectorSpace>()) {
        const auto& cvs = r.second->GetFactory<CompositeVector, CompositeVectorSpace>();
        *vo_->os() << "comps: ";
        for (const auto& comp : cvs) *vo_->os() << comp << " ";
      } else {
        *vo_->os() << "not CV";
      }
      *vo_->os() << "\n";
    }
  }

  // Create the data for all derivatives
  for (auto& deriv : derivs_) {
    deriv.second->CreateData();
  }

  // -- Write DAG to disk for visualization
  if (vo_->os_OK(Teuchos::VERB_HIGH)) {
    WriteDependencyGraph();
    *vo_->os() << "Setup is complete.\n\n";
  }
}


void State::Initialize()
{
  // Set metadata
  GetW<int>("cycle", Tags::DEFAULT, "cycle") = 0;
  GetRecordSetW("cycle").initializeTags();

  GetW<double>("time", Tags::DEFAULT, "time") = 0.0;
  GetRecordSetW("time").initializeTags();

  GetW<double>("dt", Tags::DEFAULT, "dt") = 0.;
  GetRecordSetW("dt").initializeTags();

  // Initialize data from initial conditions.
  InitializeFields();

  // Initialize evaluators.
  InitializeEvaluators();

  // Ensure everything is owned and initialized.
  CheckAllFieldsInitialized();

  // Reset io_vis flags using blacklist and whitelist
  InitializeIOFlags();
}


//
// NOTE: this method assumes all Records have a DEFAULT tag
//
void State::Initialize(const State& other)
{
  Teuchos::OSTab tab = vo_->getOSTab();
  if (vo_->os_OK(Teuchos::VERB_EXTREME)) {
    Teuchos::OSTab tab1 = vo_->getOSTab();
    *vo_->os() << "copying fields to new state.." << std::endl;
  }

  for (auto& e : data_) {
    if (other.HasRecord(e.first, Tags::DEFAULT)) {
      auto owner = GetRecord(e.first, Tags::DEFAULT).owner();
      auto& field = GetRecordW(e.first, Tags::DEFAULT, owner);
      const auto& copy = other.GetRecord(e.first, Tags::DEFAULT);

      if (copy.initialized()) {
        field.Assign(copy);
        field.set_initialized();
      }
    }
  }

  // Initialize any other fields from state plist.
  InitializeFields();

  // Initialize other field evaluators.
  InitializeEvaluators();

  // Ensure everything is owned and initialized.
  // CheckAllFieldsInitialized();

  // Reset io_vis flags using blacklist and whitelist
  InitializeIOFlags();
}


void State::InitializeEvaluators()
{
  Teuchos::OSTab tab = vo_->getOSTab();
  for (const auto& e : evaluators_) {
    for (const auto& tag : e.second) {
      if (vo_->os_OK(Teuchos::VERB_HIGH)) {
        *vo_->os() << "initializing eval: \"" << e.first << "\" @ \"" << tag.first << "\"" << std::endl;
      }

      tag.second->Update(*this, "state");
    }
    GetRecordSetW(e.first).initializeTags();
  }
}


void State::InitializeFieldCopies(const Tag& reference_tag)
{
  VerboseObject vo("State", state_plist_);
  if (vo.os_OK(Teuchos::VERB_EXTREME)) {
    Teuchos::OSTab tab = vo.getOSTab();
    *vo.os() << "initializing field copies..." << std::endl;
  }

  for (auto& e : data_) {
    if (HasRecord(e.first, reference_tag)) {
      const auto& copy = GetRecord(e.first, reference_tag);
      if (copy.initialized() && copy.ValidType<CompositeVector>()) {
        for (auto& r : *e.second) {
          if (!r.second->initialized()) {
            r.second->Assign(copy);
            r.second->set_initialized();
          }
        }
      }
    }
  }
}


void State::InitializeFields(const Tag& tag)
{
  bool pre_initialization = false;
  VerboseObject vo("State", state_plist_);

  // this directly overlaps with "initial conditions" --> "varname" -->
  // "restart file" capability, but is done globally instead of by variable.
  // Can the be refactored to use that instead?
  if (state_plist_.isParameter("initialization filename")) {
    pre_initialization = true;
    std::string filename = state_plist_.get<std::string>("initialization filename");
    Amanzi::Checkpoint file_input(filename, GetMesh()->get_comm());
    // file_input.open_h5file();

    for (auto it = data_.begin(); it != data_.end(); ++it) {
      auto owner = GetRecord(it->first, tag).owner();
      auto& r = GetRecordW(it->first, tag, owner);
      if (r.ValidType<CompositeVector>()) {
        r.ReadCheckpoint(file_input);

        // this is pretty hacky -- why are these ICs not in the PK's list?  And
        // if they aren't owned by a PK, they should be independent variables
        // not primary variables.
        if (HasEvaluator(it->first, tag)) {
          Evaluator& fm = GetEvaluator(it->first, tag);
          auto tmp = dynamic_cast<EvaluatorPrimary<CompositeVector, CompositeVectorSpace>* >(&fm);
          if (tmp != nullptr) {
            tmp->SetChanged();
          }
        }
        it->second->initializeTags();
      }

      if (vo.os_OK(Teuchos::VERB_HIGH)) {
        Teuchos::OSTab tab = vo.getOSTab();
        *vo_->os() << "initializing from HDF5 file: \"" << it->first << std::endl;
      }
    }
    // file_input.close_h5file();
  }

  // Initialize through initial condition
  if (vo.os_OK(Teuchos::VERB_MEDIUM)) {
    Teuchos::OSTab tab = vo.getOSTab();
    *vo.os() << "initializing data through initial conditions..." << std::endl;
  }

  Tag failed;
  if (state_plist_.isSublist("initial conditions")) {
    for (auto& e : data_) {
      std::string flag("... skipped");
      if (pre_initialization || !e.second->isInitialized(failed)) {
        if (state_plist_.sublist("initial conditions").isSublist(e.first)) {
          flag = "[ok]";
          Teuchos::ParameterList sublist = state_plist_.sublist("initial conditions").sublist(e.first);
          e.second->Initialize(sublist);
        } else {
          // check for domain set
          KeyTriple split;
          bool is_ds = Keys::splitDomainSet(e.first, split);
          Key ds_name = std::get<0>(split);
          if (is_ds) {
            Key lifted_key = Keys::getKey(ds_name, "*", std::get<2>(split));
            if (state_plist_.sublist("initial conditions").isSublist(lifted_key)) {
              flag = "[ok]";
              Teuchos::ParameterList sublist = state_plist_.sublist("initial conditions").sublist(lifted_key);
              sublist.set("evaluator name", e.first);
              e.second->Initialize(sublist);
            }
          }
        }
      }

      if (vo.os_OK(Teuchos::VERB_HIGH)) {
        Teuchos::OSTab tab = vo.getOSTab();
        *vo_->os() << "initializing \"" << e.first << "\" " << flag << std::endl;
      }
    }
  }
}


// Make sure all fields have gotten their IC, either from State or the owning PK.
bool State::CheckAllFieldsInitialized()
{
  Tag failed;
  for (auto& e : data_) {
    if (!e.second->isInitialized(failed)) {
      std::stringstream ss;
      ss << "Variable \"" << e.first << "\" with tag \"" << failed.get() << "\" was not initialized\n";
      Errors::Message msg(ss.str());
      Exceptions::amanzi_throw(msg);
      return false;
    }
  }
  return true;
}


// Utility for setting vis flags
void State::InitializeIOFlags()
{
  Teuchos::Array<std::string> empty;

  // removing fields from vis dump
  std::vector<std::string> blacklist =
      state_plist_.get<Teuchos::Array<std::string> >("blacklist", empty).toVector();

  for (auto it = data_begin(); it != data_end(); ++it) {
    bool io_block(false);
    for (int m = 0; m < blacklist.size(); ++m) {
      std::regex pattern(blacklist[m]);
      io_block |= std::regex_match(it->first, pattern);
    }
    for (auto& r : *it->second) r.second->set_io_vis(!io_block);
  }

  // adding fields to vis dump
  std::vector<std::string> whitelist =
      state_plist_.get<Teuchos::Array<std::string> >("whitelist", empty).toVector();

  for (auto it = data_begin(); it != data_end(); ++it) {
    bool io_allow(false);
    for (int m = 0; m < whitelist.size(); ++m) {
      std::regex pattern(whitelist[m]);
      io_allow |= std::regex_match(it->first, pattern);
    }
    if (io_allow) {
      for (auto& r : *it->second) r.second->set_io_vis(true);
    }
  }
}


Evaluator& State::GetEvaluator(const Key& key, const Tag& tag) {
  return *GetEvaluatorPtr(key, tag);
}


const Evaluator& State::GetEvaluator(const Key& key, const Tag& tag) const
{
  try {
    return *evaluators_.at(key).at(tag);
  } catch (std::out_of_range) {
    std::stringstream ss;
    ss << "Evaluator for field \"" << key << "\" at tag \"" << tag
       << "\" does not exist in the state.";
    Errors::Message message(ss.str());
    throw(message);
  }
}


Teuchos::RCP<Evaluator> State::GetEvaluatorPtr(const Key& key, const Tag& tag)
{
  try {
    return evaluators_.at(key).at(tag);
  } catch (std::out_of_range) {
    std::stringstream ss;
    ss << "Evaluator for field \"" << key << "\" at tag \"" << tag
       << "\" does not exist in the state.";
    Errors::Message message(ss.str());
    throw(message);
  }
}


// Key defines field, Tag defines particular copy of field
void State::SetEvaluator(const Key& key, const Tag& tag,
                         const Teuchos::RCP<Evaluator>& evaluator) {
  evaluators_[key][tag] = evaluator;
}


Teuchos::ParameterList&
State::GetEvaluatorList(const Key& key)
{
  if (FEList().isParameter(key)) {
    return FEList().sublist(key);
  } else {
    // check for domain set
    KeyTriple split;
    bool is_ds = Keys::splitDomainSet(key, split);
    if (is_ds) {
      Key lifted_key = Keys::getKey(std::get<0>(split), "*", std::get<2>(split));
      if (FEList().isParameter(lifted_key)) {
        return FEList().sublist(lifted_key);
      }
    }
  }
<<<<<<< HEAD
=======
  // return an empty new list
  return FEList().sublist(key);
}

bool
State::HasEvaluatorList(const Key& key)
{
  if (FEList().isSublist(key)) return true;
  // check for domain set
  KeyTriple split;
  bool is_ds = Keys::splitDomainSet(key, split);
  if (is_ds) {
    Key lifted_key = Keys::getKey(std::get<0>(split), "*", std::get<2>(split));
    if (FEList().isSublist(lifted_key)) return true;
  }
  return false;
}


void State::CheckIsDebugEval_(const Key& key)
{
  // check for debugging.  This provides a line for setting breakpoints for
  // debugging PK and Evaluator dependencies.
#ifdef ENABLE_DBC
  Teuchos::Array<Key> debug_evals = state_plist_.sublist("debug").get<Teuchos::Array<std::string>>("evaluators",
          Teuchos::Array<Key>());
  if (std::find(debug_evals.begin(), debug_evals.end(), key) != debug_evals.end()) {
    if (vo_->os_OK(Teuchos::VERB_MEDIUM)) {
      *vo_->os() << "State: Evaluator for debug field \"" << key << "\" was required." << std::endl;
    }
  }
#endif
}
>>>>>>> f07c5ee2

  return FEList().sublist(key);
}

}  // namespace Amanzi<|MERGE_RESOLUTION|>--- conflicted
+++ resolved
@@ -829,8 +829,6 @@
       }
     }
   }
-<<<<<<< HEAD
-=======
   // return an empty new list
   return FEList().sublist(key);
 }
@@ -849,24 +847,4 @@
   return false;
 }
 
-
-void State::CheckIsDebugEval_(const Key& key)
-{
-  // check for debugging.  This provides a line for setting breakpoints for
-  // debugging PK and Evaluator dependencies.
-#ifdef ENABLE_DBC
-  Teuchos::Array<Key> debug_evals = state_plist_.sublist("debug").get<Teuchos::Array<std::string>>("evaluators",
-          Teuchos::Array<Key>());
-  if (std::find(debug_evals.begin(), debug_evals.end(), key) != debug_evals.end()) {
-    if (vo_->os_OK(Teuchos::VERB_MEDIUM)) {
-      *vo_->os() << "State: Evaluator for debug field \"" << key << "\" was required." << std::endl;
-    }
-  }
-#endif
-}
->>>>>>> f07c5ee2
-
-  return FEList().sublist(key);
-}
-
 }  // namespace Amanzi