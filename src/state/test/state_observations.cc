--- conflicted
+++ resolved
@@ -231,16 +231,12 @@
   obs_list.set<std::string>("location name", "cell");
   obs_list.set<std::string>("functional", "point");
 
-<<<<<<< HEAD
-  Observable obs(getDefaultComm(), obs_list);
-=======
   Teuchos::ParameterList vlist;
   vlist.sublist("verbose object").set<std::string>("verbosity level", "extreme");
   auto vo = Teuchos::rcp(new VerboseObject("Test", vlist));
 
   Observable obs(obs_list);
   obs.set_comm(S->GetMesh("domain")->get_comm());
->>>>>>> 3c7dcd04
   obs.Setup(S.ptr());
   obs.FinalizeStructure(S.ptr());
   CHECK_EQUAL(1, obs.get_num_vectors());
@@ -261,12 +257,8 @@
   obs_list.set<std::string>("location name", "cell");
   obs_list.set<std::string>("functional", "integral");
 
-<<<<<<< HEAD
-  Observable obs(getDefaultComm(), obs_list);
-=======
-  Observable obs(obs_list);
-  obs.set_comm(S->GetMesh("domain")->get_comm());
->>>>>>> 3c7dcd04
+  Observable obs(obs_list);
+  obs.set_comm(S->GetMesh("domain")->get_comm());
   obs.Setup(S.ptr());
   obs.FinalizeStructure(S.ptr());
   CHECK_EQUAL(1, obs.get_num_vectors());
@@ -286,12 +278,8 @@
   obs_list.set<std::string>("location name", "cell");
   obs_list.set<std::string>("functional", "extensive integral");
 
-<<<<<<< HEAD
-  Observable obs(getDefaultComm(), obs_list);
-=======
-  Observable obs(obs_list);
-  obs.set_comm(S->GetMesh("domain")->get_comm());
->>>>>>> 3c7dcd04
+  Observable obs(obs_list);
+  obs.set_comm(S->GetMesh("domain")->get_comm());
   obs.Setup(S.ptr());
   obs.FinalizeStructure(S.ptr());
   CHECK_EQUAL(1, obs.get_num_vectors());
@@ -311,12 +299,8 @@
   obs_list.set<std::string>("location name", "cell");
   obs_list.set<std::string>("functional", "average");
 
-<<<<<<< HEAD
-  Observable obs(getDefaultComm(), obs_list);
-=======
-  Observable obs(obs_list);
-  obs.set_comm(S->GetMesh("domain")->get_comm());
->>>>>>> 3c7dcd04
+  Observable obs(obs_list);
+  obs.set_comm(S->GetMesh("domain")->get_comm());
   obs.Setup(S.ptr());
   obs.FinalizeStructure(S.ptr());
   CHECK_EQUAL(1, obs.get_num_vectors());
@@ -335,12 +319,8 @@
   obs_list.set<std::string>("location name", "cell");
   obs_list.set<std::string>("functional", "minimum");
 
-<<<<<<< HEAD
-  Observable obs(getDefaultComm(), obs_list);
-=======
-  Observable obs(obs_list);
-  obs.set_comm(S->GetMesh("domain")->get_comm());
->>>>>>> 3c7dcd04
+  Observable obs(obs_list);
+  obs.set_comm(S->GetMesh("domain")->get_comm());
   obs.Setup(S.ptr());
   obs.FinalizeStructure(S.ptr());
   CHECK_EQUAL(1, obs.get_num_vectors());
@@ -359,12 +339,8 @@
   obs_list.set<std::string>("location name", "cell");
   obs_list.set<std::string>("functional", "maximum");
 
-<<<<<<< HEAD
-  Observable obs(getDefaultComm(), obs_list);
-=======
-  Observable obs(obs_list);
-  obs.set_comm(S->GetMesh("domain")->get_comm());
->>>>>>> 3c7dcd04
+  Observable obs(obs_list);
+  obs.set_comm(S->GetMesh("domain")->get_comm());
   obs.Setup(S.ptr());
   obs.FinalizeStructure(S.ptr());
   CHECK_EQUAL(1, obs.get_num_vectors());
@@ -386,12 +362,8 @@
   obs_list.set<std::string>("functional", "extensive integral");
   obs_list.set("direction normalized flux", true);
 
-<<<<<<< HEAD
-  Observable obs(getDefaultComm(), obs_list);
-=======
-  Observable obs(obs_list);
-  obs.set_comm(S->GetMesh("domain")->get_comm());
->>>>>>> 3c7dcd04
+  Observable obs(obs_list);
+  obs.set_comm(S->GetMesh("domain")->get_comm());
   obs.Setup(S.ptr());
   obs.FinalizeStructure(S.ptr());
   CHECK_EQUAL(1, obs.get_num_vectors());
@@ -414,12 +386,8 @@
   obs_list.set("direction normalized flux", true);
   obs_list.set("direction normalized flux relative to region", "one side volume");
 
-<<<<<<< HEAD
-  Observable obs(getDefaultComm(), obs_list);
-=======
-  Observable obs(obs_list);
-  obs.set_comm(S->GetMesh("domain")->get_comm());
->>>>>>> 3c7dcd04
+  Observable obs(obs_list);
+  obs.set_comm(S->GetMesh("domain")->get_comm());
   obs.Setup(S.ptr());
   obs.FinalizeStructure(S.ptr());
   CHECK_EQUAL(1, obs.get_num_vectors());
@@ -440,12 +408,8 @@
   obs_list.set<std::string>("location name", "cell");
   obs_list.set<std::string>("functional", "average");
 
-<<<<<<< HEAD
-  Observable obs(getDefaultComm(), obs_list);
-=======
-  Observable obs(obs_list);
-  obs.set_comm(S->GetMesh("domain")->get_comm());
->>>>>>> 3c7dcd04
+  Observable obs(obs_list);
+  obs.set_comm(S->GetMesh("domain")->get_comm());
   obs.Setup(S.ptr());
   obs.FinalizeStructure(S.ptr());
   CHECK_EQUAL(3, obs.get_num_vectors());
@@ -469,12 +433,8 @@
   obs_list.set<std::string>("functional", "average");
   obs_list.set<int>("degree of freedom", 2);
 
-<<<<<<< HEAD
-  Observable obs(getDefaultComm(), obs_list);
-=======
-  Observable obs(obs_list);
-  obs.set_comm(S->GetMesh("domain")->get_comm());
->>>>>>> 3c7dcd04
+  Observable obs(obs_list);
+  obs.set_comm(S->GetMesh("domain")->get_comm());
   obs.Setup(S.ptr());
   obs.FinalizeStructure(S.ptr());
   CHECK_EQUAL(1, obs.get_num_vectors());
