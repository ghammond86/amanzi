/*
 State

 Tests for state as a container of data
*/

// TPLs
#include "UnitTest++.h"

#include "IO.hh"
#include "MeshFactory.hh"
#include "State.hh"
#include "errors.hh"

#include "Data_Helpers.hh"
#include "Op_Cell_Cell.hh"
#include "Op_Factory.hh"
#include "Vec.hh"

TEST(STATE_CREATION) {
  using namespace Amanzi;

  State s;
  s.Require<double>("my_double", Tags::DEFAULT, "my_double");
  s.Setup();
}

TEST(STATE_ASSIGNMENT) {
  using namespace Amanzi;

  State s;
  s.Require<double>("my_double", Tags::DEFAULT, "my_double");
  s.Setup();
  s.GetW<double>("my_double", "my_double") = 1.1;
  CHECK_EQUAL(1.1, s.Get<double>("my_double"));
}

TEST(STATE_FACTORIES_PERSIST) {
  using namespace Amanzi;

  // create a mesh
  Comm_ptr_type comm = Amanzi::getDefaultComm();
  AmanziMesh::MeshFactory fac(comm);
  auto mesh = fac.create(0.0, 0.0, 0.0, 4.0, 4.0, 4.0, 2, 2, 2);

  // create a state
  State s;
  s.RegisterDomainMesh(mesh);

  // require data with factory
  s.Require<CompositeVector, CompositeVectorSpace>("my_vec", Tags::DEFAULT, "my_vec_owner")
      .SetMesh(s.GetMesh())
      ->SetGhosted();

  s.Require<CompositeVector, CompositeVectorSpace>("my_vec").SetComponent(
      "cell", AmanziMesh::CELL, 1);

  s.Setup();
}

TEST(STATE_HETEROGENEOUS_DATA) {
  using namespace Amanzi;

  // create a mesh
  Comm_ptr_type comm = Amanzi::getDefaultComm();
  AmanziMesh::MeshFactory fac(comm);
  auto mesh = fac.create(0.0, 0.0, 0.0, 4.0, 4.0, 4.0, 2, 2, 2);

  // create a state
  State s;
  s.RegisterDomainMesh(mesh);

  // require some data
  s.Require<double>("my_double", Tags::DEFAULT, "my_double_owner");

  // require a copy
  Tag tag_prev = make_tag("prev");
  s.Require<double>("my_double", tag_prev, "my_double_prev_owner");

  // require data with factory
  s.Require<CompositeVector, CompositeVectorSpace>("my_vec", Tags::DEFAULT, "my_vec_owner")
      .SetMesh(s.GetMesh())->SetComponent("cell", AmanziMesh::CELL, 1)->SetGhosted();

  s.Setup();

  // existence
  CHECK(s.HasRecord("my_double"));
  CHECK(s.HasRecord("my_vec"));
  CHECK(!s.HasRecord("my_nonexistent_data"));

  // defaults
  CHECK(!s.GetRecord("my_double").initialized());
  CHECK(s.GetRecord("my_double").io_checkpoint());
  CHECK(s.GetRecord("my_double").io_vis());

  // data access, construction
  CHECK(s.Get<CompositeVector>("my_vec").HasComponent("cell"));

  // incorrect type in Get
  CHECK_THROW(s.Get<double>("my_vec"), Errors::Message);

  // nonexistent data -- two checks ensure that previous HasRecord() call didn't
  // create the data!
<<<<<<< HEAD
  CHECK_THROW(s.Get<double>("my_nonexistent_data"), Errors::Message);
  CHECK_THROW(s.Get<double>("my_other_nonexistent_data"), Errors::Message);
=======
  CHECK_THROW(s.Get<double>("my_nonexistent_data"), std::exception);
  CHECK_THROW(s.Get<double>("my_other_nonexistent_data"), std::exception);
>>>>>>> 7225368f

  // setting data
  s.Assign("my_double", Tags::DEFAULT, "my_double_owner", 1.1);
  CHECK_EQUAL(1.1, s.Get<double>("my_double"));

  // copies
  CHECK(s.HasRecord("my_double", tag_prev));
  CHECK(!s.HasRecord("my_vec", tag_prev));

  s.Assign("my_double", tag_prev, "my_double_prev_owner", 2.2);
  CHECK_EQUAL(1.1, s.Get<double>("my_double"));
  CHECK_EQUAL(2.2, s.Get<double>("my_double", tag_prev));

  // set by reference
  s.GetW<double>("my_double", tag_prev, "my_double_prev_owner") = 3.3;
  CHECK_EQUAL(1.1, s.Get<double>("my_double"));
  CHECK_EQUAL(3.3, s.Get<double>("my_double", tag_prev));
}

TEST(STATE_VIRTUAL_DATA) {
  using namespace Amanzi;

  // create a mesh
  Comm_ptr_type comm = Amanzi::getDefaultComm();
  AmanziMesh::MeshFactory fac(comm);
  auto mesh = fac.create(0.0, 0.0, 0.0, 4.0, 4.0, 4.0, 2, 2, 2);

  // create a state
  State s;
  s.RegisterDomainMesh(mesh);

  // require some data
  auto &f = s.Require<Operators::Op, Operators::Op_Factory>("my_op", Tags::DEFAULT, "my_op_owner");
  f.set_mesh(mesh);
  f.set_name("cell");
  f.set_schema(Operators::Schema{Operators::OPERATOR_SCHEMA_BASE_CELL |
                                 Operators::OPERATOR_SCHEMA_DOFS_CELL});

  s.Setup();

  // existence
  CHECK(s.HasRecord("my_op"));
  CHECK_EQUAL(Operators::OPERATOR_SCHEMA_DOFS_CELL |
                  Operators::OPERATOR_SCHEMA_BASE_CELL,
              s.Get<Operators::Op>("my_op").schema_old());
}<|MERGE_RESOLUTION|>--- conflicted
+++ resolved
@@ -101,13 +101,8 @@
 
   // nonexistent data -- two checks ensure that previous HasRecord() call didn't
   // create the data!
-<<<<<<< HEAD
   CHECK_THROW(s.Get<double>("my_nonexistent_data"), Errors::Message);
   CHECK_THROW(s.Get<double>("my_other_nonexistent_data"), Errors::Message);
-=======
-  CHECK_THROW(s.Get<double>("my_nonexistent_data"), std::exception);
-  CHECK_THROW(s.Get<double>("my_other_nonexistent_data"), std::exception);
->>>>>>> 7225368f
 
   // setting data
   s.Assign("my_double", Tags::DEFAULT, "my_double_owner", 1.1);
