--- conflicted
+++ resolved
@@ -84,12 +84,8 @@
   KeySet requests_;
   DerivativeTripleSet deriv_requests_;
 
-<<<<<<< HEAD
   bool updated_once_;
 
-  VerboseObject vo_;
-=======
->>>>>>> 7225368f
   Teuchos::ParameterList plist_;
   VerboseObject vo_;
 
