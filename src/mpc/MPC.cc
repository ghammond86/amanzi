--- conflicted
+++ resolved
@@ -703,7 +703,7 @@
           if (S->time() == reset_info_.front().first) {
             if (vo_->os_OK(Teuchos::VERB_LOW)) {
               *vo_->os() << std::setprecision(5) << "Resetting the time integrator at time(y) = "
-                << std::fixed << S->time()/(365.25*24*60*60) << std::endl;
+                         << std::fixed << S->time()/(365.25*24*60*60) << std::endl;
             }
             mpc_dT = reset_info_.front().second;
             mpc_dT = TSM->TimeStep(S->time(), mpc_dT);
@@ -749,7 +749,6 @@
              ( (flow_model == std::string("Steady State Richards") && S->time() >= Tswitch) ||
                (flow_model == std::string("Steady State Saturated") && S->time() >= Tswitch) ||
                (flow_model == std::string("Richards")))) ) {
-<<<<<<< HEAD
           double actual_dT(mpc_dT);
           FPK->Advance(mpc_dT, actual_dT);
           // adjust the mpc timestep to the one that the flow
@@ -758,18 +757,7 @@
             mpc_dT = actual_dT;
             tslimiter = FLOW_LIMITS;
           }
-          FPK->CommitState(mpc_dT, S);
-=======
-	  double actual_dT(mpc_dT);
-	  FPK->Advance(mpc_dT, actual_dT);
-	  // adjust the mpc timestep to the one that the flow
-	  // pk actually took
-	  if (actual_dT != mpc_dT) {
-	    mpc_dT = actual_dT;
-	    tslimiter = FLOW_LIMITS;
-	  }
-	  FPK->CommitState(mpc_dT, S.ptr());
->>>>>>> 05a14528
+          FPK->CommitState(mpc_dT, S.ptr());
         }
       }
       S->set_final_time(S->initial_time() + mpc_dT);
@@ -903,7 +891,7 @@
            (ti_mode == INIT_TO_STEADY && S->time() >= Tswitch) ||
       	   (ti_mode == TRANSIENT_STATIC_FLOW) ) {
         Amanzi::timer_manager.start("Transport PK");
-        if (transport_enabled && !chemistry_enabled) TPK->CommitState(0.0, S.ptr());
+        if (transport_enabled && !chemistry_enabled) TPK->CommitState(0.0, S);
         Amanzi::timer_manager.stop("Transport PK");
 
         Amanzi::timer_manager.start("Chemistry PK");
@@ -949,11 +937,7 @@
       // will reset the time integrator, if so we
       // force a checkpoint
       bool force_checkpoint(false);
-<<<<<<< HEAD
       if (ti_mode != STEADY)
-=======
-      if (! (ti_mode == STEADY))
->>>>>>> 05a14528
         if (!reset_info_.empty())
           if (S->time() == reset_info_.front().first)
             force_checkpoint = true;
