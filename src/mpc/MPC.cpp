#include "errors.hh"
#include "Teuchos_RCP.hpp"
#include "Teuchos_ParameterList.hpp"
#include "Teuchos_VerboseObjectParameterListHelpers.hpp"
#include "Epetra_Comm.h"
#include "Epetra_MpiComm.h"
#include "MPC.hpp"
#include "State.hpp"
#include "chemistry_state.hh"
#include "chemistry_pk.hh"
#include "Flow_State.hpp"
#include "Darcy_PK.hpp"
//#include "SteadyState_Richards_PK.hpp"
#include "Richards_PK.hpp"
#include "Transport_State.hpp"
#include "Transport_PK.hpp"
// TODO: We are using depreciated parts of boost::filesystem
#define BOOST_FILESYSTEM_VERSION 2
#include "boost/filesystem/operations.hpp"
#include "boost/filesystem/path.hpp"


namespace Amanzi
{

using amanzi::chemistry::Chemistry_State;
using amanzi::chemistry::Chemistry_PK;
using amanzi::chemistry::ChemistryException;


MPC::MPC(Teuchos::ParameterList parameter_list_,
         Teuchos::RCP<Amanzi::AmanziMesh::Mesh> mesh_maps_,
         Epetra_MpiComm* comm_,
         Amanzi::ObservationData& output_observations_):
    parameter_list(parameter_list_),
    mesh_maps(mesh_maps_),
    comm(comm_),
    output_observations(output_observations_) {
  mpc_init();
}


void MPC::mpc_init() {
  // set the line prefix for output
  this->setLinePrefix("Amanzi::MPC         ");
  // make sure that the line prefix is printed
  this->getOStream()->setShowLinePrefix(true);

  // Read the sublist for verbosity settings.
  Teuchos::readVerboseObjectSublist(&parameter_list,this);

  using Teuchos::OSTab;
  Teuchos::EVerbosityLevel verbLevel = this->getVerbLevel();
  Teuchos::RCP<Teuchos::FancyOStream> out = this->getOStream();
  OSTab tab = this->getOSTab(); // This sets the line prefix and adds one tab



  mpc_parameter_list =  parameter_list.sublist("MPC");

  read_parameter_list();

  // let users selectively disable individual process kernels
  // to allow for testing of the process kernels separately
  transport_enabled =
      (mpc_parameter_list.get<string>("disable Transport_PK","no") == "no");
  chemistry_enabled =
      (mpc_parameter_list.get<string>("disable Chemistry_PK","no") == "no");
  flow_enabled =
      (mpc_parameter_list.get<string>("disable Flow_PK","no") == "no");

  if(out.get() && includesVerbLevel(verbLevel,Teuchos::VERB_LOW,true)) {
    *out << "The following process kernels are enabled: ";

    if (flow_enabled) {
      *out << "Flow ";
    }
    if (transport_enabled) {
      *out << "Transport ";
    }
<<<<<<< HEAD
     
   if (transport_enabled || flow_enabled || chemistry_enabled) {
     Teuchos::ParameterList state_parameter_list = 
       parameter_list.sublist("State");
     
     // create the state object
     S = Teuchos::rcp( new State( state_parameter_list, mesh_maps) );
   }

   // create auxilary state objects for the process models
   // chemistry...
   
   if (chemistry_enabled) {
     try {
       CS = Teuchos::rcp( new Chemistry_State( S ) );

       Teuchos::ParameterList chemistry_parameter_list = 
           parameter_list.sublist("Chemistry");
     
       CPK = Teuchos::rcp( new Chemistry_PK(chemistry_parameter_list, CS) );
     } catch (ChemistryException& chem_error) {
       std::cout << "MPC: Chemistry_PK constructor returned an error: " 
                 << std::endl << chem_error.what() << std::endl;
       amanzi_throw(chem_error);
     }
   }
   
   // transport...
   if (transport_enabled) {
     TS = Teuchos::rcp( new AmanziTransport::Transport_State( *S ) );

     Teuchos::ParameterList transport_parameter_list = 
       parameter_list.sublist("Transport");
     
     TPK = Teuchos::rcp( new AmanziTransport::Transport_PK(transport_parameter_list, TS) );
   }

   // flow...
   if (flow_enabled) {
     FS = Teuchos::rcp( new AmanziFlow::Flow_State( S ) );

     Teuchos::ParameterList flow_parameter_list = 
       parameter_list.sublist("Flow");
     
     flow_model = mpc_parameter_list.get<string>("Flow model","Darcy");
     if (flow_model == "Darcy")
       FPK = Teuchos::rcp( new AmanziFlow::Darcy_PK(flow_parameter_list, FS) );  
     else if (flow_model == "Richards")
       FPK = Teuchos::rcp( new AmanziFlow::Richards_PK(flow_parameter_list, FS) );
     else {
       cout << "MPC: unknown flow model: " << flow_model << endl;
       throw std::exception();
     } 
   }
   // done creating auxilary state objects and  process models

   // create the observations
   Teuchos::ParameterList observation_plist = parameter_list.sublist("Observation Data");
   observations = new Amanzi::Unstructured_observations(observation_plist, output_observations);


   // create the visualization object
   if (parameter_list.isSublist("Visualization Data"))
     {
       
       Teuchos::ParameterList vis_parameter_list = 
	 parameter_list.sublist("Visualization Data");
       visualization = new Amanzi::Vis(vis_parameter_list, comm);
       visualization->create_files(*mesh_maps);
     }
   else
     {
       visualization = new Amanzi::Vis();
     }


   // create the restart object
   if (parameter_list.isSublist("Checkpoint Data"))
     {
       
       Teuchos::ParameterList checkpoint_parameter_list = 
	 parameter_list.sublist("Checkpoint Data");
       restart = new Amanzi::Restart(checkpoint_parameter_list, comm);
     }
   else
     {
       restart = new Amanzi::Restart();
     }   


   // are we restarting from a file?
   // assume we're not
   restart_requested = false;
   
   // then check if indeed we are
   if (mpc_parameter_list.isSublist("Restart from Checkpoint Data File")) {
       restart_requested = true;
       
       Teuchos::ParameterList& restart_parameter_list = 
	 mpc_parameter_list.sublist("Restart from Checkpoint Data File");
       
       restart_from_filename = restart_parameter_list.get<string>("Checkpoint Data File Name");
   }
=======
    if (chemistry_enabled) {
      *out << "Chemistry ";
    }
    *out << std::endl;
  }

  if (transport_enabled || flow_enabled || chemistry_enabled) {
    Teuchos::ParameterList state_parameter_list =
        parameter_list.sublist("State");

    // create the state object
    S = Teuchos::rcp( new State( state_parameter_list, mesh_maps) );
  }

  // create auxilary state objects for the process models
  // chemistry...

  if (chemistry_enabled) {
    try {
      CS = Teuchos::rcp( new Chemistry_State( S ) );

      Teuchos::ParameterList chemistry_parameter_list =
          parameter_list.sublist("Chemistry");

      CPK = Teuchos::rcp( new Chemistry_PK(chemistry_parameter_list, CS) );
    } catch (const ChemistryException& chem_error) {
      std::cout << "MPC: Chemistry_PK constructor returned an error: "
                << std::endl << chem_error.what() << std::endl;
      amanzi_throw(chem_error);
    }
  }

  // transport...
  if (transport_enabled) {
    TS = Teuchos::rcp( new AmanziTransport::Transport_State( *S ) );

    Teuchos::ParameterList transport_parameter_list =
        parameter_list.sublist("Transport");

    TPK = Teuchos::rcp( new AmanziTransport::Transport_PK(transport_parameter_list, TS) );
  }

  // flow...
  if (flow_enabled) {
    FS = Teuchos::rcp( new Flow_State( S ) );

    Teuchos::ParameterList flow_parameter_list =
        parameter_list.sublist("Flow");

    flow_model = mpc_parameter_list.get<string>("Flow model","Darcy");
    if (flow_model == "Darcy") {
      FPK = Teuchos::rcp( new Darcy_PK(flow_parameter_list, FS) );
    } else if (flow_model == "Richards") {
      FPK = Teuchos::rcp( new Transient_Richards_PK(flow_parameter_list, FS) );
    } else {
      cout << "MPC: unknown flow model: " << flow_model << endl;
      throw std::exception();
    }
  }
  // done creating auxilary state objects and  process models

  // create the observations
  if ( parameter_list.isSublist("Observation Data") ) {
    Teuchos::ParameterList observation_plist = parameter_list.sublist("Observation Data"); 
    observations = new Amanzi::Unstructured_observations(observation_plist, output_observations);
  } else {
    observations = NULL;
  }

  // create the visualization object
  if (parameter_list.isSublist("Visualization Data"))  {
    Teuchos::ParameterList vis_parameter_list =
        parameter_list.sublist("Visualization Data");
    visualization = new Amanzi::Vis(vis_parameter_list, comm);
    visualization->create_files(*mesh_maps);
  } else {  // create a dummy vis object
    visualization = new Amanzi::Vis();
  }


  // create the restart object
  if (parameter_list.isSublist("Checkpoint Data")) {
    Teuchos::ParameterList checkpoint_parameter_list =
        parameter_list.sublist("Checkpoint Data");
    restart = new Amanzi::Restart(checkpoint_parameter_list, comm);
  } else {
    restart = new Amanzi::Restart();
  }

  // are we restarting from a file?
  // first assume we're not
  restart_requested = false;

  // then check if indeed we are
  if (mpc_parameter_list.isSublist("Restart from Checkpoint Data File")) {
    restart_requested = true;

    Teuchos::ParameterList& restart_parameter_list =
        mpc_parameter_list.sublist("Restart from Checkpoint Data File");

    restart_from_filename = restart_parameter_list.get<string>("Checkpoint Data File Name");
  }
>>>>>>> 5eb32579
}

void MPC::read_parameter_list()  {
  end_cycle = mpc_parameter_list.get<int>("End Cycle",-1);
  
  Teuchos::ParameterList& ti_list =  mpc_parameter_list.sublist("Time Integration Mode");
  if (ti_list.isSublist("Initialize To Steady")) {
    ti_mode = INIT_TO_STEADY;

    T0 = ti_list.sublist("Initialize To Steady").get<double>("Start");
    Tswitch = ti_list.sublist("Initialize To Steady").get<double>("Switch");
    T1 = ti_list.sublist("Initialize To Steady").get<double>("End");

    dTsteady = ti_list.sublist("Initialize To Steady").get<double>("Steady Initial Time Step");
    dTtransient = ti_list.sublist("Initialize To Steady").get<double>("Transient Initial Time Step");
  } else if ( ti_list.isSublist("Steady")) {
    ti_mode = STEADY;

    T0 = ti_list.sublist("Steady").get<double>("Start");
    T1 = ti_list.sublist("Steady").get<double>("End");
    dTsteady = ti_list.sublist("Steady").get<double>("Initial Time Step");

  } else if ( ti_list.isSublist("Transient") ) {
    ti_mode = TRANSIENT;

    T0 = ti_list.sublist("Transient").get<double>("Start");
    T1 = ti_list.sublist("Transient").get<double>("End");
    dTtransient =  ti_list.sublist("Transient").get<double>("Initial Time Step");

  } else {
    Errors::Message message("MPC: no valid Time Integration Mode was specified, you must specify exactly one of Initialize To Steady, Steady, or Transient.");
    Exceptions::amanzi_throw(message);    
  }
}


void MPC::cycle_driver () {


  using Teuchos::OSTab;
  Teuchos::EVerbosityLevel verbLevel = this->getVerbLevel();
  Teuchos::RCP<Teuchos::FancyOStream> out = this->getOStream();
  OSTab tab = this->getOSTab(); // This sets the line prefix and adds one tab

  if (transport_enabled || flow_enabled || chemistry_enabled) {
    // start at time T=T0;
    S->set_time(T0);
  }

  if (chemistry_enabled) {
    try {
      // these are the vectors that chemistry will populate with
      // the names for the auxillary output vectors and the
      // names of components
      std::vector<string> compnames;

      // total view needs this to be outside the constructor
      CPK->InitializeChemistry();
      CPK->set_chemistry_output_names(&auxnames);
      CPK->set_component_names(&compnames);

      // set the names in the visualization object
      S->set_compnames(compnames);

    } catch (const ChemistryException& chem_error) {
      std::cout << "MPC: Chemistry_PK.InitializeChemistry returned an error "
                << std::endl << chem_error.what() << std::endl;
      Exceptions::amanzi_throw(chem_error);
    }
  }

  // set the iteration counter to zero
  int iter = 0;
  S->set_cycle(iter);

  
  // read the checkpoint file as requested
  if (restart_requested == true) {
    // re-initialize the state object
    restart->read_state( *S, restart_from_filename );
    iter = S->get_cycle();
  }

  // write visualization output as requested
  if (chemistry_enabled) {
    // get the auxillary data from chemistry
    Teuchos::RCP<Epetra_MultiVector> aux = CPK->get_extra_chemistry_output_data();
    // write visualization data for timestep if requested
    S->write_vis(*visualization, &(*aux), auxnames);
  } else {
    S->write_vis(*visualization);
  }

  // write a restart dump if requested (determined in dump_state)
  restart->dump_state(*S);

<<<<<<< HEAD
  if (flow_enabled)
    {
      FPK->set_initial_time(T0, dT0);
=======
  if (flow_enabled) {
    if (ti_mode == STEADY || ti_mode == INIT_TO_STEADY ) {
      FPK->init_steady(T0, dTsteady);
    } else if ( ti_mode == TRANSIENT ) {
      FPK->init_transient(T0, dTtransient);
>>>>>>> 5eb32579
    }
  }


  if (flow_enabled || transport_enabled || chemistry_enabled) {

    // make observations
    if (observations) observations->make_observations(*S);

    // we need to create an EpetraMulitVector that will store the
    // intermediate value for the total component concentration
    total_component_concentration_star =
        Teuchos::rcp(new Epetra_MultiVector(*S->get_total_component_concentration()));

    // then start time stepping 
    while (  (S->get_time() < T1)  &&   ((end_cycle == -1) || (iter <= end_cycle)) ) {

      // determine the time step we are now going to take
      double mpc_dT=1e+99, chemistry_dT=1e+99, transport_dT=1e+99, flow_dT=1e+99;

      if (flow_enabled && flow_model == "Richards") {
	if (ti_mode == INIT_TO_STEADY && S->get_last_time() < Tswitch && S->get_time() >= Tswitch) {
	  if(out.get() && includesVerbLevel(verbLevel,Teuchos::VERB_LOW,true)) {
	    *out << "Steady state computation complete... now running in transient mode." << std::endl;
	  }
	  FPK->init_transient(S->get_time(), dTtransient);	
	}
      }

      if (flow_enabled && flow_model == "Richards")  {
	flow_dT = FPK->get_flow_dT();
        // adjust the time step, so that we exactly hit the switchover time
        if (ti_mode == INIT_TO_STEADY &&  S->get_time() < Tswitch && S->get_time()+2.0*flow_dT > Tswitch) {
          flow_dT = time_step_limiter(S->get_time(), flow_dT, Tswitch);
        }
	// adjust the time step, so that we exactly hit the final time in steady mode
	if (ti_mode == STEADY  &&  S->get_time()+2*flow_dT > T1) { 
	  flow_dT = time_step_limiter(S->get_time(), flow_dT, T1);
	}
      }

<<<<<<< HEAD
	
	if (flow_enabled)
	  {
	    FPK->advance(mpc_dT);
	  }
=======
      if (ti_mode == TRANSIENT || (ti_mode == INIT_TO_STEADY && S->get_time() >= Tswitch) ) {
        if (transport_enabled) {
          transport_dT = TPK->calculate_transport_dT();
        }
        if (chemistry_enabled) {
          chemistry_dT = CPK->max_time_step();
        }
      }
      
      // take the mpc time step as the min of all suggested time steps 
      mpc_dT = std::min( std::min(flow_dT, transport_dT), chemistry_dT );

      if (ti_mode == INIT_TO_STEADY && S->get_time() >= Tswitch && S->get_last_time() < Tswitch) {
	mpc_dT = std::min( mpc_dT, dTtransient );
      }
>>>>>>> 5eb32579


      // make sure we will hit the final time exactly
      if (ti_mode == INIT_TO_STEADY && S->get_time() > Tswitch && S->get_time()+2*mpc_dT > T1) { 
        mpc_dT = time_step_limiter(S->get_time(), mpc_dT, T1);
      }
      if (ti_mode == TRANSIENT && S->get_time()+2*mpc_dT > T1) { 
	mpc_dT = time_step_limiter(S->get_time(), mpc_dT, T1);
      }
      

      // write some info about the time step we are about to take
      if(out.get() && includesVerbLevel(verbLevel,Teuchos::VERB_LOW,true)) {
        *out << "Cycle = " << iter;
        *out << ",  Time(secs) = "<< S->get_time(); // / (60*60*24);
        *out << ",  dT(secs) = " << mpc_dT; // / (60*60*24)  << std::endl;
        *out << std::endl;
      }

      // ==============================================================
      
      // first advance flow
      if (flow_enabled) {
	if (ti_mode == STEADY || (ti_mode == INIT_TO_STEADY && S->get_time() < Tswitch)) { 	
	  bool redo(false);
	  do {
	    redo = false;
	    try {
	      FPK->advance_steady(mpc_dT);
	    }
	    catch (int itr) {
	      mpc_dT = 0.5*mpc_dT;
	      redo = true;
	    }
	  } while (redo);
	} else {
	  FPK->advance_transient(mpc_dT);
	}
      }

      // then advance transport
      if (ti_mode == TRANSIENT || (ti_mode == INIT_TO_STEADY && S->get_time() >= Tswitch) ) {
        if (transport_enabled) {
          TPK->advance( mpc_dT );
          if (TPK->get_transport_status() == AmanziTransport::TRANSPORT_STATE_COMPLETE) {
            // get the transport state and commit it to the state
            Teuchos::RCP<AmanziTransport::Transport_State> TS_next = TPK->get_transport_state_next();
            *total_component_concentration_star = *TS_next->get_total_component_concentration();
          } else {
            Errors::Message message("MPC: error... Transport_PK.advance returned an error status");
            Exceptions::amanzi_throw(message);
          }
        }
      } else { // if we're not advancing transport we still need to prepare for chemistry
        *total_component_concentration_star = *S->get_total_component_concentration();
      }
      
      // then advance chemistry
      if (ti_mode == TRANSIENT || (ti_mode == INIT_TO_STEADY && S->get_time() >= Tswitch) ) {
        if (chemistry_enabled) {
          try {
            // now advance chemistry
            CPK->advance(mpc_dT, total_component_concentration_star);
            S->update_total_component_concentration(CPK->get_total_component_concentration());
          } catch (const ChemistryException& chem_error) {
            std::ostringstream error_message;
            error_message << "MPC: error... Chemistry_PK.advance returned an error status";
            error_message << chem_error.what();
            Errors::Message message(error_message.str());
            Exceptions::amanzi_throw(message);
          }
        }
      } else {
        // commit total_component_concentration_star to the state and move on
        S->update_total_component_concentration(*total_component_concentration_star);
      }
      
      // update the time in the state object
      S->advance_time(mpc_dT);


      // ===========================================================

      // we're done with this time step, commit the state
      // in the process kernels

      if (ti_mode == TRANSIENT || (ti_mode == INIT_TO_STEADY && S->get_time() >= Tswitch) ) {
        if (transport_enabled) TPK->commit_state(TS);
        if (chemistry_enabled) CPK->commit_state(CS, mpc_dT);
      }
      if (flow_enabled) {
        FPK->commit_state(FS);
      }


      // advance the iteration count
      iter++;
      S->set_cycle(iter);


      // make observations
      if (observations) observations->make_observations(*S);


      // write visualization if requested
      bool force(false);
      if ( abs(S->get_time() - T1) < 1e-7) { 
	force = true;
      }

      if (chemistry_enabled) {
        // get the auxillary data
        Teuchos::RCP<Epetra_MultiVector> aux = CPK->get_extra_chemistry_output_data();
        
        // write visualization data for timestep if requested
        S->write_vis(*visualization, &(*aux), auxnames, force);
      } else {
        S->write_vis(*visualization, force);
      }

      // write restart dump if requested
      restart->dump_state(*S);
    }
    
  }

  // some final output
  if(out.get() && includesVerbLevel(verbLevel,Teuchos::VERB_LOW,true))
  {
    *out << "Cycle = " << iter;
    *out << ",  Time(secs) = "<< S->get_time(); // / (60*60*24);
    *out << std::endl;
  }


}

double MPC::time_step_limiter (double T, double dT, double T_end) {

  double time_remaining = T_end - T;
  
  if (dT >= time_remaining) {
    return time_remaining;
  } else if ( dT > 0.75*time_remaining ) {
    return 0.5*time_remaining;
  } else {
    return dT;
  }
}

} // close namespace Amanzi<|MERGE_RESOLUTION|>--- conflicted
+++ resolved
@@ -10,7 +10,6 @@
 #include "chemistry_pk.hh"
 #include "Flow_State.hpp"
 #include "Darcy_PK.hpp"
-//#include "SteadyState_Richards_PK.hpp"
 #include "Richards_PK.hpp"
 #include "Transport_State.hpp"
 #include "Transport_PK.hpp"
@@ -78,111 +77,6 @@
     if (transport_enabled) {
       *out << "Transport ";
     }
-<<<<<<< HEAD
-     
-   if (transport_enabled || flow_enabled || chemistry_enabled) {
-     Teuchos::ParameterList state_parameter_list = 
-       parameter_list.sublist("State");
-     
-     // create the state object
-     S = Teuchos::rcp( new State( state_parameter_list, mesh_maps) );
-   }
-
-   // create auxilary state objects for the process models
-   // chemistry...
-   
-   if (chemistry_enabled) {
-     try {
-       CS = Teuchos::rcp( new Chemistry_State( S ) );
-
-       Teuchos::ParameterList chemistry_parameter_list = 
-           parameter_list.sublist("Chemistry");
-     
-       CPK = Teuchos::rcp( new Chemistry_PK(chemistry_parameter_list, CS) );
-     } catch (ChemistryException& chem_error) {
-       std::cout << "MPC: Chemistry_PK constructor returned an error: " 
-                 << std::endl << chem_error.what() << std::endl;
-       amanzi_throw(chem_error);
-     }
-   }
-   
-   // transport...
-   if (transport_enabled) {
-     TS = Teuchos::rcp( new AmanziTransport::Transport_State( *S ) );
-
-     Teuchos::ParameterList transport_parameter_list = 
-       parameter_list.sublist("Transport");
-     
-     TPK = Teuchos::rcp( new AmanziTransport::Transport_PK(transport_parameter_list, TS) );
-   }
-
-   // flow...
-   if (flow_enabled) {
-     FS = Teuchos::rcp( new AmanziFlow::Flow_State( S ) );
-
-     Teuchos::ParameterList flow_parameter_list = 
-       parameter_list.sublist("Flow");
-     
-     flow_model = mpc_parameter_list.get<string>("Flow model","Darcy");
-     if (flow_model == "Darcy")
-       FPK = Teuchos::rcp( new AmanziFlow::Darcy_PK(flow_parameter_list, FS) );  
-     else if (flow_model == "Richards")
-       FPK = Teuchos::rcp( new AmanziFlow::Richards_PK(flow_parameter_list, FS) );
-     else {
-       cout << "MPC: unknown flow model: " << flow_model << endl;
-       throw std::exception();
-     } 
-   }
-   // done creating auxilary state objects and  process models
-
-   // create the observations
-   Teuchos::ParameterList observation_plist = parameter_list.sublist("Observation Data");
-   observations = new Amanzi::Unstructured_observations(observation_plist, output_observations);
-
-
-   // create the visualization object
-   if (parameter_list.isSublist("Visualization Data"))
-     {
-       
-       Teuchos::ParameterList vis_parameter_list = 
-	 parameter_list.sublist("Visualization Data");
-       visualization = new Amanzi::Vis(vis_parameter_list, comm);
-       visualization->create_files(*mesh_maps);
-     }
-   else
-     {
-       visualization = new Amanzi::Vis();
-     }
-
-
-   // create the restart object
-   if (parameter_list.isSublist("Checkpoint Data"))
-     {
-       
-       Teuchos::ParameterList checkpoint_parameter_list = 
-	 parameter_list.sublist("Checkpoint Data");
-       restart = new Amanzi::Restart(checkpoint_parameter_list, comm);
-     }
-   else
-     {
-       restart = new Amanzi::Restart();
-     }   
-
-
-   // are we restarting from a file?
-   // assume we're not
-   restart_requested = false;
-   
-   // then check if indeed we are
-   if (mpc_parameter_list.isSublist("Restart from Checkpoint Data File")) {
-       restart_requested = true;
-       
-       Teuchos::ParameterList& restart_parameter_list = 
-	 mpc_parameter_list.sublist("Restart from Checkpoint Data File");
-       
-       restart_from_filename = restart_parameter_list.get<string>("Checkpoint Data File Name");
-   }
-=======
     if (chemistry_enabled) {
       *out << "Chemistry ";
     }
@@ -227,16 +121,16 @@
 
   // flow...
   if (flow_enabled) {
-    FS = Teuchos::rcp( new Flow_State( S ) );
+    FS = Teuchos::rcp( new AmanziFlow::Flow_State( S ) );
 
     Teuchos::ParameterList flow_parameter_list =
         parameter_list.sublist("Flow");
 
     flow_model = mpc_parameter_list.get<string>("Flow model","Darcy");
     if (flow_model == "Darcy") {
-      FPK = Teuchos::rcp( new Darcy_PK(flow_parameter_list, FS) );
+      FPK = Teuchos::rcp( new AmanziFlow::Darcy_PK(flow_parameter_list, FS) );
     } else if (flow_model == "Richards") {
-      FPK = Teuchos::rcp( new Transient_Richards_PK(flow_parameter_list, FS) );
+      FPK = Teuchos::rcp( new AmanziFlow::Richards_PK(flow_parameter_list, FS) );
     } else {
       cout << "MPC: unknown flow model: " << flow_model << endl;
       throw std::exception();
@@ -285,7 +179,6 @@
 
     restart_from_filename = restart_parameter_list.get<string>("Checkpoint Data File Name");
   }
->>>>>>> 5eb32579
 }
 
 void MPC::read_parameter_list()  {
@@ -382,17 +275,11 @@
   // write a restart dump if requested (determined in dump_state)
   restart->dump_state(*S);
 
-<<<<<<< HEAD
-  if (flow_enabled)
-    {
-      FPK->set_initial_time(T0, dT0);
-=======
   if (flow_enabled) {
     if (ti_mode == STEADY || ti_mode == INIT_TO_STEADY ) {
       FPK->init_steady(T0, dTsteady);
     } else if ( ti_mode == TRANSIENT ) {
       FPK->init_transient(T0, dTtransient);
->>>>>>> 5eb32579
     }
   }
 
@@ -423,7 +310,7 @@
       }
 
       if (flow_enabled && flow_model == "Richards")  {
-	flow_dT = FPK->get_flow_dT();
+	flow_dT = FPK->calculate_flow_dT();
         // adjust the time step, so that we exactly hit the switchover time
         if (ti_mode == INIT_TO_STEADY &&  S->get_time() < Tswitch && S->get_time()+2.0*flow_dT > Tswitch) {
           flow_dT = time_step_limiter(S->get_time(), flow_dT, Tswitch);
@@ -434,13 +321,6 @@
 	}
       }
 
-<<<<<<< HEAD
-	
-	if (flow_enabled)
-	  {
-	    FPK->advance(mpc_dT);
-	  }
-=======
       if (ti_mode == TRANSIENT || (ti_mode == INIT_TO_STEADY && S->get_time() >= Tswitch) ) {
         if (transport_enabled) {
           transport_dT = TPK->calculate_transport_dT();
@@ -456,7 +336,6 @@
       if (ti_mode == INIT_TO_STEADY && S->get_time() >= Tswitch && S->get_last_time() < Tswitch) {
 	mpc_dT = std::min( mpc_dT, dTtransient );
       }
->>>>>>> 5eb32579
 
 
       // make sure we will hit the final time exactly
@@ -485,7 +364,7 @@
 	  do {
 	    redo = false;
 	    try {
-	      FPK->advance_steady(mpc_dT);
+	      FPK->advance_to_steady_state();
 	    }
 	    catch (int itr) {
 	      mpc_dT = 0.5*mpc_dT;
@@ -493,7 +372,7 @@
 	    }
 	  } while (redo);
 	} else {
-	  FPK->advance_transient(mpc_dT);
+	  FPK->advance(mpc_dT);
 	}
       }
 
