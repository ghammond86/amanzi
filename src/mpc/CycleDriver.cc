/*
  Multi-Process Coordinator

  Copyright 2010-201x held jointly by LANS/LANL, LBNL, and PNNL. 
  Amanzi is released under the three-clause BSD License. 
  The terms of use and "as is" disclaimer for this license are 
  provided in the top-level COPYRIGHT file.

  Author: Ethan Coon
          Daniil Svyatskiy

  Implementation for the CycleDriver.  CycleDriver is basically just a class to hold
  the cycle driver, which runs the overall, top level timestep loop.  It
  instantiates states, ensures they are initialized, and runs the timestep loop
  including Vis and restart/checkpoint dumps.  It contains one and only one PK
  -- most likely this PK is an MPC of some type -- to do the actual work.
*/

#include <ios>
#include <iostream>
#include <unistd.h>
#include <sys/resource.h>

// TPLs
#define BOOST_FILESYSTEM_NO_DEPRECATED
#include "boost/filesystem/operations.hpp"

#include "Teuchos_TimeMonitor.hpp"
#include "Teuchos_VerboseObjectParameterListHelpers.hpp"
#include "Teuchos_XMLParameterListHelpers.hpp"

// Amanzi
#include "Checkpoint.hh"
#include "errors.hh"
#include "IO.hh"
#include "PK.hh"
#include "PK_Factory.hh"
#include "ObservationData.hh"
#include "TimeStepManager.hh"
#include "TreeVector.hh"
#include "State.hh"
#include "Visualization.hh"
#include "MeshInfo.hh"

// MPC
#include "CycleDriver.hh"
#include "FlexibleObservations.hh"

#define DEBUG_MODE 1

namespace Amanzi {

bool reset_info_compfunc(const std::pair<double,double>& x, const std::pair<double,double>& y) {
  return (x.first < y.first);
}


double rss_usage() { // return ru_maxrss in MBytes
#if (defined(__unix__) || defined(__unix) || defined(unix) || defined(__APPLE__) || defined(__MACH__))
  struct rusage usage;
  getrusage(RUSAGE_SELF, &usage);
#if (defined(__APPLE__) || defined(__MACH__))
  return static_cast<double>(usage.ru_maxrss)/1024.0/1024.0;
#else
  return static_cast<double>(usage.ru_maxrss)/1024.0;
#endif
#else
  return 0.0;
#endif
}


/* ******************************************************************
* Constructor.
****************************************************************** */
CycleDriver::CycleDriver(Teuchos::RCP<Teuchos::ParameterList> glist,
                         Teuchos::RCP<Amanzi::State>& S,
                         const Comm_ptr_type& comm,
                         Amanzi::ObservationData& observations_data) :
    S_(S),
    glist_(glist),
    comm_(comm),
    observations_data_(observations_data),
    restart_requested_(false) {

  // create and start the global timer
  CoordinatorInit_();

  vo_ = Teuchos::rcp(new VerboseObject("CycleDriver", glist_->sublist("cycle driver")));
}


/* ******************************************************************
* High-level initialization.
****************************************************************** */
void CycleDriver::CoordinatorInit_() {
  coordinator_list_ = Teuchos::sublist(glist_, "cycle driver");
  ReadParameterList_();

  // create the global solution vector
  soln_ = Teuchos::rcp(new TreeVector());
}


/* ******************************************************************
* Create the pk tree root node which then creates the rest of the tree.
****************************************************************** */
void CycleDriver::Init_PK(int time_pr_id) {
  PKFactory pk_factory;

  Teuchos::RCP<Teuchos::ParameterList> time_periods_list = Teuchos::sublist(coordinator_list_, "time periods", true);

  std::ostringstream ss;
  ss << time_pr_id;

  std::string tp_list_name = "TP " + ss.str();
  Teuchos::RCP<Teuchos::ParameterList> tp_list =Teuchos::sublist( time_periods_list, tp_list_name.data(), true);
  Teuchos::ParameterList pk_tree_list = tp_list->sublist("PK tree");

  if (pk_tree_list.numParams() != 1) {
    Errors::Message message("CycleDriver: PK tree list should contain exactly one root node list");
    Exceptions::amanzi_throw(message);
  }
  Teuchos::ParameterList::ConstIterator pk_item = pk_tree_list.begin();
  const std::string &pk_name = pk_tree_list.name(pk_item);

  if (!pk_tree_list.isSublist(pk_name)) {
    Errors::Message message("CycleDriver: PK tree list does not have node \"" + pk_name + "\".");
    Exceptions::amanzi_throw(message);
  }

  pk_ = pk_factory.CreatePK(pk_name, pk_tree_list, glist_, S_, soln_);
}


/* ******************************************************************
* Setup PK first follwed by State's setup.
****************************************************************** */
void CycleDriver::Setup() {
  // Set up the states, creating all data structures.

  // create the observations
  if (glist_->isSublist("observation data")) {
    Teuchos::RCP<Teuchos::ParameterList> obs_list = Teuchos::sublist(glist_, "observation data");
    Teuchos::RCP<Teuchos::ParameterList> units_list = Teuchos::sublist(glist_, "units");
    observations_ = Teuchos::rcp(new Amanzi::FlexibleObservations(
        coordinator_list_, obs_list, units_list, observations_data_, S_));

    if (coordinator_list_->isParameter("component names")) {
      std::vector<std::string> names = coordinator_list_->get<Teuchos::Array<std::string> >("component names").toVector();
      std::vector<double> mol_masses = coordinator_list_->get<Teuchos::Array<double> >("component molar masses").toVector();
      int num_liquid = coordinator_list_->get<int>("number of liquid components", names.size());

      observations_->RegisterComponentNames(names, mol_masses, num_liquid);
    }
  }

  // create the checkpointing
  if (glist_->isSublist("checkpoint data")) {
    Teuchos::ParameterList& chkp_plist = glist_->sublist("checkpoint data");
    checkpoint_ = Teuchos::rcp(new Amanzi::Checkpoint(chkp_plist, *S_));
  }
  else {
    checkpoint_ = Teuchos::rcp(new Amanzi::Checkpoint());
  }

  // create the walkabout
  if (glist_->isSublist("walkabout data")) {
    Teuchos::ParameterList& walk_plist = glist_->sublist("walkabout data");
    walkabout_ = Teuchos::rcp(new Amanzi::WalkaboutCheckpoint(walk_plist, *S_));
  }
  else {
    walkabout_ = Teuchos::rcp(new Amanzi::WalkaboutCheckpoint());
  }

  // vis successful steps
  bool surface_done = false;
  for (auto mesh = S_->mesh_begin(); mesh != S_->mesh_end(); ++mesh) {
    if (mesh->first == "surface_3d") {
      // pass
    } else if ((mesh->first == "surface") && surface_done) {
      // pass
    } else {
      // vis successful steps
      std::string plist_name = "visualization data " + mesh->first;
      // in the case of just a domain mesh, we want to allow no name.
      if ((mesh->first == "domain") && !glist_->isSublist(plist_name)) {
        plist_name = "visualization data";
      }

      if (glist_->isSublist(plist_name)) {
        Teuchos::ParameterList& vis_plist = glist_->sublist(plist_name);
        Teuchos::RCP<Visualization> vis = Teuchos::rcp(new Visualization(vis_plist));
        vis->set_mesh(mesh->second.first);
        vis->set_name(mesh->first);
        vis->CreateFiles();
        visualization_.push_back(vis);
      }

      // vis unsuccessful steps
      std::string fail_plist_name = "visualization data " + mesh->first + " Failed Steps";
      // in the case of just a domain mesh, we want to allow no name.
      if ((mesh->first == "domain") && !glist_->isSublist(fail_plist_name)) {
        fail_plist_name = "visualization data failed steps";
      }

      if (glist_->isSublist(fail_plist_name)) {
        Teuchos::ParameterList& fail_vis_plist = glist_->sublist(fail_plist_name);
        Teuchos::RCP<Visualization> fail_vis =
          Teuchos::rcp(new Visualization(fail_vis_plist));
        fail_vis->set_mesh(mesh->second.first);
        fail_vis->CreateFiles();
        failed_visualization_.push_back(fail_vis);
      }
    }
    std::string plist_name = "mesh info " + mesh->first;
    // in the case of just a domain mesh, we want to allow no name.
    if ((mesh->first == "domain") && !glist_->isSublist(plist_name)) {
      plist_name = "mesh info";
    }
    if (glist_->isSublist(plist_name)) {
      auto& mesh_info_list = glist_->sublist(plist_name);
      Teuchos::RCP<Amanzi::MeshInfo> mesh_info = Teuchos::rcp(new Amanzi::MeshInfo(mesh_info_list, *S_));
      mesh_info->WriteMeshCentroids(mesh->first, *(mesh->second.first));
    }
  }

  pk_->Setup();
  pk_->set_tags(Tags::CURRENT, Tags::NEXT);
  S_->Require<double>("dt", Tags::NEXT, "dt");
  S_->Setup();

  // create the time step manager
  tsm_ = Teuchos::rcp(new TimeStepManager(glist_->sublist("cycle driver")));

  // set up the TSM
  // -- register visualization times
  for (std::vector<Teuchos::RCP<Visualization> >::iterator vis=visualization_.begin();
       vis!=visualization_.end(); ++vis) {
    (*vis)->RegisterWithTimeStepManager(tsm_.ptr());
  }
  // -- register checkpoint times
  if (checkpoint_ != Teuchos::null) 
  checkpoint_->RegisterWithTimeStepManager(tsm_.ptr());
  // -- register observation times
  if (observations_ != Teuchos::null) 
    observations_->RegisterWithTimeStepManager(tsm_.ptr());
  // -- register the final time
  // register reset_times
  for(std::vector<std::pair<double,double> >::const_iterator it = reset_info_.begin();
      it != reset_info_.end(); ++it) tsm_->RegisterTimeEvent(it->first);


  for (int i=0; i<num_time_periods_; i++) {
    tsm_->RegisterTimeEvent(tp_end_[i]);
    tsm_->RegisterTimeEvent(tp_start_[i] + tp_dt_[i]);
  } 


  if (vo_->os_OK(Teuchos::VERB_MEDIUM)) {
    Teuchos::OSTab tab = vo_->getOSTab();
    *vo_->os() << "Setup is complete." << std::endl;
  }
}


/* ******************************************************************
* Initialize State followed by initialization of PK.
****************************************************************** */
void CycleDriver::Initialize() {
 
  S_->GetW<double>("dt", Tags::DEFAULT, "dt") = tp_dt_[0];
  S_->GetRecordW("dt", "dt").set_initialized();

  // Initialize the state (initializes all dependent variables).
  S_->InitializeFields();
  S_->InitializeEvaluators();

  // Initialize the process kernels and verify
  pk_->Initialize();
  S_->CheckAllFieldsInitialized();

  // S_->WriteDependencyGraph();
  S_->InitializeIOFlags(); 

  // commit the initial conditions.
  if (!restart_requested_) {
    pk_->CommitStep(S_->get_time(), S_->get_time(), Tags::DEFAULT);
  }
}


/* ******************************************************************
* Force checkpoint at the end of simulation.
* Only do if the checkpoint was not already written, or we would be writing
* the same file twice.
* This really should be removed, but for now is left to help stupid developers.
****************************************************************** */
void CycleDriver::Finalize() {
  if (!checkpoint_->DumpRequested(S_->get_cycle(), S_->get_time())) {
    pk_->CalculateDiagnostics(Tags::DEFAULT);
    checkpoint_->Write(*S_, Checkpoint::WriteType::FINAL, &observations_data_);
  }
}


/* ******************************************************************
* Report the memory high water mark (using ru_maxrss)
* this should be called at the very end of a simulation
****************************************************************** */
void CycleDriver::ReportMemory() {
  if (vo_->os_OK(Teuchos::VERB_MEDIUM)) {
    double global_ncells(0.0);
    double local_ncells(0.0);
    for (State::mesh_iterator mesh = S_->mesh_begin(); mesh != S_->mesh_end(); ++mesh) {
      Epetra_Map cell_map = (mesh->second.first)->cell_map(false);
      global_ncells += cell_map.NumGlobalElements();
      local_ncells += cell_map.NumMyElements();
    }    

    double mem = Amanzi::rss_usage();
    
    double percell(mem);
    if (local_ncells > 0) {
      percell = mem/local_ncells;
    }

    double max_percell(0.0);
    double min_percell(0.0);
    comm_->MinAll(&percell,&min_percell,1);
    comm_->MaxAll(&percell,&max_percell,1);

    double total_mem(0.0);
    double max_mem(0.0);
    double min_mem(0.0);
    comm_->SumAll(&mem,&total_mem,1);
    comm_->MinAll(&mem,&min_mem,1);
    comm_->MaxAll(&mem,&max_mem,1);

    Teuchos::OSTab tab = vo_->getOSTab();
    std::ios save(NULL);
    save.copyfmt(*vo_->os());
    *vo_->os() << "======================================================================" << std::endl;
    *vo_->os() << "Simulation made " << S_->get_cycle() << " cycles.\n";
    *vo_->os() << "All meshes combined have " << global_ncells << " cells.\n";
    *vo_->os() << "Memory usage (high water mark):\n";
    *vo_->os() << std::fixed << std::setprecision(1);
    *vo_->os() << "  Maximum per core:   " << std::setw(7) << max_mem 
               << " MBytes,  maximum per cell: " << std::setw(7) << max_percell*1024*1024 
               << " Bytes" << std::endl;
    *vo_->os() << "  Minumum per core:   " << std::setw(7) << min_mem 
               << " MBytes,  minimum per cell: " << std::setw(7) << min_percell*1024*1024 
               << " Bytes" << std::endl;
    *vo_->os() << "  Total:              " << std::setw(7) << total_mem 
               << " MBytes,  total per cell:   " << std::setw(7) << total_mem/global_ncells*1024*1024 
               << " Bytes" << std::endl;
    vo_->os()->copyfmt(save);
  }

  double doubles_count(0.0);
  for (auto it = S_->data_begin(); it != S_->data_end(); ++it) {
    if (S_->GetRecord(it->first).ValidType<CompositeVector>()) {
      doubles_count += static_cast<double>(S_->Get<CompositeVector>(it->first).GetLocalElementCount());
    }
  }
  double global_doubles_count(0.0);
  double min_doubles_count(0.0);
  double max_doubles_count(0.0);
  comm_->SumAll(&doubles_count,&global_doubles_count,1);
  comm_->MinAll(&doubles_count,&min_doubles_count,1);
  comm_->MaxAll(&doubles_count,&max_doubles_count,1);

  if (vo_->os_OK(Teuchos::VERB_LOW)) {
    Teuchos::OSTab tab = vo_->getOSTab();
    *vo_->os() << "Doubles allocated in state fields " << std::endl;
    *vo_->os() << "  Maximum per core:   " << std::setw(7)
               << max_doubles_count*8/1024/1024 << " MBytes" << std::endl;
    *vo_->os() << "  Minimum per core:   " << std::setw(7)
               << min_doubles_count*8/1024/1024 << " MBytes" << std::endl; 
    *vo_->os() << "  Total:              " << std::setw(7)
               << global_doubles_count*8/1024/1024 << " MBytes" << std::endl;
  }
}


/* ******************************************************************
* Read control variables for all time periods. 
****************************************************************** */
void CycleDriver::ReadParameterList_() {
  max_dt_ = coordinator_list_->get<double>("max time step size", 1.0e+99);
  min_dt_ = coordinator_list_->get<double>("min time step size", 1.0e-12);
  cycle0_ = coordinator_list_->get<int>("start cycle", 0);
  cycle1_ = coordinator_list_->get<int>("end cycle", -1);

  Teuchos::ParameterList time_periods_list = coordinator_list_->sublist("time periods");

  num_time_periods_ = time_periods_list.numParams();
  Teuchos::ParameterList::ConstIterator item;
  tp_start_.resize(num_time_periods_);
  tp_end_.resize(num_time_periods_);
  tp_dt_.resize(num_time_periods_);
  tp_max_cycle_.resize(num_time_periods_);
  tp_max_dt_.resize(num_time_periods_);

  int i = 0;
  for (item = time_periods_list.begin(); item !=time_periods_list.end(); ++item) {
    const std::string & tp_name = time_periods_list.name(item);
    tp_start_[i] = time_periods_list.sublist(tp_name).get<double>("start period time");
    tp_end_[i] = time_periods_list.sublist(tp_name).get<double>("end period time");
    tp_dt_[i] = time_periods_list.sublist(tp_name).get<double>("initial time step", 1.0);
    tp_max_dt_[i] = time_periods_list.sublist(tp_name).get<double>("maximum time step", 1.0e+99);
    tp_max_cycle_[i] = time_periods_list.sublist(tp_name).get<int>("maximum cycle number", -1);
    i++;
  }

  // restart control
  // are we restarting from a file?
  // first assume we're not
  restart_requested_ = false;

  if (coordinator_list_->isSublist("restart")) {
    restart_requested_ = true;

    Teuchos::ParameterList restart_list = coordinator_list_->sublist("restart");
    restart_filename_ = restart_list.get<std::string>("file name");

    // make sure that the restart file actually exists, if not throw an error
    boost::filesystem::path restart_from_filename_path(restart_filename_);
    if (!boost::filesystem::exists(restart_from_filename_path)) {
      Errors::Message msg;
      msg << "CycleDriver: restart file \"" << restart_filename_ 
          << "\" does not exist or is not a regular file.";
      Exceptions::amanzi_throw(msg);
    }
  }

  if (coordinator_list_->isSublist("time period control")) {
    Teuchos::ParameterList& tpc_list = coordinator_list_->sublist("time period control");
    Teuchos::Array<double> reset_times = tpc_list.get<Teuchos::Array<double> >("start times");
    Teuchos::Array<double> reset_times_dt = tpc_list.get<Teuchos::Array<double> >("initial time step");   
    AMANZI_ASSERT(reset_times.size() == reset_times_dt.size());

    {
      Teuchos::Array<double>::const_iterator it_tim;
      Teuchos::Array<double>::const_iterator it_dt;
      for (it_tim = reset_times.begin(), it_dt = reset_times_dt.begin();
           it_tim != reset_times.end();
         ++it_tim, ++it_dt) {
        reset_info_.push_back(std::make_pair(*it_tim, *it_dt));
      }
    }  

    if (tpc_list.isParameter("maximum time step")) {
      Teuchos::Array<double> reset_max_dt = tpc_list.get<Teuchos::Array<double> >("maximum time step");
      AMANZI_ASSERT(reset_times.size() == reset_max_dt.size());

      Teuchos::Array<double>::const_iterator it_tim;
      Teuchos::Array<double>::const_iterator it_max;
      for (it_tim = reset_times.begin(), it_max = reset_max_dt.begin();
           it_tim != reset_times.end();
           ++it_tim, ++it_max) {
        reset_max_.push_back(std::make_pair(*it_tim, *it_max));
      }  
    }

    // now we sort in ascending order by time
    std::sort(reset_info_.begin(), reset_info_.end(), reset_info_compfunc);
    std::sort(reset_max_.begin(),  reset_max_.end(),  reset_info_compfunc);
  }

  // verification (move this to state ?)
  S_->GetMeshPartition("materials");
}


/* ******************************************************************
* Acquire the chosen timestep size
*******************************************************************/
double CycleDriver::get_dt(bool after_failure) {
  // get the physical step size
  double dt;
 
  dt = pk_->get_dt();

  std::vector<std::pair<double,double> >::iterator it;
  std::vector<std::pair<double,double> >::iterator it_max;

  for (it = reset_info_.begin(), it_max = reset_max_.begin(); it != reset_info_.end(); ++it, ++it_max) {    
    if (S_->get_time() == it->first) {
      if (reset_max_.size() > 0) {
        max_dt_ = it_max->second;
      }

      if (dt < it->second) {
        pk_->set_dt(dt);
      } else {
        dt = it->second;
        pk_->set_dt(dt);
        after_failure = true;
      }
      
      it = reset_info_.erase(it);
      if (reset_max_.size() > 0) 
        it_max = reset_max_.erase(it_max);

      break;
    }
  }

  // check if the step size has gotten too small
  if (dt < min_dt_) {
    Errors::Message message("CycleDriver: error, timestep too small");
    Exceptions::amanzi_throw(message);
  }

  if (S_->get_time() > 0) {
    if (dt / S_->get_time() < 1e-14) {
      Errors::Message message("CycleDriver: error, timestep too small with respect to current time");
      Exceptions::amanzi_throw(message);
    }
  }


  // ask the step manager if this step is ok
  dt = tsm_->TimeStep(S_->get_time(), dt, after_failure);


  // cap the max step size
  if (dt > max_dt_) {
    dt = max_dt_;   
    Utils::Units units("molar");
    Teuchos::OSTab tab = vo_->getOSTab();
    *vo_->os() << "Resetting time step to the maximum allowed of " << units.OutputTime(dt) << "\n";
  }

  return dt;
}


/* ******************************************************************
* Time step management.
****************************************************************** */
void CycleDriver::set_dt(double dt) {
  double dt_;

  // check if the step size has gotten too small
  if (dt < min_dt_) {
    Errors::Message message("CycleDriver: error, timestep too small");
    Exceptions::amanzi_throw(message);
  }

  // cap the max step size
  if (dt > max_dt_) {
    dt_ = max_dt_;
  }

  // ask the step manager if this step is ok
  dt_ = tsm_->TimeStep(S_->get_time() + dt, dt);

  // set the physical step size
  pk_->set_dt(dt_);
}


/* ******************************************************************
* This is used by CLM
****************************************************************** */
double CycleDriver::Advance(double dt) {

  bool advance = true;
  bool fail = false;
  bool reinit = false;
  double dt_new;

  if (tp_end_[time_period_id_] == tp_start_[time_period_id_]) 
    advance = false;

  Teuchos::OSTab tab = vo_->getOSTab();
  
  if (advance) {
    std::vector<std::pair<double,double> >::const_iterator it;
    for (it = reset_info_.begin(); it != reset_info_.end(); ++it) {
      if (it->first == S_->get_time()) break;
    }

    if (it != reset_info_.end()) {
      if (vo_->os_OK(Teuchos::VERB_MEDIUM)) {
        *vo_->os() << vo_->color("blue") << " Reinitializing PKs due to BCs or sources/sinks" 
                   << vo_->reset() << std::endl;
      }
      reinit = true;
    }      

    fail = pk_->AdvanceStep(S_->get_time(), S_->get_time() + dt, reinit);
  }

  if (!fail) {
    pk_->CommitStep(S_->get_time(), S_->get_time() + dt, Tags::DEFAULT);
    // advance the iteration count and timestep size
    if (advance) {
      S_->advance_cycle();
      S_->advance_time(dt);
    }

    bool force_vis(false);
    bool force_check(false);
    bool force_obser(false);

    if (abs(S_->get_time() - tp_end_[time_period_id_]) < 1e-10) {
      force_vis = true;
      force_check = true;                       
      force_obser = true;
      S_->set_position(TIME_PERIOD_END);
    }

    dt_new = get_dt(fail);

    if (!reset_info_.empty())
        if (S_->get_time() == reset_info_.front().first)
            force_check = true;

    // make vis, observations, and checkpoints in this order
    // Amanzi::timer_manager.start("I/O");
    if (advance) {
      pk_->CalculateDiagnostics(Tags::DEFAULT);
      Visualize(force_vis);
      Observations(force_obser, true);
      WriteCheckpoint(dt_new, force_check);   // write Checkpoint with new dt
      WriteWalkabout(force_check);
    }
    // Amanzi::timer_manager.start("I/O");

    if (vo_->os_OK(Teuchos::VERB_MEDIUM)) {
      Utils::Units units("molar");
      *vo_->os() << "New time = " << units.OutputTime(S_->get_time()) << std::endl;
    }
  } else {
    dt_new = get_dt(fail);
    // Failed the timestep.  
    // Potentially write out failed timestep for debugging
    for (auto& vis : failed_visualization_) {
      WriteVis(*vis, *S_);
    }
    // The timestep sizes have been updated, so copy back old soln and try again.
    // NOT YET IMPLEMENTED, requires PKs to deal with failure.  Fortunately
    // transport and chemistry never fail, so we shouldn't break things.
    // Otherwise this would be very broken, as flow could succeed, but
    // transport fail, and we wouldn't have a way of backing up. --ETC
  }
  return dt_new;
}


/* ******************************************************************
* Make observations
****************************************************************** */
void CycleDriver::Observations(bool force, bool integrate) {
  if (observations_ != Teuchos::null) {
    // integrate continuous observations in time and save results in internal variables
    if (integrate) observations_->MakeContinuousObservations(*S_);

    if (observations_->DumpRequested(S_->get_cycle(), S_->get_time()) || force) {
      // continuous observations are not updated here
      int n = observations_->MakeObservations(*S_);
      Teuchos::OSTab tab = vo_->getOSTab();
      *vo_->os() << "Cycle " << S_->get_cycle() << ": writing observations... " << n << std::endl;
    }
  }
}


/* ******************************************************************
* Write visualization file with extension (cycle + tag) if requested.
****************************************************************** */
void CycleDriver::Visualize(bool force, const Tag& tag) {
  bool dump = force;
  if (!dump) {
    for (auto vis = visualization_.begin(); vis != visualization_.end(); ++vis) {
      if ((*vis)->DumpRequested(S_->get_cycle(), S_->get_time())) {
        dump = true;
      }
    }
  }

  // if (dump || force) pk_->CalculateDiagnostics();
  
  for (const auto& vis : visualization_) {
    if (force || vis->DumpRequested(S_->get_cycle(), S_->get_time())) {
      vis->set_tag(tag);
      WriteVis(*vis, *S_);
      Teuchos::OSTab tab = vo_->getOSTab();
      *vo_->os() << "writing visualization file: " << vis->get_name() << std::endl;
    }
  }
}


/* ******************************************************************
* Write a checkpoint file if requested.
****************************************************************** */
void CycleDriver::WriteCheckpoint(double dt, bool force) {
  if (force || checkpoint_->DumpRequested(S_->get_cycle(), S_->get_time())) {
    Checkpoint::WriteType write_type = Checkpoint::WriteType::STANDARD;

<<<<<<< HEAD
    if (fabs( S_->get_time() - tp_end_[num_time_periods_-1]) < 1e-6) {
      write_type = Checkpoint::WriteType::FINAL;
    }

    checkpoint_->Write(*S_, write_type, &observations_data_);
=======
    if (fabs(S_->get_time() - tp_end_[num_time_periods_-1]) < 1e-6) {
      final = true;
    }

    // checkpoint uses dt from State, but we do not want to modify state 
    // in this place and reset dt temporarily
    double dt_save = S_->Get<double>("dt", Tags::DEFAULT);
    S_->GetW<double>("dt", Tags::DEFAULT, "dt") = dt;

    checkpoint_->Write(*S_, dt, final, &observations_data_);

    S_->GetW<double>("dt", Tags::DEFAULT, "dt") = dt_save;
>>>>>>> 7b84c1d3
    
    if (vo_->os_OK(Teuchos::VERB_LOW)) {
      Teuchos::OSTab tab = vo_->getOSTab();
      *vo_->os() << "writing checkpoint file" << std::endl;
    }
  }
}


void CycleDriver::WriteWalkabout(bool force) {
  if (walkabout_ != Teuchos::null) {
    if (walkabout_->DumpRequested(S_->get_cycle(), S_->get_time()) || force) {
      if (!walkabout_->is_disabled())
         *vo_->os() << "Cycle " << S_->get_cycle() << ": writing walkabout file" << std::endl;
      walkabout_->WriteDataFile(S_, pk_);
    }
  }
}


/* ******************************************************************
* timestep loop.
****************************************************************** */
Teuchos::RCP<State> CycleDriver::Go() {

  time_period_id_ = 0;
  int position = 0;
  double restart_time = 0.;

  double dt;
  double restart_dT(1.0e99);

  if (!restart_requested_) {  // No restart

    Init_PK(time_period_id_);

    Setup();

    // start at time t = t0 and initialize data.
    S_->set_time(tp_start_[time_period_id_]);
    S_->set_cycle(cycle0_);
    S_->set_position(TIME_PERIOD_START);
    
    Initialize();

    dt = tp_dt_[time_period_id_];
    max_dt_ = tp_max_dt_[time_period_id_];
    dt = tsm_->TimeStep(S_->get_time(), dt);
    pk_->set_dt(dt);

  } else {

    // Read restart file
    restart_time = ReadCheckpointInitialTime(comm_, restart_filename_);

    position = ReadCheckpointPosition(comm_, restart_filename_);
    ReadCheckpointObservations(comm_, restart_filename_, observations_data_);
    for (int i = 0; i < num_time_periods_; i++) {
      if (restart_time - tp_end_[i] > -1e-10) 
        time_period_id_++;
    }  

    if (position == TIME_PERIOD_END) 
      if (time_period_id_>0) 
        time_period_id_--;   


    Init_PK(time_period_id_); 
    Setup();
    // Only field which are in State are initialize from the input file
    // to initialize field which are not in the restart file
    S_->InitializeFields();
    S_->InitializeEvaluators();
   
    S_->GetMeshPartition("materials");
    
    // re-initialize the state object
    ReadCheckpoint(comm_, *S_, restart_filename_);
    restart_dT = S_->Get<double>("dt");

    cycle0_ = S_->get_cycle();
    for (std::vector<std::pair<double,double> >::iterator it = reset_info_.begin();
          it != reset_info_.end(); ++it) {
      if (it->first <= S_->get_time()) it = reset_info_.erase(it);
      if (it == reset_info_.end() ) break;
    }

    if (vo_->os_OK(Teuchos::VERB_LOW)) {
      Teuchos::OSTab tab = vo_->getOSTab();
      *vo_->os() << "Restarted from checkpoint file: " << restart_filename_ << std::endl;
    }

    if (position == TIME_PERIOD_END && time_period_id_ < num_time_periods_ - 1) {
      time_period_id_++;
      ResetDriver(time_period_id_); 
      restart_dT = tp_dt_[time_period_id_];
    }
    else {
      pk_->Initialize();
    }     
    max_dt_ = tp_max_dt_[time_period_id_];

    S_->set_initial_time(S_->get_time());
    dt = tsm_->TimeStep(S_->get_time(), restart_dT);
    pk_->set_dt(dt);
  }

  // enfoce consistent physics after initialization
  // this is optional but helps with statistics
  S_->GetW<double>("dt", Tags::NEXT, "dt") = dt;
  S_->GetRecordW("dt", Tags::NEXT, "dt").set_initialized();

  S_->InitializeEvaluators();
  S_->CheckAllFieldsInitialized();

  // visualization at IC
  // Amanzi::timer_manager.start("I/O");
  // after initialization of State and PK we know all fields and clean of
  S_->InitializeIOFlags(); 

  pk_->CalculateDiagnostics(Tags::DEFAULT);
  Visualize();
  Observations();
  WriteCheckpoint(dt);
  WriteStateStatistics(*S_, *vo_);

  // Amanzi::timer_manager.stop("I/O");
  if (vo_->os_OK(Teuchos::VERB_MEDIUM)) {
    Teuchos::OSTab tab = vo_->getOSTab();
    *vo_->os() << "\nSimulation end time: " << tp_end_[time_period_id_] << " sec." << std::endl;
    *vo_->os() << "CPU time stamp: " << vo_->clock() << std::endl;
  }

  // iterate process kernels
  {
#if !DEBUG_MODE
  try {
#endif

    while (time_period_id_ < num_time_periods_) {
      int start_cycle_num = S_->get_cycle();
      //  do 
      while ((S_->get_time() < tp_end_[time_period_id_]) && 
             ((tp_max_cycle_[time_period_id_] == -1) || 
              (S_->get_cycle() - start_cycle_num < tp_max_cycle_[time_period_id_])))
      {
        if (vo_->os_OK(Teuchos::VERB_MEDIUM)) {
          if (S_->get_cycle() % 100 == 0 && S_->get_cycle() > 0) {
            WriteStateStatistics(*S_, *vo_);
            Teuchos::OSTab tab = vo_->getOSTab();
            *vo_->os() << "\nSimulation end time: " << tp_end_[time_period_id_] << " sec." << std::endl;
            *vo_->os() << "CPU time stamp: " << vo_->clock() << std::endl;
          }
          Utils::Units units("molar");
          Teuchos::OSTab tab = vo_->getOSTab();
          *vo_->os() << "\nCycle " << S_->get_cycle()
                     << ": time = " << units.OutputTime(S_->get_time())
                     << ", dt = " << units.OutputTime(dt) << "\n";
        }
        S_->GetW<double>("dt", Tags::DEFAULT, "dt") = dt;
        S_->set_initial_time(S_->get_time());
        S_->set_final_time(S_->get_time() + dt);
        S_->set_intermediate_time(S_->get_time());
        S_->set_position(TIME_PERIOD_INSIDE);

        dt = Advance(dt);
        // dt = get_dt(fail);
      }  // while not finished


      time_period_id_++;
      if (time_period_id_ < num_time_periods_) {
        WriteStateStatistics(*S_, *vo_);
        ResetDriver(time_period_id_); 
        dt = get_dt(false);
      }      
    }
  }
#if !DEBUG_MODE
  catch (Exceptions::Amanzi_exception &e) {
    // write one more vis for help debugging
    S_->advance_cycle();
    Visualize(true);  // force vis

    // flush observations to make sure they are saved
    observations_->Flush();

    // catch errors to dump two checkpoints -- one as a "last good" checkpoint
    // and one as a "debugging data" checkpoint.
    checkpoint_->set_filebasename("error_checkpoint");
    checkpoint_->Write(*S_);
    throw e;
  }
#endif
  
  // finalizing simulation
  WriteStateStatistics(*S_, *vo_);
  ReportMemory();
  // Finalize();
 
  return S_;
} 


/* ******************************************************************
* TBW.
****************************************************************** */
void CycleDriver::ResetDriver(int time_pr_id) {

  if (vo_->os_OK(Teuchos::VERB_LOW)) {
    Teuchos::OSTab tab = vo_->getOSTab();
    *vo_->os() << "Reseting CD: TP " << time_pr_id - 1 << " -> TP " << time_pr_id << "." << std::endl;
  }

  Teuchos::RCP<AmanziMesh::Mesh> mesh =
    Teuchos::rcp_const_cast<AmanziMesh::Mesh>(S_->GetMesh("domain"));
 
  S_old_ = S_;

  Teuchos::ParameterList state_plist = glist_->sublist("state");
  S_ = Teuchos::rcp(new Amanzi::State(state_plist));

  for (auto it = S_old_->mesh_begin(); it != S_old_->mesh_end(); ++it) {
    S_->RegisterMesh(it->first, it->second.first);
  }    
  
  // delete the old global solution vector
  pk_ = Teuchos::null;
  soln_ = Teuchos::null;

  // create the global solution vector
  soln_ = Teuchos::rcp(new TreeVector());
  
  // create new pk
  Init_PK(time_pr_id);

  // register observation times with the time step manager
  //if (observations_ != Teuchos::null) observations_->RegisterWithTimeStepManager(tsm_);

  // Setup
  pk_->Setup();
  pk_->set_tags(Tags::CURRENT, Tags::NEXT);

  S_->Require<double>("dt", Tags::NEXT, "dt");
  S_->Setup();

  S_->set_cycle(S_old_->get_cycle());
  S_->set_time(tp_start_[time_pr_id]); 
  S_->set_position(TIME_PERIOD_START);

  S_->GetW<double>("dt", Tags::NEXT, "dt") = tp_dt_[time_pr_id];
  S_->GetRecordW("dt", Tags::NEXT, "dt").set_initialized();

  // Initialize
  S_->InitializeFields();
  S_->InitializeEvaluators();

  // Initialize the state from the old state.
  S_->Initialize(*S_old_);

  // Initialize the process kernels and verify
  pk_->Initialize();
  S_->CheckAllFieldsInitialized();

  S_->GetMeshPartition("materials");

  pk_->CalculateDiagnostics(Tags::DEFAULT);
  Observations();

  pk_->set_dt(tp_dt_[time_pr_id]);
  max_dt_ = tp_max_dt_[time_pr_id];
  
  // conditional i/o after initialization is performed only when 
  // new fields are added/removed to/from the state
  auto fields_old = StateVisFields(*S_old_);
  auto fields = StateVisFields(*S_);
  if (fields_old != fields) Visualize(true, make_tag("ic"));

  S_old_ = Teuchos::null;
}

}  // namespace Amanzi
<|MERGE_RESOLUTION|>--- conflicted
+++ resolved
@@ -702,27 +702,18 @@
   if (force || checkpoint_->DumpRequested(S_->get_cycle(), S_->get_time())) {
     Checkpoint::WriteType write_type = Checkpoint::WriteType::STANDARD;
 
-<<<<<<< HEAD
     if (fabs( S_->get_time() - tp_end_[num_time_periods_-1]) < 1e-6) {
       write_type = Checkpoint::WriteType::FINAL;
     }
 
-    checkpoint_->Write(*S_, write_type, &observations_data_);
-=======
-    if (fabs(S_->get_time() - tp_end_[num_time_periods_-1]) < 1e-6) {
-      final = true;
-    }
 
     // checkpoint uses dt from State, but we do not want to modify state 
     // in this place and reset dt temporarily
     double dt_save = S_->Get<double>("dt", Tags::DEFAULT);
     S_->GetW<double>("dt", Tags::DEFAULT, "dt") = dt;
-
-    checkpoint_->Write(*S_, dt, final, &observations_data_);
-
+    checkpoint_->Write(*S_, dt, write_type, &observations_data_);
     S_->GetW<double>("dt", Tags::DEFAULT, "dt") = dt_save;
->>>>>>> 7b84c1d3
-    
+
     if (vo_->os_OK(Teuchos::VERB_LOW)) {
       Teuchos::OSTab tab = vo_->getOSTab();
       *vo_->os() << "writing checkpoint file" << std::endl;
