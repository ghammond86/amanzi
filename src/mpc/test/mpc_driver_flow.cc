#include <iostream>
#include "stdlib.h"
#include "math.h"

#include <Epetra_Comm.h>
#include <Epetra_MpiComm.h>
#include "Epetra_SerialComm.h"
#include "Teuchos_ParameterList.hpp"
#include "Teuchos_ParameterXMLFileReader.hpp"
#include "UnitTest++.h"

#include "CycleDriver.hh"
#include "eos_registration.hh"
#include "MeshFactory.hh"
#include "Mesh.hh"
#include "PK_Factory.hh"
#include "PK.hh"
#include "pks_flow_registration.hh"
#include "State.hh"
#include "wrm_flow_registration.hh"


TEST(MPC_DRIVER_FLOW) {

using namespace Amanzi;
using namespace Amanzi::AmanziMesh;
using namespace Amanzi::AmanziGeometry;

  auto comm = Amanzi::getDefaultComm();
  
  // read the main parameter list
  std::string xmlInFileName = "test/mpc_driver_flow.xml";
  Teuchos::ParameterXMLFileReader xmlreader(xmlInFileName);
  Teuchos::ParameterList plist = xmlreader.getParameters();
  
  // For now create one geometric model from all the regions in the spec
  Teuchos::ParameterList region_list = plist.get<Teuchos::ParameterList>("regions");
  Teuchos::RCP<Amanzi::AmanziGeometry::GeometricModel> gm =
      Teuchos::rcp(new Amanzi::AmanziGeometry::GeometricModel(2, region_list, *comm));

  // create mesh
  Preference pref;
  pref.clear();
  pref.push_back(Framework::MSTK);

  MeshFactory meshfactory(comm,gm);
  meshfactory.set_preference(pref);
  Teuchos::RCP<Amanzi::AmanziMesh::Mesh> mesh = meshfactory.create(0.0, 0.0, 216.0, 120.0, 54, 30);
  AMANZI_ASSERT(!mesh.is_null());

  // create dummy observation data object
  double avg1, avg2;
  Amanzi::ObservationData obs_data;    
  Teuchos::RCP<Teuchos::ParameterList> glist = Teuchos::rcp(new Teuchos::ParameterList(plist));

  Teuchos::ParameterList state_plist = glist->sublist("state");
  Teuchos::RCP<Amanzi::State> S = Teuchos::rcp(new Amanzi::State(state_plist));
  S -> RegisterMesh("domain", mesh);
  
  {
<<<<<<< HEAD
  Amanzi::CycleDriver cycle_driver(glist, S, &comm, obs_data);
=======
  Amanzi::CycleDriver cycle_driver(glist, mesh, comm, obs_data);
>>>>>>> 5d98771a
    try {
      auto S = cycle_driver.Go();
      S->GetFieldData("saturation_liquid")->MeanValue(&avg1);
    } catch (...) {
      CHECK(false);
    }
  }
  S = Teuchos::null;
  
  // restart simulation and compare results
  glist->sublist("cycle driver").sublist("restart").set<std::string>("file name", "chk_flow00030.h5");
  avg2 = 0.;
  S = Teuchos::rcp(new Amanzi::State(state_plist));
  S -> RegisterMesh("domain", mesh);
  
  {
<<<<<<< HEAD
    Amanzi::CycleDriver cycle_driver(glist, S, &comm, obs_data);
=======
    Amanzi::CycleDriver cycle_driver(glist, mesh, comm, obs_data);
>>>>>>> 5d98771a
    try {
      auto S = cycle_driver.Go();
      S->GetFieldData("saturation_liquid")->MeanValue(&avg2);
    } catch (...) {
      CHECK(false);
    }
  }

  CHECK_CLOSE(avg1, avg2, 1e-5 * avg1);
}

<|MERGE_RESOLUTION|>--- conflicted
+++ resolved
@@ -55,14 +55,10 @@
 
   Teuchos::ParameterList state_plist = glist->sublist("state");
   Teuchos::RCP<Amanzi::State> S = Teuchos::rcp(new Amanzi::State(state_plist));
-  S -> RegisterMesh("domain", mesh);
+  S->RegisterMesh("domain", mesh);
   
   {
-<<<<<<< HEAD
-  Amanzi::CycleDriver cycle_driver(glist, S, &comm, obs_data);
-=======
-  Amanzi::CycleDriver cycle_driver(glist, mesh, comm, obs_data);
->>>>>>> 5d98771a
+  Amanzi::CycleDriver cycle_driver(glist, S, comm, obs_data);
     try {
       auto S = cycle_driver.Go();
       S->GetFieldData("saturation_liquid")->MeanValue(&avg1);
@@ -76,14 +72,10 @@
   glist->sublist("cycle driver").sublist("restart").set<std::string>("file name", "chk_flow00030.h5");
   avg2 = 0.;
   S = Teuchos::rcp(new Amanzi::State(state_plist));
-  S -> RegisterMesh("domain", mesh);
+  S->RegisterMesh("domain", mesh);
   
   {
-<<<<<<< HEAD
-    Amanzi::CycleDriver cycle_driver(glist, S, &comm, obs_data);
-=======
-    Amanzi::CycleDriver cycle_driver(glist, mesh, comm, obs_data);
->>>>>>> 5d98771a
+    Amanzi::CycleDriver cycle_driver(glist, S, comm, obs_data);
     try {
       auto S = cycle_driver.Go();
       S->GetFieldData("saturation_liquid")->MeanValue(&avg2);
