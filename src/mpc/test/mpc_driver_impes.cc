#include <iostream>
#include "stdlib.h"
#include "math.h"
#include "UnitTest++.h"

#include <Epetra_Comm.h>
#include <Epetra_MpiComm.h>
#include "Epetra_SerialComm.h"

#include "Teuchos_ParameterList.hpp"
#include "Teuchos_ParameterXMLFileReader.hpp"

#include "State.hh"
#include "CycleDriver.hh"
#include "PK_Factory.hh"
#include "PK.hh"
#include "pks_pressuresaturation_registration.hh"
#include "pks_pressure_registration.hh"
#include "pks_saturation_registration.hh"

#include "MeshFactory.hh"
#include "Mesh.hh"
#include "Domain.hh"
#include "GeometricModel.hh"


TEST(NEW_DRIVER_COUPLED_MULTIPHASE) {

using namespace std;

#ifdef HAVE_MPI
  auto comm = Amanzi::getDefaultComm();
#else  
  Epetra_SerialComm *comm = new Epetra_SerialComm();
#endif
  
  std::string xmlInFileName = "test/mpc_driver_impes.xml";

  // read the main parameter list
  Teuchos::ParameterList driver_parameter_list;
  Teuchos::ParameterXMLFileReader xmlreader(xmlInFileName);
  driver_parameter_list = xmlreader.getParameters();
  
  // For now create one geometric model from all the regions in the spec
  Teuchos::ParameterList region_list = plist.get<Teuchos::ParameterList>("regions");
  Teuchos::RCP<Amanzi::AmanziGeometry::GeometricModel> gm =
      Teuchos::rcp(new Amanzi::AmanziGeometry::GeometricModel(2, region_list, *comm));

  // create mesh
  Preference pref;
  pref.clear();
  pref.push_back(Framework::MSTK);

  MeshFactory meshfactory(comm,gm);
  meshfactory.set_preference(pref);
  Teuchos::RCP<Amanzi::AmanziMesh::Mesh> mesh = meshfactory.create(0.0, 0.0, 1.0, 1.0, 8, 8);
  AMANZI_ASSERT(!mesh.is_null());

  // create dummy observation data object
  Amanzi::ObservationData obs_data;    
  Teuchos::RCP<Teuchos::ParameterList> glist_rcp = Teuchos::rcp(new Teuchos::ParameterList(plist));
<<<<<<< HEAD

  Teuchos::ParameterList state_plist = glist_rcp->sublist("state");
  Teuchos::RCP<Amanzi::State> S = Teuchos::rcp(new Amanzi::State(state_plist));
  S -> RegisterMesh("domain", mesh);
  
  Amanzi::CycleDriver cycle_driver(glist_rcp, S, &comm, obs_data);
=======
  Amanzi::CycleDriver cycle_driver(glist_rcp, mesh, comm, obs_data);
>>>>>>> 5d98771a
  cycle_driver.Go();

  
}

<|MERGE_RESOLUTION|>--- conflicted
+++ resolved
@@ -59,18 +59,12 @@
   // create dummy observation data object
   Amanzi::ObservationData obs_data;    
   Teuchos::RCP<Teuchos::ParameterList> glist_rcp = Teuchos::rcp(new Teuchos::ParameterList(plist));
-<<<<<<< HEAD
 
   Teuchos::ParameterList state_plist = glist_rcp->sublist("state");
   Teuchos::RCP<Amanzi::State> S = Teuchos::rcp(new Amanzi::State(state_plist));
-  S -> RegisterMesh("domain", mesh);
+  S->RegisterMesh("domain", mesh);
   
-  Amanzi::CycleDriver cycle_driver(glist_rcp, S, &comm, obs_data);
-=======
-  Amanzi::CycleDriver cycle_driver(glist_rcp, mesh, comm, obs_data);
->>>>>>> 5d98771a
+  Amanzi::CycleDriver cycle_driver(glist_rcp, S, comm, obs_data);
   cycle_driver.Go();
-
-  
 }
 
