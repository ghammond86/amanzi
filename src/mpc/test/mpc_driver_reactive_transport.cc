#include <iostream>
#include "stdlib.h"
#include "math.h"

// TPLs
#include <Epetra_Comm.h>
#include <Epetra_MpiComm.h>
#include "Epetra_SerialComm.h"
#include "Teuchos_ParameterList.hpp"
#include "Teuchos_ParameterXMLFileReader.hpp"
#include "UnitTest++.h"

// Amanzi
#include "CycleDriver.hh"
#include "eos_registration.hh"
#include "Mesh.hh"
#include "MeshFactory.hh"
#include "PK_Factory.hh"
#include "PK.hh"
#include "mpc_pks_registration.hh"
#include "pks_chemistry_registration.hh"
#include "pks_transport_registration.hh"
#include "State.hh"


void RunTestReactiveTransport(const std::string& xmlInFileName) {
using namespace Amanzi;
using namespace Amanzi::AmanziMesh;
using namespace Amanzi::AmanziGeometry;

  auto comm = Amanzi::getDefaultComm();
  
  // read the main parameter list
  Teuchos::ParameterXMLFileReader xmlreader(xmlInFileName);
  Teuchos::ParameterList plist = xmlreader.getParameters();
  
  // For now create one geometric model from all the regions in the spec
  Teuchos::ParameterList region_list = plist.get<Teuchos::ParameterList>("regions");
  Teuchos::RCP<Amanzi::AmanziGeometry::GeometricModel> gm =
      Teuchos::rcp(new Amanzi::AmanziGeometry::GeometricModel(3, region_list, *comm));

  // create mesh
  Preference pref;
  pref.clear();
  pref.push_back(Framework::MSTK);
  pref.push_back(Framework::STK);

  MeshFactory meshfactory(comm,gm);
  meshfactory.set_preference(pref);
  Teuchos::RCP<Mesh> mesh = meshfactory.create(0.0, 0.0, 0.0, 1.0, 1.0, 1.0, 100, 1, 1);
  AMANZI_ASSERT(!mesh.is_null());

  // create dummy observation data object
  double avg1, avg2;
  Amanzi::ObservationData obs_data;    
  Teuchos::RCP<Teuchos::ParameterList> glist = Teuchos::rcp(new Teuchos::ParameterList(plist));

  Teuchos::ParameterList state_plist = glist->sublist("state");
  Teuchos::RCP<Amanzi::State> S = Teuchos::rcp(new Amanzi::State(state_plist));
  S -> RegisterMesh("domain", mesh);
  
  {
<<<<<<< HEAD
    Amanzi::CycleDriver cycle_driver(glist, S, &comm, obs_data);
=======
    Amanzi::CycleDriver cycle_driver(glist, mesh, comm, obs_data);
>>>>>>> 5d98771a
    try {
      auto S = cycle_driver.Go();
      S->GetFieldData("total_component_concentration")->MeanValue(&avg1);
    } catch (...) {
      CHECK(false);
    }
  }

  // restart simulation and compare results
  glist->sublist("cycle driver").sublist("restart").set<std::string>("file name", "chk_rt00005.h5");
  glist->sublist("state").sublist("initial conditions").remove("geochemical conditions", false);
  S = Teuchos::null;
  avg2 = 0.;
  S = Teuchos::rcp(new Amanzi::State(state_plist));
  S -> RegisterMesh("domain", mesh);
  
  {
<<<<<<< HEAD
    Amanzi::CycleDriver cycle_driver(glist, S, &comm, obs_data);
=======
    Amanzi::CycleDriver cycle_driver(glist, mesh, comm, obs_data);
>>>>>>> 5d98771a
    try {
      auto S = cycle_driver.Go();
      S->GetFieldData("total_component_concentration")->MeanValue(&avg2);
    } catch (...) {
      CHECK(false);
    }
  }

  CHECK_CLOSE(avg1, avg2, 1e-5 * avg1);
}


TEST(MPC_DRIVER_REACTIVE_TRANSPORT_NATIVE) {
  RunTestReactiveTransport("test/mpc_driver_reactive_transport.xml");
}

//TEST(MPC_DRIVER_REACTIVE_TRANSPORT_ALQUIMIA) {
//  RunTestReactiveTransport("test/mpc_driver_alquimia_transport.xml");
//}<|MERGE_RESOLUTION|>--- conflicted
+++ resolved
@@ -60,11 +60,7 @@
   S -> RegisterMesh("domain", mesh);
   
   {
-<<<<<<< HEAD
-    Amanzi::CycleDriver cycle_driver(glist, S, &comm, obs_data);
-=======
-    Amanzi::CycleDriver cycle_driver(glist, mesh, comm, obs_data);
->>>>>>> 5d98771a
+    Amanzi::CycleDriver cycle_driver(glist, S, comm, obs_data);
     try {
       auto S = cycle_driver.Go();
       S->GetFieldData("total_component_concentration")->MeanValue(&avg1);
@@ -79,14 +75,10 @@
   S = Teuchos::null;
   avg2 = 0.;
   S = Teuchos::rcp(new Amanzi::State(state_plist));
-  S -> RegisterMesh("domain", mesh);
+  S->RegisterMesh("domain", mesh);
   
   {
-<<<<<<< HEAD
-    Amanzi::CycleDriver cycle_driver(glist, S, &comm, obs_data);
-=======
-    Amanzi::CycleDriver cycle_driver(glist, mesh, comm, obs_data);
->>>>>>> 5d98771a
+    Amanzi::CycleDriver cycle_driver(glist, S, comm, obs_data);
     try {
       auto S = cycle_driver.Go();
       S->GetFieldData("total_component_concentration")->MeanValue(&avg2);
