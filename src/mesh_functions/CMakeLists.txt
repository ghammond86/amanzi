# -*- mode: cmake -*-

#
#  Amanzi
#    Mesh functions
#

# Amanzi module, include files found in AMANZI_MODULE_PATH
include(PrintVariable)
include(LibraryManager)

#
# Define a project name
# After this command the following variables are defined
#   XXX_SOURCE_DIR
#   XXX_BINARY_DIR
# Other projects (subdirectories) can reference this directory
# through these variables.
project(MFUNCS)

# Define include directories to build any binary or library
# in this directory. 

# Amanzi include directories
include_directories(${DBC_SOURCE_DIR})
include_directories(${FUNCS_SOURCE_DIR})
include_directories(${GEOMETRY_SOURCE_DIR})
include_directories(${ATK_SOURCE_DIR})
include_directories(${MESH_SOURCE_DIR})
include_directories(${DATA_STRUCTURES_SOURCE_DIR})

# External (TPL) include directories
include_directories(${Teuchos_INCLUDE_DIRS})

#
# Library: mesh_functions
#
add_amanzi_library(mesh_functions
                   SOURCE CompositeVectorFunction.cc
                          CompositeVectorFunctionFactory.cc
                          UniqueMeshFunction.cc
                          BoundaryFunction.cc
                          MeshPartition.cc
                          MaterialMeshFunction.cc
                   HEADERS BoundaryFunction.hh
                           CompositeVectorFunction.hh
                           CompositeVectorFunctionFactory.hh
                           MeshPartition.hh
                           MeshFunction.hh
                           UniqueMeshFunction.hh
                           MaterialMeshFunction.hh
                   LINK_LIBS mesh data_structures error_handling functions ${Teuchos_LIBRARIES})

# Define all tests at the of the file. BUILD_TESTS gates test building.
if (BUILD_TESTS)
    
  # Add UnitTest includes
  include_directories(${UnitTest_INCLUDE_DIRS})

  # Add include directory. Need to remove this required path. -- lpritch
  include_directories(${MFUNCS_SOURCE_DIR})
  include_directories(${FUNCS_SOURCE_DIR})
  include_directories(${MESH_FACTORY_SOURCE_DIR})

  # Copy test subdirectory for out of source builds
  if (NOT (MFUNCS_SOURCE_DIR STREQUAL MFUNCS_BINARY_DIR))
      execute_process(COMMAND ${CMAKE_COMMAND} -E 
        copy_directory ${MFUNCS_SOURCE_DIR}/test ${MFUNCS_BINARY_DIR}/test) 
  endif()

# these are currently broken
  add_amanzi_test(boundary_function boundary_function
                  KIND unit
                  SOURCE test/boundary_function.cc
                  LINK_LIBS mesh_functions mesh_factory data_structures
                            ${UnitTest_LIBRARIES} ${NOX_LIBRARIES})

  add_amanzi_test(material_function material_function
                  KIND unit
                  SOURCE test/material_function.cc
                  LINK_LIBS mesh_functions mesh_factory data_structures
                            ${UnitTest_LIBRARIES} ${NOX_LIBRARIES})

  add_amanzi_test(cv_function cv_function
                  KIND unit
                  SOURCE test/composite_vector_function.cc
                  LINK_LIBS  mesh_functions mesh_factory data_structures 
                             ${UnitTest_LIBRARIES} ${Boost_LIBRARIES} 
                             ${MSTK_LIBRARIES} ${NOX_LIBRARIES})
<<<<<<< HEAD

=======
>>>>>>> afe92e50
endif()<|MERGE_RESOLUTION|>--- conflicted
+++ resolved
@@ -87,8 +87,4 @@
                   LINK_LIBS  mesh_functions mesh_factory data_structures 
                              ${UnitTest_LIBRARIES} ${Boost_LIBRARIES} 
                              ${MSTK_LIBRARIES} ${NOX_LIBRARIES})
-<<<<<<< HEAD
-
-=======
->>>>>>> afe92e50
 endif()