/*
  Chemistry PK

  Copyright 2010-201x held jointly by LANS/LANL, LBNL, and PNNL. 
  Amanzi is released under the three-clause BSD License. 
  The terms of use and "as is" disclaimer for this license are 
  provided in the top-level COPYRIGHT file.

  Trilinos based process kernel for chemistry. All geochemistry 
  calculations live in the chemistry library. The PK stores the 
  instance of the chemistry object and drives the chemistry 
  calculations on a cell by cell basis. It handles the movement of 
  data back and forth between the amanzi memory and the chemistry 
  library data structures.
*/

#include <algorithm>
#include <set>
#include <string>

// TPLs
#include "boost/mpi.hpp"
#include "boost/algorithm/string.hpp"
#include "Epetra_MultiVector.h"
#include "Epetra_Vector.h"
#include "Epetra_SerialDenseVector.h"
#include "Teuchos_RCPDecl.hpp"
#include "Teuchos_ParameterList.hpp"

// Amanzi
#include "errors.hh"
#include "exceptions.hh"
#include "Mesh.hh"

// Chemistry
#include "Alquimia_PK.hh"

namespace Amanzi {
namespace AmanziChemistry {

// This should go away
extern VerboseObject* chem_out;

/* *******************************************************************
* Constructor 
******************************************************************* */
Alquimia_PK::Alquimia_PK(Teuchos::ParameterList& pk_tree,
                         const Teuchos::RCP<Teuchos::ParameterList>& glist,
                         const Teuchos::RCP<State>& S,
                         const Teuchos::RCP<TreeVector>& soln) :
    soln_(soln),
    max_time_step_(9.9e9),
    chem_initialized_(false),
    current_time_(0.0),
    saved_time_(0.0)
{
  S_ = S;
  glist_ = glist;

  // extract pk name
  std::string pk_name = pk_tree.name();
  boost::iterator_range<std::string::iterator> res = boost::algorithm::find_last(pk_name, "->"); 
  if (res.end() - pk_name.end() != 0) boost::algorithm::erase_head(pk_name, res.end() - pk_name.begin());

  // create pointer to the chemistry parameter list
  Teuchos::RCP<Teuchos::ParameterList> pk_list = Teuchos::sublist(glist, "PKs", true);
  cp_list_ = Teuchos::sublist(pk_list, pk_name, true);

  domain_name_ = cp_list_->get<std::string>("domain name", "domain");

  // obtain key of fields
  tcc_key_ = Keys::getKey(domain_name_, "total_component_concentration"); 
  poro_key_ = cp_list_->get<std::string>("porosity key", Keys::getKey(domain_name_, "porosity"));
  saturation_key_ = cp_list_->get<std::string>("saturation key", Keys::getKey(domain_name_, "saturation_liquid"));
  fluid_den_key_ = cp_list_->get<std::string>("fluid density key", Keys::getKey(domain_name_, "fluid_density"));

  min_vol_frac_key_ = Keys::getKey(domain_name_, "mineral_volume_fractions");
  min_ssa_key_ = Keys::getKey(domain_name_, "mineral_specific_surface_area");
  sorp_sites_key_ = Keys::getKey(domain_name_, "sorption_sites");
  surf_cfsc_key_ = Keys::getKey(domain_name_, "surface_complex_free_site_conc");
  total_sorbed_key_ = Keys::getKey(domain_name_, "total_sorbed");
  isotherm_kd_key_ = Keys::getKey(domain_name_, "isotherm_kd");
  isotherm_freundlich_n_key_ = Keys::getKey(domain_name_, "isotherm_freundlich_n");
  isotherm_langmuir_b_key_ = Keys::getKey(domain_name_, "isotherm_langmuir_b");
  free_ion_species_key_ = Keys::getKey(domain_name_, "free_ion_species");
  primary_activity_coeff_key_ = Keys::getKey(domain_name_, "primary_activity_coeff");

  ion_exchange_sites_key_ = Keys::getKey(domain_name_, "ion_exchange_sites");
  ion_exchange_ref_cation_conc_key_ = Keys::getKey(domain_name_, "ion_exchange_ref_cation_conc");
  secondary_activity_coeff_key_ = Keys::getKey(domain_name_, "secondary_activity_coeff");
  alquimia_aux_data_key_ = Keys::getKey(domain_name_, "alquimia_aux_data");

  // collect high-level information about the problem
  Teuchos::RCP<Teuchos::ParameterList> state_list = Teuchos::sublist(glist, "state", true);

  InitializeMinerals(cp_list_);
  InitializeSorptionSites(cp_list_, state_list);

  // create chemistry engine. (should we do it later in Setup()?)
  if (!cp_list_->isParameter("engine")) {
    Errors::Message msg;
    msg << "No 'engine' parameter found in the parameter list for 'Chemistry'.\n";
    Exceptions::amanzi_throw(msg);
  }
  if (!cp_list_->isParameter("engine input file")) {
    Errors::Message msg;
    msg << "No 'engine input file' parameter found in the parameter list for 'Chemistry'.\n";
    Exceptions::amanzi_throw(msg);
  }
  std::string engine_name = cp_list_->get<std::string>("engine");
  std::string engine_inputfile = cp_list_->get<std::string>("engine input file");
  chem_engine_ = Teuchos::rcp(new AmanziChemistry::ChemistryEngine(engine_name, engine_inputfile));

  // grab the component names
  comp_names_.clear();
  chem_engine_->GetPrimarySpeciesNames(comp_names_);

  number_aqueous_components_ = comp_names_.size();
  number_free_ion_ = number_aqueous_components_;
  number_total_sorbed_ = number_aqueous_components_;

  chem_engine_->GetAqueousKineticNames(aqueous_kinetics_names_);
  number_aqueous_kinetics_ = aqueous_kinetics_names_.size();
  
  // verbosity object
  vo_ = Teuchos::rcp(new VerboseObject("Chem::Alquimia:" + domain_name_, *cp_list_));
  chem_out = &*vo_;
}


/* *******************************************************************
* Destroy ansilary data structures.
******************************************************************* */
Alquimia_PK::~Alquimia_PK() 
{
  if (chem_initialized_)
    chem_engine_->FreeState(alq_mat_props_, alq_state_, alq_aux_data_, alq_aux_output_);
}


/* ******************************************************************
* Register fields and evaluators with the State
******************************************************************* */
void Alquimia_PK::Setup(const Teuchos::Ptr<State>& S)
{
  Chemistry_PK::Setup(S);
 
  // Set up auxiliary chemistry data using the ChemistryEngine.
  std::vector<std::string> aux_names;
  chem_engine_->GetAuxiliaryOutputNames(aux_names);

  for (size_t i = 0; i < aux_names.size(); ++i) {
    std::vector<std::vector<std::string> > subname(1);
    subname[0].push_back("0");

    if (!S->HasField(aux_names[i])) {
      S->RequireField(aux_names[i], passwd_, subname)
       ->SetMesh(mesh_)->SetGhosted(false)
       ->SetComponent("cell", AmanziMesh::CELL, 1);
    }
  }

  if (cp_list_->isParameter("auxiliary data")) {
    Teuchos::Array<std::string> names = 
      cp_list_->get<Teuchos::Array<std::string> >("auxiliary data");  
    
    for (Teuchos::Array<std::string>::const_iterator it = names.begin(); it != names.end(); ++it) {
      if (!S->HasField(*it)) {
        std::vector<std::vector<std::string> > subname(1);
        subname[0].push_back("0");
        S->RequireField(*it, passwd_, subname)
          ->SetMesh(mesh_)->SetGhosted(false)
          ->SetComponent("cell", AmanziMesh::CELL, 1);
      }
    }
  }

  // Setup more auxiliary data
  if (!S->HasField(alquimia_aux_data_key_)) {
    int num_aux_data = chem_engine_->Sizes().num_aux_integers + chem_engine_->Sizes().num_aux_doubles;
    S->RequireField(alquimia_aux_data_key_, passwd_)
      ->SetMesh(mesh_)->SetGhosted(false)
      ->SetComponent("cell", AmanziMesh::CELL, num_aux_data);

    S->GetField(alquimia_aux_data_key_, passwd_)->set_io_vis(false);
  }
}


/* *******************************************************************
* Initialization
******************************************************************* */
void Alquimia_PK::Initialize(const Teuchos::Ptr<State>& S) 
{ 
  // initilaization using the base class
  Chemistry_PK::Initialize(S);

  // initialize auxiliary fields as needed
  std::vector<std::string> aux_names;
  chem_engine_->GetAuxiliaryOutputNames(aux_names);

  if (cp_list_->isParameter("auxiliary data")) {
    std::vector<std::string> names = cp_list_->get<Teuchos::Array<std::string> >("auxiliary data").toVector();  
    aux_names.insert(aux_names.end(), names.begin(), names.end());
  }

  for (auto it = aux_names.begin(); it != aux_names.end(); ++it) {
    InitializeField(S_, passwd_, *it, 0.0);
  }

  // Read XML parameters from our input file.
  XMLParameters();

  // Initialize the data structures that we will use to traffic data between 
  // Amanzi and Alquimia.
  chem_engine_->InitState(alq_mat_props_, alq_state_, alq_aux_data_, alq_aux_output_);
  if (using_sorption_ && alq_state_.total_immobile.data == NULL) {
    Errors::Message msg("Alquimia's state has no memory for total_immobile.");
    Exceptions::amanzi_throw(msg); 
  }

  // Do we need to initialize chemsitry?
  int ierr = 0;
  if (fabs(initial_conditions_time_ - S->time()) < 1e-8 * (1.0 + fabs(S->time()))) {
    for (auto it = chem_initial_conditions_.begin(); it != chem_initial_conditions_.end(); ++it) {
      std::string region = it->first;
      std::string condition = it->second;

      if (vo_->getVerbLevel() >= Teuchos::VERB_MEDIUM) {
        Teuchos::OSTab tab = vo_->getOSTab();
        *vo_->os() << "enforcing geochemical condition \"" << condition 
                   << "\" in region \"" << region << "\"\n";
      }

      // Get the cells that belong to this region.
      unsigned int num_cells = mesh_->get_set_size(region, AmanziMesh::CELL, AmanziMesh::OWNED);
      AmanziMesh::Entity_ID_List cell_indices;
      mesh_->get_set_entities(region, AmanziMesh::CELL, AmanziMesh::OWNED, &cell_indices);
  
      // Loop over the cells.
      for (unsigned int i = 0; i < num_cells; ++i) {
        int cell = cell_indices[i];
        ierr = InitializeSingleCell(cell, condition);
      }
    }
  }

  // figure out if any of the processes threw an error, if so all processes will re-throw
  int recv = 0;
  mesh_->get_comm()->MaxAll(&ierr, &recv, 1);
  if (recv != 0) {
    Errors::Message msg("Error in Alquimia_PK::Initialize()");
    Exceptions::amanzi_throw(msg); 
  }

  // now publish auxiliary data to state
  if (aux_output_ != Teuchos::null) {
    for (int i = 0; i < aux_output_->NumVectors(); ++i) {
      Epetra_MultiVector& aux_state = *S->GetFieldData(aux_names_[i], passwd_)->ViewComponent("cell", true);
      aux_state[0] = (*aux_output_)[i];
    }
  }

  chem_initialized_ = true;
  num_iterations_ = 0;
  num_successful_steps_ = 0;

  // verbose message
  if (vo_->getVerbLevel() >= Teuchos::VERB_MEDIUM) {
    Teuchos::OSTab tab = vo_->getOSTab();
    *vo_->os() << vo_->color("green") << "Initalization of PK was successful, T="
        << S->time() << vo_->reset() << std::endl << std::endl;
  }
}


/* *******************************************************************
* This helper performs initialization on a single cell within Amanzi's state.
* It returns an error code that indicates success (0) or failure (1).
******************************************************************* */
int Alquimia_PK::InitializeSingleCell(int cell, const std::string& condition) 
{
  Teuchos::RCP<Epetra_MultiVector> tcc =
      S_->GetFieldData(tcc_key_, passwd_)->ViewComponent("cell", true);

  CopyToAlquimia(cell, tcc, alq_mat_props_, alq_state_, alq_aux_data_);

  chem_engine_->EnforceCondition(condition, current_time_, alq_mat_props_, 
                                 alq_state_, alq_aux_data_, alq_aux_output_);

  CopyAlquimiaStateToAmanzi(cell, alq_mat_props_, alq_state_, alq_aux_data_,
                            alq_aux_output_, tcc);

  return 0;
}


/* *******************************************************************
* Initialization helper functions
******************************************************************* */
void Alquimia_PK::ParseChemicalConditionRegions(const Teuchos::ParameterList& param_list,
                                                std::map<std::string, std::string>& conditions)
{
  Errors::Message msg;

  // Go through the sublist containing the chemical conditions.
  for (auto it = param_list.begin(); it != param_list.end(); ++it) {
    // This parameter list contains sublists, each corresponding to a condition. 
    std::string cond_name = param_list.name(it);
    assert(param_list.isSublist(cond_name));
    const Teuchos::ParameterList& cond_sublist = param_list.sublist(cond_name);
 
    // Apply this condition to all desired regions.
    if (!cond_sublist.isType<Teuchos::Array<std::string> >("regions")) {
      msg << "Alquimia_PK::ParseChemicalConditionRegions(): \n";
      msg << "  Geochemical condition '" << cond_name << "' has no valid 'regions' entry.\n";
      Exceptions::amanzi_throw(msg);
    }

    Teuchos::Array<std::string> regions = cond_sublist.get<Teuchos::Array<std::string> >("regions");
    for (size_t r = 0; r < regions.size(); ++r) {
      // We allow for cell-based and face-based regions to accommodate both 
      // initial and boundary conditions.
      if (!mesh_->valid_set_name(regions[r], AmanziMesh::CELL) &&
          !mesh_->valid_set_name(regions[r], AmanziMesh::FACE)) {
        msg << "Alquimia_PK::ParseChemicalConditionRegions(): \n";
        msg << "  Invalid region '" << regions[r] << "' given for geochemical condition '" << cond_name << "'.\n";
        Exceptions::amanzi_throw(msg);
      }
      conditions[regions[r]] = cond_name;
    }
  }
}
 

/* *******************************************************************
*
******************************************************************* */
void Alquimia_PK::XMLParameters() 
{
  Errors::Message msg;

  // We retrieve the names of the auxiliary output data from the chemistry engine--we don't rely on 
  // the Auxiliary Data parameter list.
  chem_engine_->GetAuxiliaryOutputNames(aux_names_);
  if (!aux_names_.empty()) {
    aux_output_ = Teuchos::rcp(new Epetra_MultiVector(mesh_->cell_map(false), aux_names_.size()));
  } else {
    aux_output_ = Teuchos::null;
  }

  // Add any geochemical conditions we find in the Chemistry section of the file.
  if (cp_list_->isParameter("geochemical conditions")) {
    Teuchos::ParameterList conditions = cp_list_->sublist("geochemical conditions");
    for (auto it = conditions.begin(); it != conditions.end(); ++it) {
      // This parameter list contains sublists, each corresponding to a
      // geochemical condition. 
      std::string cond_name = conditions.name(it);
      assert(conditions.isSublist(cond_name));
      const Teuchos::ParameterList& cond_sublist = conditions.sublist(cond_name);

      // Create the entry for this geochemical condition within the chemistry engine,
      // overwriting any previous definition.
      chem_engine_->CreateCondition(cond_name);

      // Now mine the entry for details.
      for (auto it2 = cond_sublist.begin(); it2 != cond_sublist.end(); ++it2) {
        std::string species_name = cond_sublist.name(it2);
        assert(cond_sublist.isSublist(species_name));
        const Teuchos::ParameterList& aqueous_constraint = cond_sublist.sublist(species_name);
        
        // If the primary species has an associated equilibration constraint, we need to retrieve its information.
        std::string equilibrate_name;
        if (aqueous_constraint.isParameter("equilibrate")) {
          equilibrate_name = aqueous_constraint.get<std::string>("equilibrate");

          // The information for this mineral species must appear alongside the 
          // aqueous constraint in the geochemical condition.
        }

        // What kind of aqueous constraint do we have on this species?
        static const char* valid_types[] = {"total_aqueous", "total_sorb", "free",
                                            "mineral", "gas", "pH", "charge"};
        static int num_valid_types = 7;
        std::string type;
        for (int i = 0; i < num_valid_types; ++i) {
          if (aqueous_constraint.isParameter(valid_types[i]))
              type = std::string(valid_types[i]);
          // check whether a mineral or gas name have been provided to equilibrate with
          if (type == "mineral" || type == "gas") {
            if (equilibrate_name == "") {
              msg << "No mineral or gas species has been given to equilibrate with species '" 
                  << species_name << "'.\n";
              Exceptions::amanzi_throw(msg);
            }
          }  
        }
        if (!type.empty()) {
          // It's a valid aqueous constraint, so we add it to the chemistry engine
          // under the current geochemical condition.
          chem_engine_->AddAqueousConstraint(cond_name, species_name, type, equilibrate_name);
        } else {
          // We have an invalid aqueous contraint.
          msg << "Invalid aqueous constraint type for " << species_name << ".\n";
          msg << "Valid types are total_aqueous, total_sorb, free, mineral, gas, pH, and charge.\n";
          Exceptions::amanzi_throw(msg);
        }
      }
    }
  }

  // Now associate regions with chemical conditions based on initial 
  // condition specifications in the file.
  if (!glist_->isSublist("state")) {
    msg << "Alquimia_PK::XMLParameters(): \n";
    msg << "  No 'State' sublist was found!\n";
    Exceptions::amanzi_throw(msg);
  }
  Teuchos::ParameterList& state_list = glist_->sublist("state");
  Teuchos::ParameterList& initial_conditions = state_list.sublist("initial conditions");
  Key geochemical_list_key = Keys::getKey(domain_name_,"geochemical conditions");
  if (initial_conditions.isSublist(geochemical_list_key)) {
    Teuchos::ParameterList geochem_conditions = initial_conditions.sublist(geochemical_list_key);
    ParseChemicalConditionRegions(geochem_conditions, chem_initial_conditions_);
    if (chem_initial_conditions_.empty()) {
      msg << "Alquimia_PK::XMLParameters(): \n";
      msg << "  No geochemical conditions were found in 'State->initial conditions->"
          << geochemical_list_key << "'!\n";
      Exceptions::amanzi_throw(msg);
    }
  }

  // Other settings.
  max_time_step_ = cp_list_->get<double>("max time step (s)", 9.9e9);
  min_time_step_ = cp_list_->get<double>("min time step (s)", 9.9e9);
  prev_time_step_ = cp_list_->get<double>("initial time step (s)", std::min(min_time_step_, max_time_step_));

  if (prev_time_step_ > max_time_step_) {
    msg << "Alquimia_PK::XMLParameters(): \n";
    msg << "  Initial Time Step exceeds Max Time Step!\n";
    Exceptions::amanzi_throw(msg);
  }

  time_step_ = prev_time_step_;
  time_step_control_method_ = cp_list_->get<std::string>("time step control method", "fixed");
  num_iterations_for_time_step_cut_ = cp_list_->get<int>("time step cut threshold", 8);
  if (num_iterations_for_time_step_cut_ <= 0) {
    msg << "Alquimia_PK::XMLParameters(): \n";
    msg << "  Invalid \"time step cut threshold\": " << num_iterations_for_time_step_cut_ << " (must be > 1).\n";
    Exceptions::amanzi_throw(msg);
  }
  num_steps_before_time_step_increase_ = cp_list_->get<int>("time step increase threshold", 4);
  if (num_steps_before_time_step_increase_ <= 0) {
    msg << "Alquimia_PK::XMLParameters(): \n";
    msg << "  Invalid \"time step increase threshold\": " << num_steps_before_time_step_increase_ << " (must be > 1).\n";
    Exceptions::amanzi_throw(msg);
  }
  time_step_cut_factor_ = cp_list_->get<double>("time step cut factor", 2.0);
  if (time_step_cut_factor_ <= 1.0) {
    msg << "Alquimia_PK::XMLParameters(): \n";
    msg << "  Invalid \"time step cut factor\": " << time_step_cut_factor_ << " (must be > 1).\n";
    Exceptions::amanzi_throw(msg);
  }
  time_step_increase_factor_ = cp_list_->get<double>("time step increase factor", 1.2);
  if (time_step_increase_factor_ <= 1.0) {
    msg << "Alquimia_PK::XMLParameters(): \n";
    msg << "  Invalid \"time step increase factor\": " << time_step_increase_factor_ << " (must be > 1).\n";
    Exceptions::amanzi_throw(msg);
  }
}


/* *******************************************************************
*
******************************************************************* */
void Alquimia_PK::CopyToAlquimia(int cell,
                                 AlquimiaProperties& mat_props,
                                 AlquimiaState& state,
                                 AlquimiaAuxiliaryData& aux_data)
{
  Teuchos::RCP<const Epetra_MultiVector> tcc =
      S_->GetFieldData(tcc_key_)->ViewComponent("cell", true);
  CopyToAlquimia(cell, tcc, mat_props, state, aux_data);
}


/* *******************************************************************
*
******************************************************************* */
void Alquimia_PK::CopyToAlquimia(int cell,
                                 Teuchos::RCP<const Epetra_MultiVector> aqueous_components,
                                 AlquimiaProperties& mat_props,
                                 AlquimiaState& state,
                                 AlquimiaAuxiliaryData& aux_data)
{
  const Epetra_MultiVector& porosity = *S_->GetFieldData(poro_key_)->ViewComponent("cell", true);
<<<<<<< HEAD
  double water_density = *S_->GetScalarData(fluid_den_key_);
  // double water_density = 998.2;

=======

  double water_density(998.2);
>>>>>>> 069c5fc8
  if (S_->GetField(fluid_den_key_)->type() == Amanzi::CONSTANT_SCALAR) {
    water_density = *S_->GetScalarData(fluid_den_key_);
  } else if (S_->GetField(fluid_den_key_)->type() == Amanzi::COMPOSITE_VECTOR_FIELD) {
    const Epetra_MultiVector& fl_den = *S_->GetFieldData(fluid_den_key_)->ViewComponent("cell", true);
    water_density = fl_den[0][cell]; 
  }

  state.water_density = water_density;
  state.porosity = porosity[0][cell];

  for (int i = 0; i < number_aqueous_components_; i++) {
    state.total_mobile.data[i] = (*aqueous_components)[i][cell];
    if (using_sorption_) {
      const Epetra_MultiVector& sorbed = *S_->GetFieldData(total_sorbed_key_)->ViewComponent("cell", true);
      state.total_immobile.data[i] = sorbed[i][cell];
    } 
  }

  // minerals
  assert(state.mineral_volume_fraction.size == number_minerals_);
  assert(state.mineral_specific_surface_area.size == number_minerals_);
  assert(mat_props.mineral_rate_cnst.size == number_minerals_);

  if (number_minerals_ > 0) {
    const Epetra_MultiVector& mineral_vf = *S_->GetFieldData(min_vol_frac_key_)->ViewComponent("cell", true);
    const Epetra_MultiVector& mineral_ssa = *S_->GetFieldData(min_ssa_key_)->ViewComponent("cell", true);
    const Epetra_MultiVector& mineral_rate = *S_->GetFieldData("mineral_rate_constant")->ViewComponent("cell", true);
    for (unsigned int i = 0; i < number_minerals_; ++i) {
      state.mineral_volume_fraction.data[i] = mineral_vf[i][cell];
      mat_props.mineral_rate_cnst.data[i] = mineral_rate[i][cell];
      state.mineral_specific_surface_area.data[i] = mineral_ssa[i][cell];
    }
  }

  // ion exchange
  assert(state.cation_exchange_capacity.size == number_ion_exchange_sites_);
  if (number_ion_exchange_sites_ > 0) {
    const Epetra_MultiVector& ion_exchange = *S_->GetFieldData(ion_exchange_sites_key_)->ViewComponent("cell", true);
    for (int i = 0; i < number_ion_exchange_sites_; i++) {
      state.cation_exchange_capacity.data[i] = ion_exchange[i][cell];
    }
  }
  
  // surface complexation
  if (number_sorption_sites_ > 0) {
    const Epetra_MultiVector& sorption_sites = *S_->GetFieldData(sorp_sites_key_)->ViewComponent("cell", true);

    assert(number_sorption_sites_ == state.surface_site_density.size);
    for (int i = 0; i < number_sorption_sites_; ++i) {
      // FIXME: Need site density names, too?
      state.surface_site_density.data[i] = sorption_sites[i][cell];
      // TODO(bandre): need to save surface complexation free site conc here!
    }
  }

  // Auxiliary data -- block copy.
  if (S_->HasField(alquimia_aux_data_key_)) {
    aux_data_ = S_->GetFieldData(alquimia_aux_data_key_, passwd_)->ViewComponent("cell", true);

    int num_aux_ints = chem_engine_->Sizes().num_aux_integers;
    int num_aux_doubles = chem_engine_->Sizes().num_aux_doubles;

    for (int i = 0; i < num_aux_ints; i++) {
      double* cell_aux_ints = (*aux_data_)[i];
      aux_data.aux_ints.data[i] = (int)cell_aux_ints[cell];
    }
    for (int i = 0; i < num_aux_doubles; i++) {
      double* cell_aux_doubles = (*aux_data_)[i + num_aux_ints];
      aux_data.aux_doubles.data[i] = cell_aux_doubles[cell];
    }
  }

  const Epetra_MultiVector& water_saturation = *S_->GetFieldData(saturation_key_)->ViewComponent("cell", true);

  mat_props.volume = mesh_->cell_volume(cell);
  mat_props.saturation = water_saturation[0][cell];

  // sorption isotherms
  if (using_sorption_isotherms_) {
    const Epetra_MultiVector& isotherm_kd = *S_->GetFieldData(isotherm_kd_key_)->ViewComponent("cell", true);
    const Epetra_MultiVector& isotherm_freundlich_n = *S_->GetFieldData(isotherm_freundlich_n_key_)->ViewComponent("cell", true);
    const Epetra_MultiVector& isotherm_langmuir_b = *S_->GetFieldData(isotherm_langmuir_b_key_)->ViewComponent("cell", true);

    for (unsigned int i = 0; i < number_aqueous_components_; ++i) {
      mat_props.isotherm_kd.data[i] = isotherm_kd[i][cell];
      mat_props.freundlich_n.data[i] = isotherm_freundlich_n[i][cell];
      mat_props.langmuir_b.data[i] = isotherm_langmuir_b[i][cell];
    }
  }
  
  // first order reaction rate cnst
  if (number_aqueous_kinetics_ > 0) {
    const Epetra_MultiVector& aqueous_kinetics_rate = *S_->GetFieldData("first_order_decay_constant")->ViewComponent("cell", true);
    for (unsigned int i = 0; i < number_aqueous_kinetics_; ++i) {
      mat_props.aqueous_kinetic_rate_cnst.data[i] = aqueous_kinetics_rate[i][cell];
    }
  }

}


/* *******************************************************************
*
******************************************************************* */
void Alquimia_PK::CopyAlquimiaStateToAmanzi(
    const int cell,
    const AlquimiaProperties& mat_props,
    const AlquimiaState& state,
    const AlquimiaAuxiliaryData& aux_data,
    const AlquimiaAuxiliaryOutputData& aux_output,
    Teuchos::RCP<Epetra_MultiVector> aqueous_components)
{
  CopyFromAlquimia(cell, mat_props, state, aux_data, aux_output, 
                   aqueous_components);

  // Auxiliary output.
  if (aux_output_ != Teuchos::null) {
    std::vector<std::string> mineralNames, primaryNames;
    chem_engine_->GetMineralNames(mineralNames);
    chem_engine_->GetPrimarySpeciesNames(primaryNames);

    int numAqueousComplexes = chem_engine_->NumAqueousComplexes();
    for (unsigned int i = 0; i < aux_names_.size(); i++) {
      if (aux_names_.at(i) == "pH") {
        double* cell_aux_output = (*aux_output_)[i];
        cell_aux_output[cell] = aux_output.pH;
      }
      else if (aux_names_.at(i).find("mineral_saturation_index") != std::string::npos) {
        for (int j = 0; j < mineralNames.size(); ++j) {
          std::string full_name = std::string("mineral_saturation_index_") + mineralNames[j];
          if (aux_names_.at(i) == full_name) {
            double* cell_aux_output = (*aux_output_)[i];
            cell_aux_output[cell] = aux_output.mineral_saturation_index.data[j];
          }
        }
      }
      else if (aux_names_.at(i).find("mineral_reaction_rate") != std::string::npos) {
        for (int j = 0; j < mineralNames.size(); ++j) {
          std::string full_name = std::string("mineral_reaction_rate_") + mineralNames[j];
          if (aux_names_.at(i) == full_name) {
            double* cell_aux_output = (*aux_output_)[i];
            cell_aux_output[cell] = aux_output.mineral_reaction_rate.data[j];
          }
        }
      }
      else if (aux_names_.at(i) == "primary_free_ion_concentration") {
        for (int j = 0; j < primaryNames.size(); ++j) {
          std::string full_name = std::string("primary_free_ion_concentration_") + primaryNames[j];
          if (aux_names_.at(i) == full_name) {
            double* cell_aux_output = (*aux_output_)[i];
            cell_aux_output[cell] = aux_output.primary_free_ion_concentration.data[j];
          }
        }
      }
      else if (aux_names_.at(i) == primary_activity_coeff_key_) {
        for (int j = 0; j < primaryNames.size(); ++j) {
          std::string full_name = std::string("primary_activity_coeff_") + primaryNames[j];
          if (aux_names_.at(i) == full_name) {
            double* cell_aux_output = (*aux_output_)[i];
            cell_aux_output[cell] = aux_output.primary_activity_coeff.data[j];
          }
        }
      }
      else if (aux_names_.at(i) == "secondary_free_ion_concentration") {
        for (int j = 0; j < numAqueousComplexes; ++j) {
          char num_str[16];
          snprintf(num_str, 15, "%d", j);
          std::string full_name = std::string("secondary_free_ion_concentration_") + std::string(num_str);
          if (aux_names_.at(i) == full_name) {
            double* cell_aux_output = (*aux_output_)[i];
            cell_aux_output[cell] = aux_output.secondary_free_ion_concentration.data[j];
          }
        }
      }
      else if (aux_names_.at(i) == secondary_activity_coeff_key_) {
        for (int j = 0; j < numAqueousComplexes; ++j) {
          char num_str[16];
          snprintf(num_str, 15, "%d", j);
          std::string full_name = std::string("secondary_activity_coeff_") + std::string(num_str);
          if (aux_names_.at(i) == full_name) {
            double* cell_aux_output = (*aux_output_)[i];
            cell_aux_output[cell] = aux_output.secondary_activity_coeff.data[j];
          }
        }
      }
    }
  }
}


/* *******************************************************************
x * 
******************************************************************* */
void Alquimia_PK::CopyFromAlquimia(const int cell,
                                   const AlquimiaProperties& mat_props,
                                   const AlquimiaState& state,
                                   const AlquimiaAuxiliaryData& aux_data,
                                   const AlquimiaAuxiliaryOutputData& aux_output,
                                   Teuchos::RCP<Epetra_MultiVector> aqueous_components)
{
  // If the chemistry has modified the porosity and/or density, it needs to 
  // be updated here.
  //(this->water_density())[cell] = state.water_density;
  //(this->porosity())[cell] = state.porosity;
  for (int i = 0; i < number_aqueous_components_; ++i) {
    (*aqueous_components)[i][cell] = state.total_mobile.data[i];
    if (using_sorption_) {
      const Epetra_MultiVector& sorbed = *S_->GetFieldData(total_sorbed_key_)->ViewComponent("cell", true);
      sorbed[i][cell] = state.total_immobile.data[i];
    }
  }

  // Free ion species.
  const Epetra_MultiVector& free_ion = *S_->GetFieldData(free_ion_species_key_)->ViewComponent("cell", true);
  for (int i = 0; i < number_aqueous_components_; ++i) {
    free_ion[i][cell] = aux_output.primary_free_ion_concentration.data[i];
  }

  // Mineral properties.
  if (number_minerals_ > 0) {
    const Epetra_MultiVector& mineral_vf = *S_->GetFieldData(min_vol_frac_key_)->ViewComponent("cell", true);
    const Epetra_MultiVector& mineral_ssa = *S_->GetFieldData(min_ssa_key_)->ViewComponent("cell", true);
    const Epetra_MultiVector& mineral_rate = *S_->GetFieldData("mineral_rate_constant")->ViewComponent("cell", true);

    for (int i = 0; i < number_minerals_; ++i) {
      mineral_vf[i][cell] = state.mineral_volume_fraction.data[i];
      mineral_ssa[i][cell] = state.mineral_specific_surface_area.data[i];
      mineral_rate[i][cell] = mat_props.mineral_rate_cnst.data[i];
    }
  }

  // ion exchange
  if (number_ion_exchange_sites_ > 0) {
    const Epetra_MultiVector& ion_exchange = *S_->GetFieldData(ion_exchange_sites_key_)->ViewComponent("cell", true);
    for (unsigned int i = 0; i < number_ion_exchange_sites_; i++) {
      ion_exchange[i][cell] = state.cation_exchange_capacity.data[i];
    }
  }

  // surface complexation
  if (number_sorption_sites_ > 0) {
    const Epetra_MultiVector& sorption_sites = *S_->GetFieldData(sorp_sites_key_)->ViewComponent("cell", true);

    for (unsigned int i = 0; i < number_sorption_sites_; i++) {
      sorption_sites[i][cell] = state.surface_site_density.data[i];
    }
  }

  if (S_->HasField(alquimia_aux_data_key_)) {
    aux_data_ = S_->GetFieldData(alquimia_aux_data_key_, passwd_)->ViewComponent("cell", true);

    int num_aux_ints = chem_engine_->Sizes().num_aux_integers;
    int num_aux_doubles = chem_engine_->Sizes().num_aux_doubles;

    for (int i = 0; i < num_aux_ints; i++) {
      double* cell_aux_ints = (*aux_data_)[i];
      cell_aux_ints[cell] = (double)aux_data.aux_ints.data[i];
    }
    for (int i = 0; i < num_aux_doubles; i++) {
      double* cell_aux_doubles = (*aux_data_)[i + num_aux_ints];
      cell_aux_doubles[cell] = aux_data.aux_doubles.data[i];
    } 
  }

  if (using_sorption_isotherms_) {
    const Epetra_MultiVector& isotherm_kd = *S_->GetFieldData(isotherm_kd_key_)->ViewComponent("cell", true);
    const Epetra_MultiVector& isotherm_freundlich_n = *S_->GetFieldData(isotherm_freundlich_n_key_)->ViewComponent("cell", true);
    const Epetra_MultiVector& isotherm_langmuir_b = *S_->GetFieldData(isotherm_langmuir_b_key_)->ViewComponent("cell", true);

    for (unsigned int i = 0; i < number_aqueous_components_; ++i) {
      isotherm_kd[i][cell] = mat_props.isotherm_kd.data[i];
      isotherm_freundlich_n[i][cell] = mat_props.freundlich_n.data[i];
      isotherm_langmuir_b[i][cell] = mat_props.langmuir_b.data[i];
    }
  }
}


/* *******************************************************************
* This helper advances the solution on a single cell within Amanzi's state.
* It returns the number of iterations taken to obtain the advanced solution, 
* or -1 if an error occurred.
******************************************************************* */
int Alquimia_PK::AdvanceSingleCell(
    double dt, Teuchos::RCP<Epetra_MultiVector>& aqueous_components,
    int cell)
{
  // Copy the state and property information from Amanzi's state within 
  // this cell to Alquimia.
  CopyToAlquimia(cell, aqueous_components, 
                 alq_mat_props_, alq_state_, alq_aux_data_);

  // Do the reaction.
  int num_iterations;
  bool success = chem_engine_->Advance(dt, alq_mat_props_, alq_state_, 
                                       alq_aux_data_, alq_aux_output_, num_iterations);
  if (not success) 
    return -1;

  // Move the information back into Amanzi's state, updating the given total concentration vector.
  CopyAlquimiaStateToAmanzi(cell, 
                            alq_mat_props_, alq_state_, alq_aux_data_, alq_aux_output_,
                            aqueous_components);

  return num_iterations;
}


/* *******************************************************************
* This function advances concentrations in the auxialiry vector 
* aqueous_components_ (defined in the base class). This vector must be
* set up using routine set_aqueous_components(). Tipically, it
* contains values advected by the transport PK.
******************************************************************* */
bool Alquimia_PK::AdvanceStep(double t_old, double t_new, bool reinit)
{
  bool failed(false);

  double dt = t_new - t_old;
  current_time_ = saved_time_ + dt;

  // If we are given a dt that is less than the one we wanted, we don't record it.
  if (dt < time_step_) {
    prev_time_step_ = time_step_;
  } else {
    prev_time_step_ = dt;
  }

  // Get the number of owned (non-ghost) cells for the mesh.
  unsigned int num_cells = mesh_->num_entities(AmanziMesh::CELL, AmanziMesh::OWNED);
  
  int max_itrs (0), min_itrs(10000000), avg_itrs(0);
  int imax(-1), imin(-1);

  // Now loop through all the cells and advance the chemistry.
  int ierr = 0;
  int convergence_failure = 0;
  for (int cell = 0; cell < num_cells; ++cell) {
    int num_itrs = AdvanceSingleCell(dt, aqueous_components_, cell);
    if (num_itrs >= 0) {
      if (max_itrs < num_itrs) {
        max_itrs = num_itrs;
        imax = cell;
      }
      if (min_itrs > num_itrs) {
        min_itrs = num_itrs;
        imin = cell;
      }
      avg_itrs += num_itrs;
    } else {
      // Convergence failure. Compute the next time step size.
      convergence_failure = 1;
      break;
    }
  }

  // Check for convergence failure and broadcast if needed. Also agree on the maximum number 
  // of Newton iterations and its location.
  int send[3], recv[3];
  send[0] = convergence_failure;
  send[1] = max_itrs;
  send[2] = mesh_->cell_map(false).GID(imax);
  mesh_->get_comm()->MaxAll(send, recv, 3);
  if (recv[0] != 0) 
    num_successful_steps_ = 0;
  else
    num_successful_steps_++;
  num_iterations_ = recv[1];
  imax = recv[2];

  // Compute the next time step.
  ComputeNextTimeStep();

  if (recv[0] != 0) {
    Errors::Message msg;
    msg << "Failure in Alquimia_PK::AdvanceStep";
    Exceptions::amanzi_throw(msg); 
  }
  if (vo_->os_OK(Teuchos::VERB_MEDIUM)) {
    Teuchos::OSTab tab = vo_->getOSTab();
    *vo_->os() << "Advanced after maximum of " << num_iterations_
               << " Newton iterations in cell " << imax << std::endl;
  }

  // now publish auxiliary data to state
  if (aux_output_ != Teuchos::null) {
    for (int i = 0; i < aux_output_->NumVectors(); ++i) {
      Epetra_MultiVector& aux_state = *S_->GetFieldData(aux_names_[i], passwd_)->ViewComponent("cell", true);
      aux_state[0] = (*aux_output_)[i];
    }
  }

  return failed;
}


/* *******************************************************************
* Time step calculation based on control parameters.
******************************************************************* */
void Alquimia_PK::ComputeNextTimeStep()
{
  if (time_step_control_method_ == "simple") {
    if ((num_successful_steps_ == 0) || (num_iterations_ >= num_iterations_for_time_step_cut_)) {
      if (vo_->os_OK(Teuchos::VERB_MEDIUM)) {
        Teuchos::OSTab tab = vo_->getOSTab();
        *vo_->os() << "Number of Newton iterations exceeds threshold (" << num_iterations_for_time_step_cut_ 
                   << ") for time step cut, cutting dT by " << time_step_cut_factor_ << std::endl;
      }
      time_step_ = prev_time_step_ / time_step_cut_factor_;
    }
    else if (num_successful_steps_ >= num_steps_before_time_step_increase_) {
      if (vo_->os_OK(Teuchos::VERB_MEDIUM)) {
        Teuchos::OSTab tab = vo_->getOSTab();
        *vo_->os() << "Number of successful steps exceeds threshold (" << num_steps_before_time_step_increase_ 
                   << ") for time step increase, growing dT by " << time_step_increase_factor_ << std::endl;
      }
      time_step_ = prev_time_step_ * time_step_increase_factor_;
      num_successful_steps_ = 0;
    }
  }

  if (time_step_ > max_time_step_)
    time_step_ = max_time_step_;
  /* else if (time_step_ > min_time_step_)
     time_step_ = min_time_step_; */
}


/* *******************************************************************
* The MPC will call this function to signal to the process kernel that 
* it has accepted the state update, thus, the PK should update
* possible auxilary state variables here
******************************************************************* */
void Alquimia_PK::CommitStep(double t_old, double t_new, const Teuchos::RCP<State>& S) 
{
  saved_time_ = t_new;
}


/* *******************************************************************
*
******************************************************************* */
Teuchos::RCP<Epetra_MultiVector> Alquimia_PK::extra_chemistry_output_data() 
{
  // This vector is updated during the initialization and advance of 
  // the geochemistry, so we simply return it here.
  return aux_output_;
}

}  // namespace AmanziChemistry
}  // namespace Amanzi<|MERGE_RESOLUTION|>--- conflicted
+++ resolved
@@ -494,14 +494,8 @@
                                  AlquimiaAuxiliaryData& aux_data)
 {
   const Epetra_MultiVector& porosity = *S_->GetFieldData(poro_key_)->ViewComponent("cell", true);
-<<<<<<< HEAD
-  double water_density = *S_->GetScalarData(fluid_den_key_);
-  // double water_density = 998.2;
-
-=======
 
   double water_density(998.2);
->>>>>>> 069c5fc8
   if (S_->GetField(fluid_den_key_)->type() == Amanzi::CONSTANT_SCALAR) {
     water_density = *S_->GetScalarData(fluid_den_key_);
   } else if (S_->GetField(fluid_den_key_)->type() == Amanzi::COMPOSITE_VECTOR_FIELD) {
