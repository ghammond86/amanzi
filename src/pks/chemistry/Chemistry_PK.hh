/*
  Chemistry PK

  Copyright 2010-201x held jointly by LANS/LANL, LBNL, and PNNL. 
  Amanzi is released under the three-clause BSD License. 
  The terms of use and "as is" disclaimer for this license are 
  provided in the top-level COPYRIGHT file.

  Base class for chemical process kernels. It should be never
  instantiated.
*/
 
#ifndef AMANZI_CHEMISTRY_PK_HH_
#define AMANZI_CHEMISTRY_PK_HH_

#include <vector>

// TPLs
#include "Epetra_MultiVector.h"
#include "Teuchos_ParameterList.hpp"
#include "Teuchos_RCP.hpp"
#include "VerboseObject.hh"

// Amanzi
#ifdef ALQUIMIA_ENABLED
#include "ChemistryEngine.hh"
#endif
#include "Mesh.hh"
#include "PK_Physical.hh"
#include "State.hh"

namespace Amanzi {
namespace AmanziChemistry {

class Chemistry_PK : public PK_Physical {
 public:
  Chemistry_PK();
  virtual ~Chemistry_PK() {};

  // required members for PK interface
  virtual void Setup(const Teuchos::Ptr<State>& S);
  virtual void Initialize(const Teuchos::Ptr<State>& S);

  // Required members for chemistry interface
  // -- output of auxillary cellwise data from chemistry
  virtual Teuchos::RCP<Epetra_MultiVector> extra_chemistry_output_data() = 0;

  // Basic capabilities
  // -- get/set auxiliary tcc vector that now contains only aqueous components.
  Teuchos::RCP<Epetra_MultiVector> aqueous_components() { return aqueous_components_; } 
  void set_aqueous_components(Teuchos::RCP<Epetra_MultiVector> tcc) { aqueous_components_ = tcc; }

  // -- process various objects before/during setup phase
  void InitializeMinerals(Teuchos::RCP<Teuchos::ParameterList> plist);
  void InitializeSorptionSites(Teuchos::RCP<Teuchos::ParameterList> plist,
                               Teuchos::RCP<Teuchos::ParameterList> state_list);

  // -- access
#ifdef ALQUIMIA_ENABLED
  Teuchos::RCP<AmanziChemistry::ChemistryEngine> chem_engine() { return chem_engine_; }
#endif

  // -- output of error messages.
  void ErrorAnalysis(int ierr, std::string& internal_msg);
  Key get_domain_name() { return domain_name_; }

 protected:
<<<<<<< HEAD
=======
  void InitializeField_(std::string fieldname, double default_val);

 protected:
>>>>>>> 069c5fc8
  Teuchos::RCP<const AmanziMesh::Mesh> mesh_;
  Teuchos::RCP<State> S_;
  std::string passwd_;
  Teuchos::RCP<Teuchos::ParameterList> glist_, cp_list_;

  int number_aqueous_components_;
  std::vector<std::string> comp_names_;
  Teuchos::RCP<Epetra_MultiVector> aqueous_components_;

  int number_minerals_;
  std::vector<std::string> mineral_names_;

  int number_aqueous_kinetics_;
  std::vector<std::string> aqueous_kinetics_names_;
  
  int number_sorption_sites_, number_total_sorbed_;
  std::vector<std::string> sorption_site_names_;
  bool using_sorption_, using_sorption_isotherms_;

  int number_free_ion_, number_ion_exchange_sites_;

  // names of state fields 
  Key tcc_key_;
  Key poro_key_;
  Key saturation_key_;
  Key fluid_den_key_;
  Key min_vol_frac_key_;
  Key min_ssa_key_;
  Key sorp_sites_key_;
  Key surf_cfsc_key_;
  Key total_sorbed_key_;
  Key isotherm_kd_key_, isotherm_freundlich_n_key_, isotherm_langmuir_b_key_;
  Key free_ion_species_key_, primary_activity_coeff_key_;
  Key ion_exchange_sites_key_, ion_exchange_ref_cation_conc_key_;
  Key secondary_activity_coeff_key_;
  Key alquimia_aux_data_key_;

#ifdef ALQUIMIA_ENABLED
  Teuchos::RCP<AmanziChemistry::ChemistryEngine> chem_engine_;
#endif

  // time controls
  int num_iterations_, num_successful_steps_;
  double initial_conditions_time_;
  Key domain_name_;
};

}  // namespace AmanziChemistry
}  // namespace Amanzi
#endif<|MERGE_RESOLUTION|>--- conflicted
+++ resolved
@@ -65,12 +65,6 @@
   Key get_domain_name() { return domain_name_; }
 
  protected:
-<<<<<<< HEAD
-=======
-  void InitializeField_(std::string fieldname, double default_val);
-
- protected:
->>>>>>> 069c5fc8
   Teuchos::RCP<const AmanziMesh::Mesh> mesh_;
   Teuchos::RCP<State> S_;
   std::string passwd_;
