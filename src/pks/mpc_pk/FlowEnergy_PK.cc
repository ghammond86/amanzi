--- conflicted
+++ resolved
@@ -48,12 +48,7 @@
 ******************************************************************* */
 void FlowEnergy_PK::Setup(const Teuchos::Ptr<State>& S)
 {
-<<<<<<< HEAD
-  mesh_ = S->GetMesh(domain_);
-  int dim = mesh_->space_dimension();
-=======
   mesh_ = S->GetMesh();
->>>>>>> 0a5b7105
 
   Teuchos::ParameterList& elist = S->FEList();
 
