/*
  This is the mpc_pk component of the Amanzi code. 

  Copyright 2010-201x held jointly by LANS/LANL, LBNL, and PNNL. 
  Amanzi is released under the three-clause BSD License. 
  The terms of use and "as is" disclaimer for this license are 
  provided in the top-level COPYRIGHT file.

  Authors: Konstantin Lipnikov

  Process kernel for coupling Flow PK with Energy PK.
*/

#include "Energy_PK.hh"
#include "Flow_PK.hh"
#include "FlowEnergy_PK.hh"
#include "PK_MPCStrong.hh"

namespace Amanzi {

/* ******************************************************************* 
* Constructor
******************************************************************* */
FlowEnergy_PK::FlowEnergy_PK(Teuchos::ParameterList& pk_tree,
                             const Teuchos::RCP<Teuchos::ParameterList>& glist,
                             const Teuchos::RCP<State>& S,
                             const Teuchos::RCP<TreeVector>& soln) :
    glist_(glist),
    Amanzi::PK_MPC<PK_BDF>(pk_tree, glist, S, soln),
    Amanzi::PK_MPCStrong<PK_BDF>(pk_tree, glist, S, soln)
{
  std::string pk_name = pk_tree.name();
  auto found = pk_name.rfind("->");
  if (found != std::string::npos) pk_name.erase(0, found + 2);

  // we will use a few parameter lists
  auto pk_list = Teuchos::sublist(glist, "PKs", true);
  my_list_ = Teuchos::sublist(pk_list, pk_name, true);
  domain_ = my_list_->template get<std::string>("domain name", "domain");
  
  Teuchos::ParameterList vlist;
  vo_ = Teuchos::rcp(new VerboseObject("FlowEnergy-" + domain_, vlist)); 
}


/* ******************************************************************* 
* Physics-based setup of PK.
******************************************************************* */
void FlowEnergy_PK::Setup(const Teuchos::Ptr<State>& S)
{
  mesh_ = S->GetMesh(domain_);

  Teuchos::ParameterList& elist = S->FEList();

  // Our decision can be affected by the list of models
  auto physical_models = Teuchos::sublist(my_list_, "physical models and assumptions");
  bool vapor_diff = physical_models->get<bool>("vapor diffusion", true);

  // keys
  particle_density_key_ = Keys::getKey(domain_, "particle_density");
  ie_rock_key_ = Keys::getKey(domain_, "internal_energy_rock");
  ie_gas_key_ = Keys::getKey(domain_, "internal_energy_gas");
  ie_liquid_key_ = Keys::getKey(domain_, "internal_energy_liquid");

  energy_key_ = Keys::getKey(domain_, "energy");
  prev_energy_key_ = Keys::getKey(domain_, "prev_energy");
  effective_pressure_key_ = Keys::getKey(domain_, "effective_pressure");

  mol_density_liquid_key_ = Keys::getKey(domain_, "molar_density_liquid");
  mol_density_gas_key_ = Keys::getKey(domain_, "molar_density_gas");
  mass_density_liquid_key_ = Keys::getKey(domain_, "mass_density_liquid");

  sat_liquid_key_ = Keys::getKey(domain_, "saturation_liquid");
  prev_sat_liquid_key_ = Keys::getKey(domain_, "prev_saturation_liquid");

  wc_key_ = Keys::getKey(domain_, "water_content");
  prev_wc_key_ = Keys::getKey(domain_, "prev_water_content");

  // Require primary field for this PK, which is pressure
  // Fields for solids
  // -- rock
  if (!S->HasField(particle_density_key_)) {
    S->RequireField(particle_density_key_, particle_density_key_)->SetMesh(mesh_)->SetGhosted(true)
      ->SetComponent("cell", AmanziMesh::CELL, 1);
    S->RequireFieldEvaluator(particle_density_key_);
  }

  if (!S->HasField(ie_rock_key_)) {
    elist.sublist(ie_rock_key_)
         .set<std::string>("field evaluator type", "iem")
         .set<std::string>("internal energy key", ie_rock_key_);
    elist.sublist(ie_rock_key_).sublist("IEM parameters")
         .set<std::string>("iem type", "linear")
         .set<double>("heat capacity [J/mol-K]", 620.0);
  }

  // Fields for gas
  // -- internal energy
  if (!S->HasField(ie_gas_key_)) {
    elist.sublist(ie_gas_key_)
         .set<std::string>("field evaluator type", "iem water vapor")
         .set<std::string>("internal energy key", ie_gas_key_);
  }

  // -- molar density
  if (!S->HasField(mol_density_gas_key_)) {
    elist.sublist(mol_density_gas_key_)
         .set<std::string>("field evaluator type", "eos")
         .set<std::string>("eos basis", "molar")
         .set<std::string>("molar density key", mol_density_gas_key_);
    elist.sublist(mol_density_gas_key_).sublist("EOS parameters")
         .set<std::string>("eos type", "vapor in gas");
    elist.sublist(mol_density_gas_key_).sublist("EOS parameters")
         .sublist("gas EOS parameters")
         .set<std::string>("eos type", "ideal gas")
         .set<double>("molar mass of gas", 28.9647e-03);  // dry air
  }

  // -- molar fraction
  if (!S->HasField("molar_fraction_gas")) {
    elist.sublist("molar_fraction_gas")
         .set<std::string>("field evaluator type", "molar fraction gas")
         .set<std::string>("molar fraction key", "molar_fraction_gas");
    elist.sublist("molar_fraction_gas")
         .sublist("vapor pressure model parameters")
         .set<std::string>("vapor pressure model type", "water vapor over water/ice");
  }

  // Fields for liquid
  // -- internal energy
  if (!S->HasField(ie_liquid_key_)) {
    elist.sublist(ie_liquid_key_)
         .set<std::string>("field evaluator type", "iem")
         .set<std::string>("internal energy key", ie_liquid_key_);
    elist.sublist(ie_liquid_key_)
         .sublist("IEM parameters")
         .set<std::string>("iem type", "linear")
         .set<double>("heat capacity [J/mol-K]", 76.0);
  }

  // -- molar and mass density
  if (!S->HasField(mol_density_liquid_key_)) {
    elist.sublist(mol_density_liquid_key_)
         .set<std::string>("field evaluator type", "eos")
         .set<std::string>("eos basis", "both")
         .set<std::string>("molar density key", mol_density_liquid_key_)
         .set<std::string>("mass density key", mass_density_liquid_key_);
    elist.sublist(mol_density_liquid_key_).sublist("EOS parameters")
         .set<std::string>("eos type", "liquid water");
    elist.sublist(mol_density_liquid_key_)
         .sublist("verbose object").set<std::string>("verbosity level", "medium");

    S->RequireField(mol_density_liquid_key_, mol_density_liquid_key_)->SetMesh(mesh_)->SetGhosted(true)
      ->SetComponent("cell", AmanziMesh::CELL, 1);
    S->RequireFieldEvaluator(mol_density_liquid_key_);
    S->RequireFieldEvaluator(mass_density_liquid_key_);
  }

  // -- viscosity model
  if (!S->HasField("viscosity_liquid")) {
    elist.sublist("viscosity_liquid")
         .set<std::string>("field evaluator type", "viscosity")
         .set<std::string>("viscosity key", "viscosity_liquid")
         .sublist("viscosity model parameters")
         .set<std::string>("viscosity relation type", "liquid water");
    elist.sublist("viscosity_liquid")
         .sublist("verbose object").set<std::string>("verbosity level", "high");

    S->RequireField("viscosity_liquid", "viscosity_liquid")->SetMesh(mesh_)->SetGhosted(true)
      ->SetComponent("cell", AmanziMesh::CELL, 1);
    S->RequireFieldEvaluator("viscosity_liquid");
  }

  // Other fields
  if (!S->HasField(effective_pressure_key_)) {
    elist.sublist(effective_pressure_key_)
         .set<std::string>("field evaluator type", "effective_pressure");

    S->RequireField(effective_pressure_key_, effective_pressure_key_)->SetMesh(mesh_)->SetGhosted(true)
      ->SetComponent("cell", AmanziMesh::CELL, 1);
    S->RequireFieldEvaluator(effective_pressure_key_);
    S->GetField(effective_pressure_key_, effective_pressure_key_)->set_io_vis(false);
  }

  // inform other PKs about strong coupling
  // -- flow
  std::string model = (vapor_diff) ? "two-phase" : "one-phase";
  Teuchos::ParameterList& flow = glist_->sublist("PKs").sublist("flow")
                                        .sublist("physical models and assumptions");
  flow.set<bool>("vapor diffusion", vapor_diff);
  flow.set<std::string>("water content model", model);

  // -- energy
  Teuchos::ParameterList& energy = glist_->sublist("PKs").sublist("energy")
                                          .sublist("physical models and assumptions");
  energy.set<bool>("vapor diffusion", vapor_diff);

  // process other PKs.
  PK_MPCStrong<PK_BDF>::Setup(S);
}


/* ******************************************************************* 
* Initialization of copies requires fileds to exists
******************************************************************* */
void FlowEnergy_PK::Initialize(const Teuchos::Ptr<State>& S)
{
  if (S_->HasField(wc_key_)) {
    S->RequireFieldCopy(prev_wc_key_, "wc_copy", "state");
  }
  Amanzi::PK_MPCStrong<PK_BDF>::Initialize(S);

  // MPC_PKs that build on top of this may need a tree operator. Since
  // we cannot use solution_, we create a TVS from scratch
  auto op0 = sub_pks_[0]->my_operator(Operators::OPERATOR_MATRIX);
  auto op1 = sub_pks_[1]->my_operator(Operators::OPERATOR_MATRIX);

  auto tvs = Teuchos::rcp(new TreeVectorSpace());
  tvs->PushBack(CreateTVSwithOneLeaf(op0->DomainMap()));
  tvs->PushBack(CreateTVSwithOneLeaf(op1->DomainMap()));

  op_tree_matrix_ = Teuchos::rcp(new Operators::TreeOperator(tvs));
  op_tree_matrix_->SetOperatorBlock(0, 0, op0);
  op_tree_matrix_->SetOperatorBlock(1, 1, op1);

  op_tree_pc_ = Teuchos::rcp(new Operators::TreeOperator(tvs));
  op_tree_pc_->SetOperatorBlock(0, 0, sub_pks_[0]->my_operator(Operators::OPERATOR_PRECONDITIONER_RAW));
  op_tree_pc_->SetOperatorBlock(1, 1, sub_pks_[1]->my_operator(Operators::OPERATOR_PRECONDITIONER_RAW));

  op_tree_rhs_ = Teuchos::rcp(new TreeVector());
  op_tree_rhs_->PushBack(CreateTVwithOneLeaf(op0->rhs()));
  op_tree_rhs_->PushBack(CreateTVwithOneLeaf(op1->rhs()));

  // output of initialization statistics
  if (vo_->getVerbLevel() >= Teuchos::VERB_MEDIUM) {
    Teuchos::OSTab tab = vo_->getOSTab();
    *vo_->os() << std::endl << vo_->color("green")
               << "Initialization of PK is complete: my dT=" << get_dt() 
               << vo_->reset() << std::endl << std::endl;
  }
}
  

/* ******************************************************************* 
* Performs one time step.
******************************************************************* */
bool FlowEnergy_PK::AdvanceStep(double t_old, double t_new, bool reinit)
{
  // flow
  // -- swap saturations (current and previous)
  S_->GetFieldEvaluator(sat_liquid_key_)->HasFieldChanged(S_.ptr(), "flow");
  const CompositeVector& sat = *S_->GetFieldData(sat_liquid_key_);
  CompositeVector& sat_prev = *S_->GetFieldData(prev_sat_liquid_key_, "flow");

  CompositeVector sat_prev_copy(sat_prev);
  sat_prev = sat;

  // -- swap water_contents (current and previous)
  if (S_->HasField(wc_key_)) {
    S_->CopyField(prev_wc_key_, "wc_copy", "state");

    S_->GetFieldEvaluator(wc_key_)->HasFieldChanged(S_.ptr(), "flow");
    CompositeVector& wc = *S_->GetFieldData(wc_key_, wc_key_);
    CompositeVector& wc_prev = *S_->GetFieldData(prev_wc_key_, "flow");
    wc_prev = wc;
  }

  // energy
  // -- swap conserved energies (current and previous)
  S_->GetFieldEvaluator(energy_key_)->HasFieldChanged(S_.ptr(), "thermal");
  const CompositeVector& e = *S_->GetFieldData(energy_key_);
  CompositeVector& e_prev = *S_->GetFieldData(prev_energy_key_, "thermal");

  CompositeVector e_prev_copy(e_prev);
  e_prev = e;
 
  // try time step
  bool fail = PK_MPCStrong<PK_BDF>::AdvanceStep(t_old, t_new, reinit);

  if (fail) {
<<<<<<< HEAD
    // revover the original conserved quantaties
    *S_->GetFieldData(prev_sat_liquid_key_, "flow") = sat_prev_copy;
    *S_->GetFieldData(prev_energy_key_, "thermal") = e_prev_copy;
    if (S_->HasField(wc_key_)) {
      *S_->GetFieldData(prev_wc_key_, "flow") =
          *S_->GetFieldCopyData(prev_wc_key_, "wc_copy", "state");
=======
    // recover conserved quantaties at the beginning of time step
    *S_->GetFieldData("prev_saturation_liquid", "flow") = sat_prev_copy;
    *S_->GetFieldData("prev_energy", "thermal") = e_prev_copy;
    if (S_->HasField("water_content")) {
      *S_->GetFieldData("prev_water_content", "flow") =
          *S_->GetFieldCopyData("prev_water_content", "wc_copy", "state");
>>>>>>> 71899b46
    }

    Teuchos::OSTab tab = vo_->getOSTab();
    *vo_->os() << "Step failed. Restored " << prev_sat_liquid_key_ 
               << ", " << prev_wc_key_ << ", " << prev_energy_key_ << std::endl;
  }

  return fail;
}

}  // namespace Amanzi
<|MERGE_RESOLUTION|>--- conflicted
+++ resolved
@@ -278,21 +278,12 @@
   bool fail = PK_MPCStrong<PK_BDF>::AdvanceStep(t_old, t_new, reinit);
 
   if (fail) {
-<<<<<<< HEAD
-    // revover the original conserved quantaties
-    *S_->GetFieldData(prev_sat_liquid_key_, "flow") = sat_prev_copy;
-    *S_->GetFieldData(prev_energy_key_, "thermal") = e_prev_copy;
-    if (S_->HasField(wc_key_)) {
-      *S_->GetFieldData(prev_wc_key_, "flow") =
-          *S_->GetFieldCopyData(prev_wc_key_, "wc_copy", "state");
-=======
     // recover conserved quantaties at the beginning of time step
     *S_->GetFieldData("prev_saturation_liquid", "flow") = sat_prev_copy;
     *S_->GetFieldData("prev_energy", "thermal") = e_prev_copy;
     if (S_->HasField("water_content")) {
       *S_->GetFieldData("prev_water_content", "flow") =
           *S_->GetFieldCopyData("prev_water_content", "wc_copy", "state");
->>>>>>> 71899b46
     }
 
     Teuchos::OSTab tab = vo_->getOSTab();
