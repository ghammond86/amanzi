--- conflicted
+++ resolved
@@ -212,7 +212,6 @@
   }
   Amanzi::PK_MPCStrong<PK_BDF>::Initialize(S);
 
-<<<<<<< HEAD
   // MPC_PKs that build on top of this may need a tree operator. Since
   // we cannot use solution_, we create a TVS from scratch
   auto op0 = sub_pks_[0]->my_operator(Operators::OPERATOR_MATRIX);
@@ -242,9 +241,8 @@
                << "Initialization of PK is complete: my dT=" << get_dt() 
                << vo_->reset() << std::endl << std::endl;
   }
-=======
+
   AMANZI_ASSERT(sub_pks_.size() == 2);
->>>>>>> da487918
 }
   
 
