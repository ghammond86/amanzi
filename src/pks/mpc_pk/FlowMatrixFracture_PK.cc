/*
  This is the mpc_pk component of the Amanzi code. 

  Copyright 2010-201x held jointly by LANS/LANL, LBNL, and PNNL. 
  Amanzi is released under the three-clause BSD License. 
  The terms of use and "as is" disclaimer for this license are 
  provided in the top-level COPYRIGHT file.

  Authors: Konstantin Lipnikov
           Daniil Svyatskiy

  Process kernel that couples Flow flow in matrix and fractures.
*/

#include "Darcy_PK.hh"
#include "PDE_CouplingFlux.hh"
#include "PDE_DiffusionFracturedMatrix.hh"
#include "primary_variable_field_evaluator.hh"
#include "TreeOperator.hh"

#include "FlowMatrixFracture_PK.hh"
#include "PK_MPCStrong.hh"

namespace Amanzi {

/* ******************************************************************* 
* Constructor
******************************************************************* */
FlowMatrixFracture_PK::FlowMatrixFracture_PK(Teuchos::ParameterList& pk_tree,
                                             const Teuchos::RCP<Teuchos::ParameterList>& glist,
                                             const Teuchos::RCP<State>& S,
                                             const Teuchos::RCP<TreeVector>& soln) :
    glist_(glist), 
    Amanzi::PK_MPC<PK_BDF>(pk_tree, glist, S, soln),
    Amanzi::PK_MPCStrong<PK_BDF>(pk_tree, glist, S, soln)
{
  Teuchos::ParameterList vlist;
  vo_ =  Teuchos::rcp(new VerboseObject("MatrixFracture_PK", vlist));
  Teuchos::RCP<Teuchos::ParameterList> pks_list = Teuchos::sublist(glist, "PKs");
  if (pks_list->isSublist(name_)) {
    plist_ = Teuchos::sublist(pks_list, name_); 
  } else {
    std::stringstream messagestream;
    messagestream << "There is no sublist for PK " << name_ << "in PKs list\n";
    Errors::Message message(messagestream.str());
    Exceptions::amanzi_throw(message);
  }
  
  preconditioner_list_ = Teuchos::sublist(glist, "preconditioners", true);
  linear_operator_list_ = Teuchos::sublist(glist, "solvers", true);
  ti_list_ = Teuchos::sublist(plist_, "time integrator", true);  
}


/* ******************************************************************* 
* Physics-based setup of PK.
******************************************************************* */
void FlowMatrixFracture_PK::Setup(const Teuchos::Ptr<State>& S)
{
  mesh_domain_ = S->GetMesh();
  mesh_fracture_ = S->GetMesh("fracture");

  // primary and secondary fields for matrix affected by non-uniform
  // distribution of DOFs
  // -- pressure
  auto cvs = Operators::CreateFracturedMatrixCVS(mesh_domain_, mesh_fracture_);
  if (!S->HasField("pressure")) {
    *S->RequireField("pressure", "flow")->SetMesh(mesh_domain_)->SetGhosted(true) = *cvs;
  }

  // -- darcy flux
  if (!S->HasField("darcy_flux")) {
    std::string name("face");
    auto mmap = cvs->Map("face", false);
    auto gmap = cvs->Map("face", true);
    S->RequireField("darcy_flux", "flow")->SetMesh(mesh_domain_)->SetGhosted(true) 
      ->SetComponent(name, AmanziMesh::FACE, mmap, gmap, 1);
  }

  // -- darcy flux for fracture
  if (!S->HasField("fracture-darcy_flux")) {
    auto cvs2 = Operators::CreateNonManifoldCVS(mesh_fracture_);
    *S->RequireField("fracture-darcy_flux", "flow")->SetMesh(mesh_fracture_)->SetGhosted(true) = *cvs2;
  }

  // Require additional fields and evaluators
  Key normal_permeability_key_("fracture-normal_permeability");
  if (!S->HasField(normal_permeability_key_)) {
    S->RequireField(normal_permeability_key_, "state")->SetMesh(mesh_fracture_)->SetGhosted(true)
      ->SetComponent("cell", AmanziMesh::CELL, 1);
  }

  // inform dependent PKs about coupling
  // -- flow (matrix)
  std::vector<std::string> pks = plist_->get<Teuchos::Array<std::string> >("PKs order").toVector();
  Teuchos::ParameterList& mflow = glist_->sublist("PKs").sublist(pks[0])
                                         .sublist("physical models and assumptions");
  mflow.set<std::string>("coupled matrix fracture flow", "matrix");

  // -- flow (fracture)
  Teuchos::ParameterList& fflow = glist_->sublist("PKs").sublist(pks[1])
                                         .sublist("physical models and assumptions");
  fflow.set<std::string>("coupled matrix fracture flow", "fracture");

  // modify time integrator
  ti_list_->sublist("BDF1").set<bool>("freeze preconditioner", true);

  // process other PKs.
  PK_MPCStrong<PK_BDF>::Setup(S);
}


/* ******************************************************************* 
* Initialization create a tree operator to assemble global matrix
******************************************************************* */
void FlowMatrixFracture_PK::Initialize(const Teuchos::Ptr<State>& S)
{
  PK_MPCStrong<PK_BDF>::Initialize(S);

  auto tvs = Teuchos::rcp(new TreeVectorSpace(solution_->Map()));
  op_tree_ = Teuchos::rcp(new Operators::TreeOperator(tvs));

  // we assume that 0 and 1 correspond to matrix and fracture, respectively
  auto op0 = sub_pks_[0]->my_operator(Operators::OPERATOR_MATRIX);
  auto op1 = sub_pks_[1]->my_operator(Operators::OPERATOR_MATRIX);

  op_tree_->SetOperatorBlock(0, 0, op0);
  op_tree_->SetOperatorBlock(1, 1, op1);

  // off-diagonal blocks are coupled PDEs
  // -- minimum composite vector spaces containing the coupling term
  auto mesh_matrix = S_->GetMesh("domain");
  auto mesh_fracture = S_->GetMesh("fracture");

  auto& mmap = solution_->SubVector(0)->Data()->ViewComponent("face", false)->Map();
  auto& gmap = solution_->SubVector(0)->Data()->ViewComponent("face", true)->Map();
  int npoints_owned = mmap.NumMyPoints();

  auto cvs_matrix = Teuchos::rcp(new CompositeVectorSpace());
  auto cvs_fracture = Teuchos::rcp(new CompositeVectorSpace());

  cvs_matrix->SetMesh(mesh_matrix)->SetGhosted(true)
            ->AddComponent("face", AmanziMesh::FACE, Teuchos::rcpFromRef(mmap), Teuchos::rcpFromRef(gmap), 1);

  cvs_fracture->SetMesh(mesh_matrix)->SetGhosted(true)
              ->AddComponent("cell", AmanziMesh::CELL, 1);

  // -- indices transmissibimility coefficients for matrix-fracture flux
  const auto& kn = *S_->GetFieldData("fracture-normal_permeability")->ViewComponent("cell");
<<<<<<< HEAD
  double rho = *S->GetScalarData("const_fluid_density");
=======
>>>>>>> 58172c4d
  double gravity;
  S->GetConstantVectorData("gravity")->Norm2(&gravity);

  int ncells_owned_f = mesh_fracture->num_entities(AmanziMesh::CELL, AmanziMesh::Parallel_type::OWNED);
  auto inds_matrix = std::make_shared<std::vector<std::vector<int> > >(npoints_owned);
  auto inds_fracture = std::make_shared<std::vector<std::vector<int> > >(npoints_owned);
  auto values = std::make_shared<std::vector<double> >(npoints_owned);

  int np(0);
  for (int c = 0; c < ncells_owned_f; ++c) {
    int f = mesh_fracture->entity_get_parent(AmanziMesh::CELL, c);
    double area = mesh_fracture->cell_volume(c);
    int first = mmap.FirstPointInElement(f);
    int ndofs = mmap.ElementSize(f);

    for (int k = 0; k < ndofs; ++k) {
      (*inds_matrix)[np].resize(1);
      (*inds_fracture)[np].resize(1);
      (*inds_matrix)[np][0] = first + k;
      (*inds_fracture)[np][0] = c;

      (*values)[np] = kn[0][c] * area / gravity;
      np++;
    }
  }

  inds_matrix->resize(np);
  inds_fracture->resize(np);
  values->resize(np);

  // -- operators
  Teuchos::ParameterList oplist;

  auto op_coupling00 = Teuchos::rcp(new Operators::PDE_CouplingFlux(
      oplist, cvs_matrix, cvs_matrix, inds_matrix, inds_matrix, op0));
  op_coupling00->Setup(values, 1.0);
  op_coupling00->UpdateMatrices(Teuchos::null, Teuchos::null);

  auto op_coupling01 = Teuchos::rcp(new Operators::PDE_CouplingFlux(
      oplist, cvs_matrix, cvs_fracture, inds_matrix, inds_fracture));
  op_coupling01->Setup(values, -1.0);
  op_coupling01->UpdateMatrices(Teuchos::null, Teuchos::null);

  auto op_coupling10 = Teuchos::rcp(new Operators::PDE_CouplingFlux(
      oplist, cvs_fracture, cvs_matrix, inds_fracture, inds_matrix));
  op_coupling10->Setup(values, -1.0);
  op_coupling10->UpdateMatrices(Teuchos::null, Teuchos::null);

  auto op_coupling11 = Teuchos::rcp(new Operators::PDE_CouplingFlux(
      oplist, cvs_fracture, cvs_fracture, inds_fracture, inds_fracture, op1));
  op_coupling11->Setup(values, 1.0);
  op_coupling11->UpdateMatrices(Teuchos::null, Teuchos::null);  

  op_tree_->SetOperatorBlock(0, 1, op_coupling01->global_operator());
  op_tree_->SetOperatorBlock(1, 0, op_coupling10->global_operator());

  // create a global problem
  sub_pks_[0]->my_pde(Operators::PDE_DIFFUSION)->ApplyBCs(true, true, true);

  op_tree_->SymbolicAssembleMatrix();
  op_tree_->AssembleMatrix();

  // Test SPD properties of the matrix.
  // VerificationTV ver(op_tree_);
  // ver.CheckMatrixSPD();

  // stationary solve is modelled with large dt. To pick the correct
  // boundary conditions, dt is negative. This assumes that we are at
  // the beginning of simulation.
  bool fail;
  double dt(-1e+98), dt_solver;
  fail = time_stepper_->TimeStep(dt, dt_solver, solution_);

  if (fail) Exceptions::amanzi_throw("Solver for coupled Darcy flow did not converge.");
}


/* ******************************************************************* 
* Performs one time step.
******************************************************************* */
bool FlowMatrixFracture_PK::AdvanceStep(double t_old, double t_new, bool reinit)
{
  bool fail = PK_MPCStrong<PK_BDF>::AdvanceStep(t_old, t_new, reinit);

  if (fail) {
    Teuchos::OSTab tab = vo_->getOSTab();
    *vo_->os() << "Step failed." << std::endl;
  }

  return fail;
}


/* ******************************************************************* 
* Residual evaluation
******************************************************************* */
void FlowMatrixFracture_PK::FunctionalResidual(double t_old, double t_new,
                                               Teuchos::RCP<TreeVector> u_old,
                                               Teuchos::RCP<TreeVector> u_new,
                                               Teuchos::RCP<TreeVector> f)
{
  // generate local matrices and apply sources and boundary conditions
  PK_MPCStrong<PK_BDF>::FunctionalResidual(t_old, t_new, u_old, u_new, f);

  // although, residual calculation can be completed using off-diagonal
  // blocks, we use global matrix-vector multiplication instead.
  op_tree_->AssembleMatrix();
  int ierr = op_tree_->ApplyAssembled(*u_new, *f);
  AMANZI_ASSERT(!ierr);
  
  // diagonal blocks in tree operator must be Darcy PKs
  for (int i = 0; i < 2; ++i) {
    AMANZI_ASSERT(sub_pks_[i]->name() == "darcy");
  }
  auto op0 = sub_pks_[0]->my_operator(Operators::OPERATOR_MATRIX);
  auto op1 = sub_pks_[1]->my_operator(Operators::OPERATOR_MATRIX);

  f->SubVector(0)->Data()->Update(-1.0, *op0->rhs(), 1.0);
  f->SubVector(1)->Data()->Update(-1.0, *op1->rhs(), 1.0);
}


/* ******************************************************************* 
* Preconditioner update
******************************************************************* */
void FlowMatrixFracture_PK::UpdatePreconditioner(double t,
                                                 Teuchos::RCP<const TreeVector> up,
                                                 double h)
{
  // EpetraExt::RowMatrixToMatlabFile("FlowMatrixFracture_PC_.txt", *op_tree_->A());
  std::string name = ti_list_->get<std::string>("preconditioner");
  Teuchos::ParameterList pc_list = preconditioner_list_->sublist(name);

  op_tree_->InitPreconditioner(pc_list);
}


/* ******************************************************************* 
* Application of preconditioner
******************************************************************* */
int FlowMatrixFracture_PK::ApplyPreconditioner(Teuchos::RCP<const TreeVector> X, 
                                               Teuchos::RCP<TreeVector> Y)
{
  Y->PutScalar(0.0);
  return op_tree_->ApplyInverse(*X, *Y);
}

}  // namespace Amanzi
<|MERGE_RESOLUTION|>--- conflicted
+++ resolved
@@ -147,10 +147,6 @@
 
   // -- indices transmissibimility coefficients for matrix-fracture flux
   const auto& kn = *S_->GetFieldData("fracture-normal_permeability")->ViewComponent("cell");
-<<<<<<< HEAD
-  double rho = *S->GetScalarData("const_fluid_density");
-=======
->>>>>>> 58172c4d
   double gravity;
   S->GetConstantVectorData("gravity")->Norm2(&gravity);
 
