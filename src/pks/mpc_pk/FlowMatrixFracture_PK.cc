/*
  This is the mpc_pk component of the Amanzi code. 

  Copyright 2010-201x held jointly by LANS/LANL, LBNL, and PNNL. 
  Amanzi is released under the three-clause BSD License. 
  The terms of use and "as is" disclaimer for this license are 
  provided in the top-level COPYRIGHT file.

  Authors: Konstantin Lipnikov
           Daniil Svyatskiy

  Process kernel that couples Darcy flow in matrix and fracture network.
*/

#include "Darcy_PK.hh"
#include "PDE_CouplingFlux.hh"
#include "PDE_DiffusionFracturedMatrix.hh"
#include "primary_variable_field_evaluator.hh"
#include "TreeOperator.hh"

#include "FlowMatrixFracture_PK.hh"
#include "PK_MPCStrong.hh"

namespace Amanzi {

/* ******************************************************************* 
* Constructor
******************************************************************* */
FlowMatrixFracture_PK::FlowMatrixFracture_PK(Teuchos::ParameterList& pk_tree,
                                             const Teuchos::RCP<Teuchos::ParameterList>& glist,
                                             const Teuchos::RCP<State>& S,
                                             const Teuchos::RCP<TreeVector>& soln) :
    glist_(glist), 
    Amanzi::PK_MPC<PK_BDF>(pk_tree, glist, S, soln),
    Amanzi::PK_MPCStrong<PK_BDF>(pk_tree, glist, S, soln)
{
  Teuchos::ParameterList vlist;
  vo_ =  Teuchos::rcp(new VerboseObject("MatrixFracture_PK", vlist));
  Teuchos::RCP<Teuchos::ParameterList> pks_list = Teuchos::sublist(glist, "PKs");
  if (pks_list->isSublist(name_)) {
    plist_ = Teuchos::sublist(pks_list, name_); 
  } else {
    std::stringstream messagestream;
    messagestream << "There is no sublist for PK " << name_ << "in PKs list\n";
    Errors::Message message(messagestream.str());
    Exceptions::amanzi_throw(message);
  }
  
  preconditioner_list_ = Teuchos::sublist(glist, "preconditioners", true);
  linear_operator_list_ = Teuchos::sublist(glist, "solvers", true);
  ti_list_ = Teuchos::sublist(plist_, "time integrator", true);  
}


/* ******************************************************************* 
* Physics-based setup of PK.
******************************************************************* */
void FlowMatrixFracture_PK::Setup(const Teuchos::Ptr<State>& S)
{
  mesh_domain_ = S->GetMesh();
  mesh_fracture_ = S->GetMesh("fracture");
  int dim = mesh_domain_->space_dimension();

  Teuchos::ParameterList& elist = S->FEList();

  // primary and secondary fields for matrix affected by non-uniform
  // distribution of DOFs
  // -- pressure
  auto cvs = Operators::CreateFracturedMatrixCVS(mesh_domain_, mesh_fracture_);
  if (!S->HasField("pressure")) {
    *S->RequireField("pressure", "flow")->SetMesh(mesh_domain_)->SetGhosted(true) = *cvs;
  }

  // -- darcy flux
  if (!S->HasField("darcy_flux")) {
    std::string name("face");
    auto mmap = cvs->Map("face", false);
    auto gmap = cvs->Map("face", true);
    S->RequireField("darcy_flux", "flow")->SetMesh(mesh_domain_)->SetGhosted(true) 
      ->SetComponent(name, AmanziMesh::FACE, mmap, gmap, 1);
  }

  // -- darcy flux for fracture
  if (!S->HasField("fracture-darcy_flux")) {
    auto cvs2 = Operators::CreateNonManifoldCVS(mesh_fracture_);
    *S->RequireField("fracture-darcy_flux", "flow")->SetMesh(mesh_fracture_)->SetGhosted(true) = *cvs2;
  }

  // Require additional fields and evaluators
  Key normal_permeability_key_("fracture-normal_permeability");
  if (!S->HasField(normal_permeability_key_)) {
    S->RequireField(normal_permeability_key_, "state")->SetMesh(mesh_fracture_)->SetGhosted(true)
      ->SetComponent("cell", AmanziMesh::CELL, 1);
  }

  // inform dependent PKs about coupling
  // -- flow (matrix)
  std::vector<std::string> pks = plist_->get<Teuchos::Array<std::string> >("PKs order").toVector();
  Teuchos::ParameterList& mflow = glist_->sublist("PKs").sublist(pks[0])
                                         .sublist("physical models and assumptions");
  mflow.set<std::string>("coupled matrix fracture flow", "matrix");

  // -- flow (fracture)
  Teuchos::ParameterList& fflow = glist_->sublist("PKs").sublist(pks[1])
                                         .sublist("physical models and assumptions");
  fflow.set<std::string>("coupled matrix fracture flow", "fracture");

  // modify time integrator
  ti_list_->sublist("BDF1").set<bool>("freeze preconditioner", true);

  // process other PKs.
  PK_MPCStrong<PK_BDF>::Setup(S);
}


/* ******************************************************************* 
* Initialization create a tree operator to assemble global matrix
******************************************************************* */
void FlowMatrixFracture_PK::Initialize(const Teuchos::Ptr<State>& S)
{
  PK_MPCStrong<PK_BDF>::Initialize(S);

  // diagonal blocks in tree operator and the Darcy PKs
  auto pk_matrix = Teuchos::rcp_dynamic_cast<Flow::Darcy_PK>(sub_pks_[0]);
  auto pk_fracture = Teuchos::rcp_dynamic_cast<Flow::Darcy_PK>(sub_pks_[1]);

  auto tvs = Teuchos::rcp(new TreeVectorSpace(solution_->Map()));
  op_tree_ = Teuchos::rcp(new Operators::TreeOperator(tvs));

  op_tree_->SetOperatorBlock(0, 0, pk_matrix->op());
  op_tree_->SetOperatorBlock(1, 1, pk_fracture->op());

  // op_tree_rhs_ = Teuchos::rcp(new TreeVector(tvs));
  // op_tree_rhs_->PushBack(pk_matrix->op()->rhs());
  // op_tree_rhs_->PushBack(pk_fracture->op()->rhs());

  // off-diagonal blocks are coupled PDEs
  // -- minimum composite vector spaces containing the coupling term
  auto mesh_matrix = S_->GetMesh("domain");
  auto mesh_fracture = S_->GetMesh("fracture");

  auto& mmap = solution_->SubVector(0)->Data()->ViewComponent("face", false)->Map();
  auto& gmap = solution_->SubVector(0)->Data()->ViewComponent("face", true)->Map();
  int npoints_owned = mmap.NumMyPoints();

  auto cvs_matrix = Teuchos::rcp(new CompositeVectorSpace());
  auto cvs_fracture = Teuchos::rcp(new CompositeVectorSpace());

  cvs_matrix->SetMesh(mesh_matrix)->SetGhosted(true)
            ->AddComponent("face", AmanziMesh::FACE, Teuchos::rcpFromRef(mmap), Teuchos::rcpFromRef(gmap), 1);

  cvs_fracture->SetMesh(mesh_matrix)->SetGhosted(true)
              ->AddComponent("cell", AmanziMesh::CELL, 1);

  // -- indices transmissibimility coefficients for matrix-fracture flux
  const auto& kn = *S_->GetFieldData("fracture-normal_permeability")->ViewComponent("cell");
  double rho = *S->GetScalarData("fluid_density");
  double gravity;
  S->GetConstantVectorData("gravity")->Norm2(&gravity);

  int ncells_owned_f = mesh_fracture->num_entities(AmanziMesh::CELL, AmanziMesh::Parallel_type::OWNED);
  auto inds_matrix = std::make_shared<std::vector<std::vector<int> > >(npoints_owned);
  auto inds_fracture = std::make_shared<std::vector<std::vector<int> > >(npoints_owned);
  auto values = std::make_shared<std::vector<double> >(npoints_owned);

  int np(0);
  for (int c = 0; c < ncells_owned_f; ++c) {
    int f = mesh_fracture->entity_get_parent(AmanziMesh::CELL, c);
    double area = mesh_fracture->cell_volume(c);
    int first = mmap.FirstPointInElement(f);
    int ndofs = mmap.ElementSize(f);

    for (int k = 0; k < ndofs; ++k) {
      (*inds_matrix)[np].resize(1);
      (*inds_fracture)[np].resize(1);
      (*inds_matrix)[np][0] = first + k;
      (*inds_fracture)[np][0] = c;

      (*values)[np] = kn[0][c] * area / gravity;
      np++;
    }
  }

  inds_matrix->resize(np);
  inds_fracture->resize(np);
  values->resize(np);

  // -- operators
  Teuchos::ParameterList oplist;

  auto op_coupling00 = Teuchos::rcp(new Operators::PDE_CouplingFlux(
      oplist, cvs_matrix, cvs_matrix, inds_matrix, inds_matrix, pk_matrix->op()));
  op_coupling00->Setup(values, 1.0);
  op_coupling00->UpdateMatrices(Teuchos::null, Teuchos::null);

  auto op_coupling01 = Teuchos::rcp(new Operators::PDE_CouplingFlux(
      oplist, cvs_matrix, cvs_fracture, inds_matrix, inds_fracture));
  op_coupling01->Setup(values, -1.0);
  op_coupling01->UpdateMatrices(Teuchos::null, Teuchos::null);

  auto op_coupling10 = Teuchos::rcp(new Operators::PDE_CouplingFlux(
      oplist, cvs_fracture, cvs_matrix, inds_fracture, inds_matrix));
  op_coupling10->Setup(values, -1.0);
  op_coupling10->UpdateMatrices(Teuchos::null, Teuchos::null);

  auto op_coupling11 = Teuchos::rcp(new Operators::PDE_CouplingFlux(
      oplist, cvs_fracture, cvs_fracture, inds_fracture, inds_fracture, pk_fracture->op()));
  op_coupling11->Setup(values, 1.0);
  op_coupling11->UpdateMatrices(Teuchos::null, Teuchos::null);  

  op_tree_->SetOperatorBlock(0, 1, op_coupling01->global_operator());
  op_tree_->SetOperatorBlock(1, 0, op_coupling10->global_operator());

  // create a global problem
  pk_matrix->op_diff()->ApplyBCs(true, true, true);

  op_tree_->SymbolicAssembleMatrix();
  op_tree_->AssembleMatrix();

  // Test SPD properties of the matrix.
  // VerificationTV ver(op_tree_);
  // ver.CheckMatrixSPD();

  // stationary solve is modelled with large dt. To pick the correct
  // boundary conditions, dt is negative. This assumes that we are at
  // the beginning of simulation.
  bool fail;
  double dt(-1e+98), dt_solver;
  fail = time_stepper_->TimeStep(dt, dt_solver, solution_);

  if (fail) Exceptions::amanzi_throw("Solver for coupled Darcy flow did not converge.");
}


/* ******************************************************************* 
* Performs one time step.
******************************************************************* */
bool FlowMatrixFracture_PK::AdvanceStep(double t_old, double t_new, bool reinit)
{
  bool fail = PK_MPCStrong<PK_BDF>::AdvanceStep(t_old, t_new, reinit);

  if (fail) {
    Teuchos::OSTab tab = vo_->getOSTab();
    *vo_->os() << "Step failed." << std::endl;
  }

  return fail;
}


/* ******************************************************************* 
* Residual evaluation
******************************************************************* */
void FlowMatrixFracture_PK::FunctionalResidual(double t_old, double t_new,
                                               Teuchos::RCP<TreeVector> u_old,
                                               Teuchos::RCP<TreeVector> u_new,
                                               Teuchos::RCP<TreeVector> f)
{
  // generate local matrices and apply sources and boundary conditions
  PK_MPCStrong<PK_BDF>::FunctionalResidual(t_old, t_new, u_old, u_new, f);

  // although, residual calculation can be completed using off-diagonal
  // blocks, we use global matrix-vector multiplication instead.
  op_tree_->AssembleMatrix();
  int ierr = op_tree_->ApplyAssembled(*u_new, *f);
  AMANZI_ASSERT(!ierr);
  
<<<<<<< HEAD
  // diagonal blocks in tree operator are the Darcy PKs
=======
  // diagonal blocks in tree operator must be Darcy PKs
  for (int i = 0; i < 2; ++i) {
    AMANZI_ASSERT(sub_pks_[i]->name() == "darcy");
  }
>>>>>>> 763451fd
  auto pk_matrix = Teuchos::rcp_dynamic_cast<Flow::Darcy_PK>(sub_pks_[0]);
  auto pk_fracture = Teuchos::rcp_dynamic_cast<Flow::Darcy_PK>(sub_pks_[1]);

  f->SubVector(0)->Data()->Update(-1, *pk_matrix->op()->rhs(), 1);
  f->SubVector(1)->Data()->Update(-1, *pk_fracture->op()->rhs(), 1);
}


/* ******************************************************************* 
* Preconditioner update
******************************************************************* */
void FlowMatrixFracture_PK::UpdatePreconditioner(double t,
                                                 Teuchos::RCP<const TreeVector> up,
                                                 double h)
{
  // EpetraExt::RowMatrixToMatlabFile("FlowMatrixFracture_PC_.txt", *op_tree_->A());
  std::string name = ti_list_->get<std::string>("preconditioner");
  Teuchos::ParameterList pc_list = preconditioner_list_->sublist(name);

  op_tree_->InitPreconditioner(pc_list);
}


/* ******************************************************************* 
* Application of preconditioner
******************************************************************* */
int FlowMatrixFracture_PK::ApplyPreconditioner(Teuchos::RCP<const TreeVector> X, 
                                               Teuchos::RCP<TreeVector> Y)
{
  Y->PutScalar(0.0);
  return op_tree_->ApplyInverse(*X, *Y);
}

}  // namespace Amanzi
<|MERGE_RESOLUTION|>--- conflicted
+++ resolved
@@ -265,14 +265,10 @@
   int ierr = op_tree_->ApplyAssembled(*u_new, *f);
   AMANZI_ASSERT(!ierr);
   
-<<<<<<< HEAD
-  // diagonal blocks in tree operator are the Darcy PKs
-=======
   // diagonal blocks in tree operator must be Darcy PKs
   for (int i = 0; i < 2; ++i) {
     AMANZI_ASSERT(sub_pks_[i]->name() == "darcy");
   }
->>>>>>> 763451fd
   auto pk_matrix = Teuchos::rcp_dynamic_cast<Flow::Darcy_PK>(sub_pks_[0]);
   auto pk_fracture = Teuchos::rcp_dynamic_cast<Flow::Darcy_PK>(sub_pks_[1]);
 
