--- conflicted
+++ resolved
@@ -241,26 +241,16 @@
   for (int i = 0; i < bc_temperature_.size(); ++i) {
     for (auto it = bc_temperature_[i]->begin(); it != bc_temperature_[i]->end(); ++it) {
       int f = it->first;
-<<<<<<< HEAD
       bc_model[f] = Operators::OPERATOR_BC_DIRICHLET;
       bc_value[f] = it->second;
-=======
-      bc_model_[f] = Operators::OPERATOR_BC_DIRICHLET;
-      bc_value_[f] = it->second[0];
->>>>>>> 73bd83a2
     }
   }
 
   for (int i = 0; i < bc_flux_.size(); ++i) {
     for (auto it = bc_flux_[i]->begin(); it != bc_flux_[i]->end(); ++it) {
       int f = it->first;
-<<<<<<< HEAD
       bc_model[f] = Operators::OPERATOR_BC_NEUMANN;
       bc_value[f] = it->second;
-=======
-      bc_model_[f] = Operators::OPERATOR_BC_NEUMANN;
-      bc_value_[f] = it->second[0];
->>>>>>> 73bd83a2
     }
   }
 
