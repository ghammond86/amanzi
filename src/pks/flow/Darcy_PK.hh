/*
  Flow PK 

  Copyright 2010-201x held jointly by LANS/LANL, LBNL, and PNNL. 
  Amanzi is released under the three-clause BSD License. 
  The terms of use and "as is" disclaimer for this license are 
  provided in the top-level COPYRIGHT file.

  Authors: Neil Carlson (version 1) 
           Konstantin Lipnikov (version 2) (lipnikov@lanl.gov)
*/

#ifndef AMANZI_DARCY_PK_HH_
#define AMANZI_DARCY_PK_HH_

// TPLs
#include "Epetra_Vector.h"
#include "Teuchos_RCP.hpp"

// Amanzi
#include "FnBaseDefs.hh"
#include "PDE_Accumulation.hh"
#include "PDE_Diffusion.hh"
#include "PK_Factory.hh"
#include "TimestepController.hh"
#include "TreeVector.hh"

// Amanzi::Flow
#include "Flow_PK.hh"

namespace Amanzi {
namespace Flow {

class Darcy_PK : public Flow_PK {
 public:
  Darcy_PK(Teuchos::ParameterList& pk_tree,
           const Teuchos::RCP<Teuchos::ParameterList>& glist,
           const Teuchos::RCP<State>& S,
           const Teuchos::RCP<TreeVector>& soln);

  Darcy_PK(const Teuchos::RCP<Teuchos::ParameterList>& glist,
           const std::string& pk_list_name,
           Teuchos::RCP<State> S,
           const Teuchos::RCP<TreeVector>& soln);

  ~Darcy_PK();

  // methods required for PK interface
  virtual void Setup(const Teuchos::Ptr<State>& S) override;
  virtual void Initialize(const Teuchos::Ptr<State>& S) override;

  virtual void set_dt(double dt) override { dt_ = dt; dt_desirable_ = dt; }
  virtual double get_dt() override { return dt_desirable_; }

  virtual bool AdvanceStep(double t_old, double t_new, bool reinit=false) override; 
  virtual void CommitStep(double t_old, double t_new, const Teuchos::RCP<State>& S) override;
  virtual void CalculateDiagnostics(const Teuchos::RCP<State>& S) override;

  virtual std::string name() override { return "darcy"; }

  // methods required for time integration interface. It is not used by simple Darcy flow,
  // however, coupled method may need the residual evaluation routine.
  // -- computes the non-linear functional f = f(t,u,udot) and related norm.
  void FunctionalResidual(const double t_old, double t_new, 
                  Teuchos::RCP<TreeVector> u_old, Teuchos::RCP<TreeVector> u_new, 
                  Teuchos::RCP<TreeVector> f) override;
  double ErrorNorm(Teuchos::RCP<const TreeVector> u, Teuchos::RCP<const TreeVector> du) override;

  // -- preconditioner management
  virtual int ApplyPreconditioner(Teuchos::RCP<const TreeVector> u, Teuchos::RCP<TreeVector> pu) override;
  virtual void UpdatePreconditioner(double t, Teuchos::RCP<const TreeVector> up, double dt) override;
 
  // -- check the admissibility of a solution
  //    override with the actual admissibility check
  virtual bool IsAdmissible(Teuchos::RCP<const TreeVector> u) override { return false; }

  // -- possibly modifies the predictor that is going to be used as a
  //    starting value for the nonlinear solve in the time integrator,
  virtual bool ModifyPredictor(double dt, Teuchos::RCP<const TreeVector> u0,
                               Teuchos::RCP<TreeVector> u) override { return false; }

  // -- possibly modifies the correction, after the nonlinear solver (i.e., NKA)
  //    has computed it, will return true if it did change the correction,
  //    so that the nonlinear iteration can store the modified correction
  //    and pass it to NKA so that the NKA space can be updated
  virtual AmanziSolvers::FnBaseDefs::ModifyCorrectionResult
      ModifyCorrection(double dt, Teuchos::RCP<const TreeVector> res,
                       Teuchos::RCP<const TreeVector> u, Teuchos::RCP<TreeVector> du) override {
    return AmanziSolvers::FnBaseDefs::CORRECTION_NOT_MODIFIED;
  }

  // -- experimental approach -- calling this indicates that the time
  //    integration scheme is changing the value of the solution in state.
  virtual void ChangedSolution() override {};

  // other members of the PK linear solvers
  void SolveFullySaturatedProblem(CompositeVector& u, bool wells_on);

  // access methods
<<<<<<< HEAD
  virtual Teuchos::RCP<Operators::Operator> op() override { return op_; }
=======
  virtual Teuchos::RCP<Operators::Operator>
      my_operator(const Operators::OperatorType& type) override { return op_; } 

  virtual Teuchos::RCP<Operators::PDE_HelperDiscretization>
      my_pde(const Operators::PDEType& type) override { return op_diff_; } 

>>>>>>> e61b2ce2
  Teuchos::RCP<Operators::PDE_Diffusion> op_diff() { return op_diff_; }

 private:
  void InitializeFields_();
  void UpdateSpecificYield_();
  double ErrorEstimate_(double* dTfactor);
  void InitializeStatistics_(bool init_darcy);

  // support of coupled PKs
  void UpdateMatrixBCsUsingFracture_();
  void UpdateSourceUsingMatrix_();
  void FractureConservationLaw_();
  
 protected:
  Teuchos::RCP<TreeVector> soln_;
  
 private:
  Teuchos::RCP<Operators::Operator> op_;
  Teuchos::RCP<Operators::PDE_Diffusion> op_diff_;
  Teuchos::RCP<Operators::PDE_Accumulation> op_acc_;

  int error_control_;
  double dt_desirable_, dt_factor_;
  std::vector<std::pair<double, double> > dt_history_;  // statistics

  std::string solver_name_;
  bool initialize_with_darcy_;
  int num_itrs_;

  bool flow_on_manifold_;  // true for the DFN model
  bool coupled_to_matrix_, coupled_to_fracture_;

  Teuchos::RCP<CompositeVector> solution;  // next pressure state
  Teuchos::RCP<Epetra_Vector> pdot_cells_prev;  // time derivative of pressure
  Teuchos::RCP<Epetra_Vector> pdot_cells;
  Teuchos::RCP<TimestepController> ts_control_;

  Teuchos::RCP<CompositeVector> specific_yield_copy_;

 private:
  // factory registration
  static RegisteredPKFactory<Darcy_PK> reg_;
};

}  // namespace Flow
}  // namespace Amanzi

#endif
<|MERGE_RESOLUTION|>--- conflicted
+++ resolved
@@ -97,17 +97,11 @@
   void SolveFullySaturatedProblem(CompositeVector& u, bool wells_on);
 
   // access methods
-<<<<<<< HEAD
-  virtual Teuchos::RCP<Operators::Operator> op() override { return op_; }
-=======
   virtual Teuchos::RCP<Operators::Operator>
       my_operator(const Operators::OperatorType& type) override { return op_; } 
 
   virtual Teuchos::RCP<Operators::PDE_HelperDiscretization>
       my_pde(const Operators::PDEType& type) override { return op_diff_; } 
-
->>>>>>> e61b2ce2
-  Teuchos::RCP<Operators::PDE_Diffusion> op_diff() { return op_diff_; }
 
  private:
   void InitializeFields_();
