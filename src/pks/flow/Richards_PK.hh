--- conflicted
+++ resolved
@@ -68,17 +68,11 @@
 
   // methods required for time integration interface
   // -- computes the non-linear functional f = f(t,u,udot) and related norm.
-<<<<<<< HEAD
-  virtual void Functional(const double t_old, double t_new, 
-                          Teuchos::RCP<TreeVector> u_old, Teuchos::RCP<TreeVector> u_new, 
-                          Teuchos::RCP<TreeVector> f) override;
-  virtual double ErrorNorm(Teuchos::RCP<const TreeVector> u, Teuchos::RCP<const TreeVector> du) override;
-=======
-  void FunctionalResidual(const double t_old, double t_new, 
-                  Teuchos::RCP<TreeVector> u_old, Teuchos::RCP<TreeVector> u_new, 
-                  Teuchos::RCP<TreeVector> f);
+  virtual void FunctionalResidual(
+      const double t_old, double t_new, 
+      Teuchos::RCP<TreeVector> u_old, Teuchos::RCP<TreeVector> u_new, 
+      Teuchos::RCP<TreeVector> f) override;
   double ErrorNorm(Teuchos::RCP<const TreeVector> u, Teuchos::RCP<const TreeVector> du);
->>>>>>> 710fa8ef
 
   // -- management of the preconditioner
   virtual int ApplyPreconditioner(Teuchos::RCP<const TreeVector> u, Teuchos::RCP<TreeVector> pu) override;
