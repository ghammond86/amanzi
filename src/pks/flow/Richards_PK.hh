--- conflicted
+++ resolved
@@ -132,11 +132,7 @@
   double ErrorNormSTOMP(const CompositeVector& u, const CompositeVector& du);
 
   // -- access methods
-<<<<<<< HEAD
   virtual Teuchos::RCP<Operators::Operator> op() override { return op_pc_solver_; }
-  const Teuchos::RCP<CompositeVector> get_solution() { return solution; }
-=======
->>>>>>> 763451fd
   Teuchos::RCP<BDF1_TI<TreeVector, TreeVectorSpace> > get_bdf1_dae() { return bdf1_dae; }
 
   // -- verbose output and visualization methods
