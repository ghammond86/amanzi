--- conflicted
+++ resolved
@@ -229,11 +229,11 @@
       createBClist("pressure", "BC 2", regions, 1.0);
       // DPK->ResetParameterList(dp_list);
  
-<<<<<<< HEAD
+
       DPK->Initialize(S.ptr());
       S->CheckAllFieldsInitialized();
 
-      DPK->SolveFullySaturatedProblem(*S->GetFieldData("pressure", passwd));
+      DPK->SolveFullySaturatedProblem(*S->GetFieldData("pressure", passwd), false);
       DPK->CommitStep(0.0, 1.0, S);
 
       // calculate errors
@@ -250,28 +250,6 @@
       CHECK(errorU < 1.0e-8);
       double errorDiv = calculateDarcyDivergenceError();
       if (MyPID == 0)
-=======
-    DPK->Initialize(S.ptr());
-    S->CheckAllFieldsInitialized();
-
-    DPK->SolveFullySaturatedProblem(*S->GetFieldData("pressure", passwd), false);
-    DPK->CommitStep(0.0, 1.0, S);
-
-    // calculate errors
-    double p0 = 1.0;
-    AmanziGeometry::Point pressure_gradient(0.0, 0.0, -1.0);
-    AmanziGeometry::Point velocity(3);
-    velocity = -(pressure_gradient - DPK->rho() * DPK->gravity()) / mu;
-
-    double errorP = calculatePressureCellError(p0, pressure_gradient);
-    CHECK(errorP < 1.0e-8);
-    double errorL = calculatePressureFaceError(p0, pressure_gradient);
-    CHECK(errorL < 1.0e-8);
-    double errorU = calculateDarcyFluxError(velocity);
-    CHECK(errorU < 1.0e-8);
-    double errorDiv = calculateDarcyDivergenceError();
-    if (MyPID == 0)
->>>>>>> c467463a
         std::cout << "Error: " << errorP << " " << errorL << " " << errorU << " " << errorDiv << std::endl;
     }
   }
