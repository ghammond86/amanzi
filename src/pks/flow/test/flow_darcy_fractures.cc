/*
  Transport PK 

  Copyright 2010-201x held jointly by LANS/LANL, LBNL, and PNNL. 
  Amanzi is released under the three-clause BSD License. 
  The terms of use and "as is" disclaimer for this license are 
  provided in the top-level COPYRIGHT file.

  License: BSD
  Author: Konstantin Lipnikov (lipnikov@lanl.gov)
*/

#include <iostream>
#include <cstdlib>
#include <cmath>
#include <vector>

// TPLs
#include "Teuchos_ParameterList.hpp"
#include "Teuchos_RCP.hpp"
#include "Teuchos_ParameterXMLFileReader.hpp"
#include "Teuchos_XMLParameterListHelpers.hpp"
#include "UnitTest++.h"

// Amanzi
#include "GMVMesh.hh"
#include "MeshFactory.hh"
#include "Mesh_MSTK.hh"
#include "State.hh"

// Flow
#include "Darcy_PK.hh"

/* **************************************************************** */
TEST(DARCY_TWO_FRACTURES) {
  using namespace Teuchos;
  using namespace Amanzi;
  using namespace Amanzi::AmanziMesh;
  using namespace Amanzi::Flow;
  using namespace Amanzi::AmanziGeometry;

  std::cout << "Test: Darcy PK in two fractures" << std::endl;
  Comm_ptr_type comm = Amanzi::getDefaultComm();
  int MyPID = comm->MyPID();

  // read parameter list
  std::string xmlFileName = "test/flow_darcy_fractures.xml";
  Teuchos::RCP<Teuchos::ParameterList> plist = Teuchos::getParametersFromXmlFile(xmlFileName);

  // create a mesh framework
  ParameterList region_list = plist->get<Teuchos::ParameterList>("regions");
<<<<<<< HEAD
  auto gm = Teuchos::rcp(new Amanzi::AmanziGeometry::GeometricModel(3, region_list, comm));
=======
  Teuchos::RCP<Amanzi::AmanziGeometry::GeometricModel> gm =
      Teuchos::rcp(new Amanzi::AmanziGeometry::GeometricModel(3, region_list, *comm));
>>>>>>> 5d98771a

  MeshFactory meshfactory(comm,gm);
  meshfactory.set_preference(Preference({Framework::MSTK, Framework::STK}));
  RCP<const Mesh> mesh3D = meshfactory.create(0.0, 0.0, 0.0, 1.0, 1.0, 1.0, 10, 10, 10);

  // extract fractures mesh
  std::vector<std::string> setnames;
  setnames.push_back("fracture 1");
  setnames.push_back("fracture 2");

  RCP<const Mesh> mesh = meshfactory.create(mesh3D, setnames, AmanziMesh::FACE);

  int ncells_owned = mesh->num_entities(AmanziMesh::CELL, AmanziMesh::Parallel_type::OWNED);
  int ncells_wghost = mesh->num_entities(AmanziMesh::CELL, AmanziMesh::Parallel_type::ALL);

  std::cout << "pid=" << MyPID << " cells: " << ncells_owned << " " << ncells_wghost << std::endl;

  Teuchos::ParameterList state_list = plist->sublist("state");
  RCP<State> S = rcp(new State(state_list));
  S->RegisterDomainMesh(rcp_const_cast<Mesh>(mesh));

  Teuchos::RCP<TreeVector> soln = Teuchos::rcp(new TreeVector());
  Teuchos::RCP<Darcy_PK> DPK = Teuchos::rcp(new Darcy_PK(plist, "flow", S, soln));
  DPK->Setup(S.ptr());

  S->Setup();
  S->InitializeFields();
  S->InitializeEvaluators();

  // modify the default state
  // -- storativity
  S->GetFieldData("specific_storage", "flow")->PutScalar(2.0);
  S->GetField("specific_storage", "flow")->set_initialized();

  // create the initial pressure function
  Epetra_MultiVector& p = *S->GetFieldData("pressure", "flow")->ViewComponent("cell", false);

  for (int c = 0; c < p.MyLength(); c++) {
    const Point& xc = mesh->cell_centroid(c);
    p[0][c] = xc[0] * (xc[1] + 2.0);
  }
  S->GetField("pressure", "flow")->set_initialized();

  // initialize the Darcy process kernel
  DPK->Initialize(S.ptr());
  S->CheckAllFieldsInitialized();

  // transient solution
  double t_old(0.0), t_new, dt(0.5);
  for (int n = 0; n < 2; n++) {
    t_new = t_old + dt;

    DPK->AdvanceStep(t_old, t_new);
    DPK->CommitStep(t_old, t_new, S);

    t_old = t_new;
  }

  for (int c = 0; c < p.MyLength(); c++) {
    CHECK(p[0][c] > -1.0 && p[0][c] < 2.0);
  }

  if (MyPID == 0) {
    GMV::open_data_file(*mesh, (std::string)"flow.gmv");
    GMV::start_data();
    GMV::write_cell_data(p, 0, "pressure");
    GMV::close_data_file();
  }

  
}




<|MERGE_RESOLUTION|>--- conflicted
+++ resolved
@@ -49,12 +49,7 @@
 
   // create a mesh framework
   ParameterList region_list = plist->get<Teuchos::ParameterList>("regions");
-<<<<<<< HEAD
-  auto gm = Teuchos::rcp(new Amanzi::AmanziGeometry::GeometricModel(3, region_list, comm));
-=======
-  Teuchos::RCP<Amanzi::AmanziGeometry::GeometricModel> gm =
-      Teuchos::rcp(new Amanzi::AmanziGeometry::GeometricModel(3, region_list, *comm));
->>>>>>> 5d98771a
+  auto gm = Teuchos::rcp(new Amanzi::AmanziGeometry::GeometricModel(3, region_list, *comm));
 
   MeshFactory meshfactory(comm,gm);
   meshfactory.set_preference(Preference({Framework::MSTK, Framework::STK}));
