--- conflicted
+++ resolved
@@ -63,8 +63,6 @@
   if (!S->HasField("gravity")) {
     S->RequireConstantVector("gravity", passwd_, dim);  // state resets ownership.
   } 
-<<<<<<< HEAD
-=======
 
   if (!S->HasField("permeability")) {
     S->RequireField("permeability", passwd_)->SetMesh(mesh_)->SetGhosted(true)
@@ -90,8 +88,6 @@
       }
     }
   }    
-
->>>>>>> 0f9c348c
 }
 
 
@@ -247,11 +243,7 @@
 
   // -- pressure 
   if (bc_list->isSublist("pressure")) {
-<<<<<<< HEAD
-    PK_DomainFunctionFactory<FlowBoundaryFunction > bc_factory(mesh_);
-=======
     PK_DomainFunctionFactory<FlowBoundaryFunction> bc_factory(mesh_);
->>>>>>> 0f9c348c
 
     Teuchos::ParameterList& tmp_list = bc_list->sublist("pressure");
     for (auto it = tmp_list.begin(); it != tmp_list.end(); ++it) {
@@ -267,11 +259,7 @@
 
   // -- hydraulic head
   if (bc_list->isSublist("static head")) {
-<<<<<<< HEAD
-    PK_DomainFunctionFactory<FlowBoundaryFunction > bc_factory(mesh_);
-=======
     PK_DomainFunctionFactory<FlowBoundaryFunction> bc_factory(mesh_);
->>>>>>> 0f9c348c
 
     Teuchos::ParameterList& tmp_list = bc_list->sublist("static head");
     for (auto it = tmp_list.begin(); it != tmp_list.end(); ++it) {
@@ -287,11 +275,7 @@
 
   // -- Darcy velocity
   if (bc_list->isSublist("mass flux")) {
-<<<<<<< HEAD
-    PK_DomainFunctionFactory<FlowBoundaryFunction > bc_factory(mesh_);
-=======
     PK_DomainFunctionFactory<FlowBoundaryFunction> bc_factory(mesh_);
->>>>>>> 0f9c348c
 
     Teuchos::ParameterList& tmp_list = bc_list->sublist("mass flux");
     for (auto it = tmp_list.begin(); it != tmp_list.end(); ++it) {
@@ -307,11 +291,7 @@
 
   // -- seepage face
   if (bc_list->isSublist("seepage face")) {
-<<<<<<< HEAD
-    PK_DomainFunctionFactory<FlowBoundaryFunction > bc_factory(mesh_);
-=======
     PK_DomainFunctionFactory<FlowBoundaryFunction> bc_factory(mesh_);
->>>>>>> 0f9c348c
 
     Teuchos::ParameterList& tmp_list = bc_list->sublist("seepage face");
     for (auto it = tmp_list.begin(); it != tmp_list.end(); ++it) {
@@ -348,11 +328,7 @@
   // Create the source object if any
   srcs.clear();
   if (plist.isSublist("source terms")) {
-<<<<<<< HEAD
-    PK_DomainFunctionFactory<PK_DomainFunction> factory(mesh_);
-=======
     PK_DomainFunctionFactory<PK_DomainFunction > factory(mesh_, S_);
->>>>>>> 0f9c348c
     PKUtils_CalculatePermeabilityFactorInWell(S_.ptr(), Kxy);
 
     Teuchos::ParameterList& src_list = plist.sublist("source terms");
