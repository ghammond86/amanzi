/*
  Flow PK

  Copyright 2010-201x held jointly by LANS/LANL, LBNL, and PNNL. 
  Amanzi is released under the three-clause BSD License. 
  The terms of use and "as is" disclaimer for this license are 
  provided in the top-level COPYRIGHT file.

  Authors: Neil Carlson (version 1) 
           Konstantin Lipnikov (version 2) (lipnikov@lanl.gov)

  This is a virtual base class for two flow models: Darcy and Richards.
*/

#ifndef AMANZI_FLOW_PK_HH_
#define AMANZI_FLOW_PK_HH_

#include <vector>

// TPLs
#include "Epetra_Vector.h"
#include "Epetra_IntVector.h"
#include "Epetra_FECrsMatrix.h"
#include "Teuchos_RCP.hpp"

// Amanzi
#include "BCs.hh"
#include "BDFFnBase.hh"
#include "checkpoint.hh"
#include "CompositeVectorSpace.hh"
#include "independent_variable_field_evaluator_fromfunction.hh"
#include "Key.hh"
#include "PK_DomainFunction.hh"
#include "PK_PhysicalBDF.hh"
#include "primary_variable_field_evaluator.hh"
#include "Tensor.hh"
#include "Units.hh"
#include "VerboseObject.hh"

// Flow
#include "FlowBoundaryFunction.hh"
#include "FlowDefs.hh"
#include "FlowTypeDefs.hh"

namespace Amanzi {
namespace Flow {

class Flow_PK : public PK_PhysicalBDF {
 public:
  Flow_PK();
  Flow_PK(Teuchos::ParameterList& pk_tree,
                 const Teuchos::RCP<Teuchos::ParameterList>& glist,
                 const Teuchos::RCP<State>& S,
                 const Teuchos::RCP<TreeVector>& soln);
  virtual ~Flow_PK() {};

  // members required by PK interface
  virtual void Setup(const Teuchos::Ptr<State>& S) override;
  virtual void Initialize(const Teuchos::Ptr<State>& S) override;

  // other members of this PK.
  // -- initialize simple fields common for both flow models.
  void UpdateLocalFields_(const Teuchos::Ptr<State>& S);

  // --- management of boundary and source terms
  void UpdateSourceBoundaryData(double t_old, double t_new, const CompositeVector& u);
  void ComputeOperatorBCs(const CompositeVector& u);
  void SeepageFacePFloTran(const CompositeVector& u, int* nseepage, double* area_seepage);
  void SeepageFaceFACT(const CompositeVector& u, int* nseepage, double* area_seepage);

  void AddSourceTerms(CompositeVector& rhs);
  void ComputeWellIndex(Teuchos::ParameterList& spec);
  bool IsWellIndexRequire(Teuchos::ParameterList& spec);

  // -- absolute permeability and derived quantities.
  void SetAbsolutePermeabilityTensor();

  // -- miscallenous members
  void DeriveFaceValuesFromCellValues(const Epetra_MultiVector& ucells, Epetra_MultiVector& ufaces);

  // -- io members
  void OutputTimeHistory(const Teuchos::ParameterList& plist, std::vector<dt_tuple>& dt_history);

  // -- utilities
  double WaterVolumeChangePerSecond(const std::vector<int>& bc_model,
                                    const Epetra_MultiVector& darcy_flux) const;

  // -- V&V
  void VV_ValidateBCs() const;
  void VV_ReportWaterBalance(const Teuchos::Ptr<State>& S) const;
  void VV_ReportSeepageOutflow(const Teuchos::Ptr<State>& S, double dT) const;
  void VV_PrintHeadExtrema(const CompositeVector& pressure) const;
  void VV_PrintSourceExtrema() const;

  // -- extensions 
  int BoundaryFaceGetCell(int f) const;  // of AmanziMesh
  void VerticalNormals(int c, AmanziGeometry::Point& n1, AmanziGeometry::Point& n2);
  virtual double BoundaryFaceValue(int f, const CompositeVector& u);

  // access
  Teuchos::RCP<Operators::BCs> op_bc() { return op_bc_; }
  double seepage_mass() { return seepage_mass_; } // support of unit tests

 private:
  void InitializeFields_();

 protected:
  void InitializeBCsSources_(Teuchos::ParameterList& list);

 public:
  int ncells_owned, ncells_wghost;
  int nfaces_owned, nfaces_wghost;

  double dt_, dt_next_;

  int MyPID;  // parallel information: will be moved to private
  int missed_bc_faces_, dirichlet_bc_faces_;
  int ti_phase_counter;

 public:
  Teuchos::RCP<const Teuchos::ParameterList> linear_operator_list_;
  Teuchos::RCP<const Teuchos::ParameterList> preconditioner_list_;
  Teuchos::RCP<Teuchos::ParameterList> ti_list_;

 protected:
  Key domain_;  // computational domain
  Teuchos::RCP<const AmanziMesh::Mesh> mesh_;
  int dim;

  Teuchos::RCP<State> S_;
  std::string passwd_;
  bool peaceman_model_;

  // Stationary physical quantatities
  std::vector<WhetStone::Tensor> K; 
  AmanziGeometry::Point gravity_;
  double g_, rho_, molar_rho_, atm_pressure_;
  double flux_units_;  // scaling for flux units from kg to moles.

  Teuchos::RCP<Epetra_Vector> Kxy;
  std::string coordinate_system_;

  // boundary conditions
  std::vector<Teuchos::RCP<FlowBoundaryFunction> > bcs_; 
  int nseepage_prev;

  Teuchos::RCP<Operators::BCs> op_bc_;

  // source terms and liquid balance
  std::vector<Teuchos::RCP<PK_DomainFunction> > srcs;
  mutable double mass_bc, seepage_mass_, mass_initial;

  // field evaluators (MUST GO AWAY lipnikov@lanl.gov)
  Teuchos::RCP<PrimaryVariableFieldEvaluator> darcy_flux_eval_;
  Teuchos::RCP<PrimaryVariableFieldEvaluator> pressure_eval_, pressure_matrix_eval_;

  // names of state fields 
  Key pressure_key_;
<<<<<<< HEAD
  Key darcy_flux_key_;
=======
  Key darcy_flux_key_, specific_storage_key_, specific_yield_key_;
  Key saturation_liquid_key_, prev_saturation_liquid_key_;
  Key porosity_key_, hydraulic_head_key_;
  Key darcy_velocity_key_;
>>>>>>> 6015a410

  // io
  Utils::Units units_;
  Teuchos::RCP<Teuchos::ParameterList> fp_list_;
};

}  // namespace Flow
}  // namespace Amanzi

#endif<|MERGE_RESOLUTION|>--- conflicted
+++ resolved
@@ -156,14 +156,10 @@
 
   // names of state fields 
   Key pressure_key_;
-<<<<<<< HEAD
-  Key darcy_flux_key_;
-=======
   Key darcy_flux_key_, specific_storage_key_, specific_yield_key_;
   Key saturation_liquid_key_, prev_saturation_liquid_key_;
   Key porosity_key_, hydraulic_head_key_;
   Key darcy_velocity_key_;
->>>>>>> 6015a410
 
   // io
   Utils::Units units_;
