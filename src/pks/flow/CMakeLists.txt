#
#  Amanzi
#   Flow process kernel
#
# Amanzi module, include files found in AMANZI_MODULE_PATH
include(PrintVariable)
include(TestManager)

# Define a project name
# After this command the following varaibles are defined
#   FLOW_SOURCE_DIR
#   FLOW_BINARY_DIR
# Other projects (subdirectories) can reference this directory
# through these variables.
project(FLOW)

# External (TPL) include directories
include_directories(${Epetra_INCLUDE_DIRS})
include_directories(${Teuchos_INCLUDE_DIRS})
# Amanzi include directories
include_directories(${ATK_SOURCE_DIR})
include_directories(${DATA_STRUCTURES_SOURCE_DIR})
include_directories(${EOS_SOURCE_DIR})
include_directories(${FUNCS_SOURCE_DIR})
include_directories(${GEOMETRY_SOURCE_DIR})
include_directories(${MESH_SOURCE_DIR})
include_directories(${MFUNCS_SOURCE_DIR})
include_directories(${MESH_MSTK_SOURCE_DIR})
include_directories(${OUTPUT_SOURCE_DIR})
include_directories(${OPERATORS_SOURCE_DIR})
include_directories(${PKS_SOURCE_DIR})
include_directories(${SOLVERS_SOURCE_DIR})
include_directories(${STATE_SOURCE_DIR})
include_directories(${TIME_INTEGRATION_SOURCE_DIR})
include_directories(${WHETSTONE_SOURCE_DIR})

#
# Library: flow
#
set(flow_src_files Flow_PK.cc 
                   Flow_SeepageFace.cc FlowBoundaryFunction.cc
                   Flow_VandV.cc  
                   Darcy_PK.cc Darcy_TI.cc Darcy_LinearOperator.cc
                   Richards_PK.cc Richards_TI.cc Richards_WRM.cc
                   Richards_Picard.cc Richards_LinearOperator.cc Richards_CNLS.cc
                   PorosityModelPartition.cc PorosityModelEvaluator.cc
                   RelPermEvaluator.cc
                   WRM_vanGenuchten.cc WRM_BrooksCorey.cc 
                   WRMPartition.cc WRMFactory.cc WRMEvaluator.cc 
                   WaterStorage.cc
                   DarcyVelocityEvaluator.cc
                   MultiscaleFlowPorosityFactory.cc MultiscaleFlowPorosityPartition.cc
                   MultiscaleFlowPorosity_DPM.cc
                   MultiscaleFlowPorosity_GDPM.cc
                   FracturePermModelPartition.cc FracturePermModelEvaluator.cc
                   )
set(flow_tpl_libs ${Teuchos_LIBRARIES} ${Epetra_LIBRARIES} ${Boost_LIBRARIES} ${SEACAS_LIBRARIES})
if (Ifpack_ENABLE_HYPRE)
  list(APPEND flow_tpl_libs ${Ifpack_LIBRARIES} ${HYPRE_LIBRARY})
endif()
add_amanzi_library(flow SOURCE ${flow_src_files}
                   LINK_LIBS pks eos operators state functions 
                             mesh_functions time_integration data_structures
                             ${flow_tpl_libs})

#
# Install Targets
#
set(flow_inc_files 
  Darcy_PK.hh
  FlowDefs.hh
  FlowBoundaryFunction.hh
  FlowSourceFunction.hh
  Flow_PK.hh
  FlowTypeDefs.hh
  FracturePermModel.hh
  FracturePermModel_Constant.hh
  FracturePermModel_CubicLaw.hh
  FracturePermModel_Linear.hh
  FracturePermModelPartition.hh
  FracturePermModelEvaluator.hh
  MultiscaleFlowPorosity.hh
  MultiscaleFlowPorosity_DPM.hh
  MultiscaleFlowPorosity_GDPM.hh
  MultiscaleFlowPorosityFactory.hh
  MultiscaleFlowPorosityPartition.hh
  PorosityModel.hh
  PorosityModelPartition.hh
  Richards_PK.hh
  WRM.hh
  WRM_BrooksCorey.hh
  WRM_saturated.hh
  WRM_vanGenuchten.hh
  WRMEvaluator.hh
  WRMFactory.hh
  WRMPartition.hh)

add_install_include_file(${flow_inc_files} wrm_flow_registration.hh)


if (BUILD_TESTS) 
    # Add UnitTest include directory
    include_directories(${UnitTest_INCLUDE_DIRS})
    include_directories(${MESH_FACTORY_SOURCE_DIR})

    # Copy test directory files if any out of source build
    if (NOT (${FLOW_SOURCE_DIR} EQUAL ${FLOW_BINARY_DIR}) )
        # execute_process(COMMAND ${CMAKE_COMMAND} -E 
        #   copy_directory ${FLOW_SOURCE_DIR}/test ${FLOW_BINARY_DIR}/test) 
        file(GLOB DataFiles "${FLOW_SOURCE_DIR}/test/*.xml"
                            "${FLOW_SOURCE_DIR}/test/*.exo"
                            "${FLOW_SOURCE_DIR}/test/*.h5")
        file(COPY ${DataFiles} DESTINATION ${FLOW_BINARY_DIR}/test/)
    endif()

    # Add the flow directory to the include paths
    include_directories(${FLOW_SOURCE_DIR})

    set(amanzi_libs geometry mesh mesh_factory state flow pks operators whetstone data_structures)

    # Test: transient Darcy flow 
    add_amanzi_test(flow_darcy_transient flow_darcy_transient
                    KIND int
                    SOURCE test/Main.cc test/flow_darcy_transient.cc
                    LINK_LIBS ${amanzi_libs} ${UnitTest_LIBRARIES} ${HDF5_LIBRARIES})
    add_amanzi_test(flow_darcy_transient_parallel flow_darcy_transient NPROCS 2 KIND unit)
 
    # Test: transient Darcy flow 
    add_amanzi_test(flow_darcy_dual2D flow_darcy_dual2D
                    KIND int
                    SOURCE test/Main.cc test/flow_darcy_dual2D.cc
                    LINK_LIBS ${amanzi_libs} ${UnitTest_LIBRARIES} ${HDF5_LIBRARIES})
 
    # Test: transient Darcy flow with a source
    add_amanzi_test(flow_darcy_well flow_darcy_well
                    KIND int
                    SOURCE test/Main.cc test/flow_darcy_well.cc
                    LINK_LIBS ${amanzi_libs} ${UnitTest_LIBRARIES} ${HDF5_LIBRARIES})

    # Test: convergence analysis
    add_amanzi_test(flow_richards_convergence flow_richards_convergence
                    KIND int
                    SOURCE test/Main.cc test/flow_richards_convergence.cc
                    LINK_LIBS ${amanzi_libs} ${UnitTest_LIBRARIES} ${HDF5_LIBRARIES})

    # Test: convergence analysis on random meshes
    add_amanzi_test(flow_richards_random flow_richards_random
                    KIND int
                    SOURCE test/Main.cc test/flow_richards_random.cc
                    LINK_LIBS ${amanzi_libs} ${UnitTest_LIBRARIES} ${HDF5_LIBRARIES})

    # Test: 2D Richards
    add_amanzi_test(flow_richards_2D flow_richards_2D
                    KIND unit
                    SOURCE test/Main.cc test/flow_richards_2D.cc
                    LINK_LIBS ${amanzi_libs} ${UnitTest_LIBRARIES} ${HDF5_LIBRARIES})

    add_amanzi_test(flow_richards_seepage flow_richards_seepage
                    KIND unit
                    SOURCE test/Main.cc test/flow_richards_seepage.cc
                    LINK_LIBS ${amanzi_libs} ${UnitTest_LIBRARIES} ${HDF5_LIBRARIES})

    add_amanzi_test(flow_richards_porosity flow_richards_porosity
                    KIND unit
                    SOURCE test/Main.cc test/flow_richards_porosity.cc
                    LINK_LIBS ${amanzi_libs} ${UnitTest_LIBRARIES} ${HDF5_LIBRARIES})

    # Test: 2D Richards TPFA discretization test seepage BC
    add_amanzi_test(flow_richards_seepage_tpfa flow_richards_seepage_tpfa
                    KIND unit
                    SOURCE test/Main.cc test/flow_richards_seepage_tpfa.cc
                    LINK_LIBS ${amanzi_libs} ${UnitTest_LIBRARIES} ${HDF5_LIBRARIES})

    # Test: pseudo-1D Richards
    add_amanzi_test(flow_richards_bc_cribs flow_richards_bc_cribs
                    KIND unit
                    SOURCE test/Main.cc test/flow_richards_bc_cribs.cc
                    LINK_LIBS ${amanzi_libs} ${UnitTest_LIBRARIES} ${HDF5_LIBRARIES})

    # Test: Newton
    add_amanzi_test(flow_richards_newton_tpfa flow_richards_newton_tpfa
                    KIND unit
                    SOURCE test/Main.cc test/flow_richards_newton_tpfa.cc
                    LINK_LIBS ${amanzi_libs} ${UnitTest_LIBRARIES} ${HDF5_LIBRARIES})
 
    # Test: miscaleneous Darcy flow routines
    add_amanzi_test(flow_darcy_misc flow_darcy_misc 
                    KIND int
                    SOURCE test/Main.cc test/flow_darcy_misc.cc
                    LINK_LIBS ${amanzi_libs} ${UnitTest_LIBRARIES} ${HDF5_LIBRARIES})

    add_amanzi_test(flow_darcy_misc_2pe flow_darcy_misc NPROCS 2 KIND unit)
    add_amanzi_test(flow_darcy_misc_4pe flow_darcy_misc NPROCS 4 KIND unit)

    # Test: van Genuchten flow routines
    add_amanzi_test(flow_vanGenuchten flow_vanGenuchten
                    KIND int
                    SOURCE test/Main.cc test/flow_vanGenuchten.cc
                    LINK_LIBS ${amanzi_libs} ${UnitTest_LIBRARIES} ${HDF5_LIBRARIES})

    # Test: flow-bc-factory
    add_amanzi_test(flow_bc_factory flow_bc_factory
                    KIND unit
                    SOURCE test/Main.cc test/flow_bc_factory.cc
                    LINK_LIBS ${amanzi_libs} ${UnitTest_LIBRARIES} ${HDF5_LIBRARIES})

    # Test: flow-boundary solver test
    add_amanzi_test(flow_richards_boundary_solver flow_richards_boundary_solver
                    KIND unit
                    SOURCE test/Main.cc test/flow_richards_boundary_solver.cc
                    LINK_LIBS ${amanzi_libs} ${UnitTest_LIBRARIES} ${HDF5_LIBRARIES})
 
    # Test: 3D Richards
    set(amanzi_libs geometry mesh mesh_factory flow pks operators state whetstone solvers output data_structures)
    
    add_amanzi_test(flow_richards_tensor flow_richards_tensor
                    KIND unit
                    SOURCE test/Main.cc test/flow_richards_tensor.cc
                    LINK_LIBS ${amanzi_libs} ${UnitTest_LIBRARIES} ${HDF5_LIBRARIES})

    add_amanzi_test(flow_richards_3D flow_richards_3D
                    KIND unit
                    SOURCE test/Main.cc test/flow_richards_3D.cc
                    LINK_LIBS ${amanzi_libs} ${UnitTest_LIBRARIES} ${HDF5_LIBRARIES})

    # Test: Multiscale
    add_amanzi_test(flow_multiscale flow_multiscale
                    KIND unit
                    SOURCE test/Main.cc test/flow_multiscale.cc
                    LINK_LIBS ${amanzi_libs} ${UnitTest_LIBRARIES} ${HDF5_LIBRARIES})

    if(ENABLE_MESH_MSTK)
      # Test: Fractures
      add_amanzi_test(flow_darcy_fractures flow_darcy_fractures 
                    KIND int
                    SOURCE test/Main.cc test/flow_darcy_fractures.cc
                    LINK_LIBS ${amanzi_libs} ${UnitTest_LIBRARIES} ${HDF5_LIBRARIES}
                    NPROCS 4)

<<<<<<< HEAD
      add_amanzi_test(flow_richards_fractures flow_richards_fractures 
=======
    add_amanzi_test(flow_darcy_fractures_source flow_darcy_fractures_source
                    KIND int
                    SOURCE test/Main.cc test/flow_darcy_fractures_source.cc
                    LINK_LIBS ${amanzi_libs} ${UnitTest_LIBRARIES} ${HDF5_LIBRARIES})

    add_amanzi_test(flow_richards_fractures flow_richards_fractures 
>>>>>>> e2c054eb
                    KIND int
                    SOURCE test/Main.cc test/flow_richards_fractures.cc
                    LINK_LIBS ${amanzi_libs} ${UnitTest_LIBRARIES} ${HDF5_LIBRARIES})
    endif()
endif()
<|MERGE_RESOLUTION|>--- conflicted
+++ resolved
@@ -232,23 +232,20 @@
     if(ENABLE_MESH_MSTK)
       # Test: Fractures
       add_amanzi_test(flow_darcy_fractures flow_darcy_fractures 
-                    KIND int
-                    SOURCE test/Main.cc test/flow_darcy_fractures.cc
-                    LINK_LIBS ${amanzi_libs} ${UnitTest_LIBRARIES} ${HDF5_LIBRARIES}
-                    NPROCS 4)
-
-<<<<<<< HEAD
+                      KIND int
+                      SOURCE test/Main.cc test/flow_darcy_fractures.cc
+                      LINK_LIBS ${amanzi_libs} ${UnitTest_LIBRARIES} ${HDF5_LIBRARIES}
+                      NPROCS 4)
+
+      add_amanzi_test(flow_darcy_fractures_source flow_darcy_fractures_source
+                      KIND int
+                      SOURCE test/Main.cc test/flow_darcy_fractures_source.cc
+                      LINK_LIBS ${amanzi_libs} ${UnitTest_LIBRARIES} ${HDF5_LIBRARIES})
+
       add_amanzi_test(flow_richards_fractures flow_richards_fractures 
-=======
-    add_amanzi_test(flow_darcy_fractures_source flow_darcy_fractures_source
-                    KIND int
-                    SOURCE test/Main.cc test/flow_darcy_fractures_source.cc
-                    LINK_LIBS ${amanzi_libs} ${UnitTest_LIBRARIES} ${HDF5_LIBRARIES})
-
-    add_amanzi_test(flow_richards_fractures flow_richards_fractures 
->>>>>>> e2c054eb
-                    KIND int
-                    SOURCE test/Main.cc test/flow_richards_fractures.cc
-                    LINK_LIBS ${amanzi_libs} ${UnitTest_LIBRARIES} ${HDF5_LIBRARIES})
+                      KIND int
+                      SOURCE test/Main.cc test/flow_richards_fractures.cc
+                      LINK_LIBS ${amanzi_libs} ${UnitTest_LIBRARIES} ${HDF5_LIBRARIES})
     endif()
+                  
 endif()
