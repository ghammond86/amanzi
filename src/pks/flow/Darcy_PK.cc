/*
  Flow PK

  Copyright 2010-201x held jointly by LANS/LANL, LBNL, and PNNL. 
  Amanzi is released under the three-clause BSD License. 
  The terms of use and "as is" disclaimer for this license are 
  provided in the top-level COPYRIGHT file.

  Authors: Neil Carlson
           Konstantin Lipnikov (lipnikov@lanl.gov)
*/

#include <vector>

// TPLs
#include "Epetra_Import.h"
#include "Epetra_Vector.h"

// Amanzi
#include "errors.hh"
#include "exceptions.hh"
#include "LinearOperatorFactory.hh"
#include "PDE_DiffusionFactory.hh"
#include "PDE_DiffusionFracturedMatrix.hh"
#include "primary_variable_field_evaluator.hh"
#include "TimestepControllerFactory.hh"
#include "Tensor.hh"
#include "WhetStoneMeshUtils.hh"

// Amanzi::Flow
#include "Darcy_PK.hh"
#include "DarcyVelocityEvaluator.hh"
#include "FlowDefs.hh"
#include "FracturePermModelPartition.hh"
#include "FracturePermModelEvaluator.hh"

namespace Amanzi {
namespace Flow {

/* ******************************************************************
* New constructor: extracts lists and requires fields.
****************************************************************** */
Darcy_PK::Darcy_PK(Teuchos::ParameterList& pk_tree,
                   const Teuchos::RCP<Teuchos::ParameterList>& glist,
                   const Teuchos::RCP<State>& S,
                   const Teuchos::RCP<TreeVector>& soln) :
  Flow_PK(pk_tree, glist, S, soln),
  soln_(soln)
{
  S_ = S;

  std::string pk_name = pk_tree.name();
  auto found = pk_name.rfind("->");
  if (found != std::string::npos) pk_name.erase(0, found + 2);

  // We need the flow list
  Teuchos::RCP<Teuchos::ParameterList> pk_list = Teuchos::sublist(glist, "PKs", true);
  Teuchos::RCP<Teuchos::ParameterList> flow_list = Teuchos::sublist(pk_list, pk_name, true);
  fp_list_ = Teuchos::sublist(flow_list, "Darcy problem", true);

  // We also need miscaleneous sublists
  preconditioner_list_ = Teuchos::sublist(glist, "preconditioners", true);
  linear_operator_list_ = Teuchos::sublist(glist, "solvers", true);
  ti_list_ = Teuchos::sublist(fp_list_, "time integrator", true);

  // computational domain
  domain_ = flow_list->template get<std::string>("domain name", "domain");
}


/* ******************************************************************
* Old constructor for unit tests.
****************************************************************** */
Darcy_PK::Darcy_PK(const Teuchos::RCP<Teuchos::ParameterList>& glist,
                   const std::string& pk_list_name,
                   Teuchos::RCP<State> S,
                   const Teuchos::RCP<TreeVector>& soln) :
    Flow_PK(),
    soln_(soln)
{
  S_ = S;

  // We need the flow list
  Teuchos::RCP<Teuchos::ParameterList> pk_list = Teuchos::sublist(glist, "PKs", true);
  Teuchos::RCP<Teuchos::ParameterList> flow_list = Teuchos::sublist(pk_list, pk_list_name, true);
  fp_list_ = Teuchos::sublist(flow_list, "Darcy problem", true);

  // We also need miscaleneous sublists
  preconditioner_list_ = Teuchos::sublist(glist, "preconditioners", true);
  linear_operator_list_ = Teuchos::sublist(glist, "solvers", true);
  ti_list_ = Teuchos::sublist(fp_list_, "time integrator", true);

  // domain name
  domain_ = flow_list->template get<std::string>("domain name", "domain");
}


/* ******************************************************************
* Clean memory.
****************************************************************** */
Darcy_PK::~Darcy_PK()
{
  if (vo_ != Teuchos::null) vo_ = Teuchos::null;
}


/* ******************************************************************
* Define structure of this PK.
****************************************************************** */
void Darcy_PK::Setup(const Teuchos::Ptr<State>& S)
{
  dt_ = -1.0;
  mesh_ = S->GetMesh(domain_);
  dim = mesh_->space_dimension();

  // generate keys here to be available for setup of the base class
  pressure_key_ = Keys::getKey(domain_, "pressure"); 
  hydraulic_head_key_ = Keys::getKey(domain_, "hydraulic_head"); 

  darcy_flux_key_ = Keys::getKey(domain_, "darcy_flux"); 
  darcy_velocity_key_ = Keys::getKey(domain_, "darcy_velocity"); 
  darcy_flux_fracture_key_ = Keys::getKey(domain_, "darcy_flux_fracture"); 

  permeability_key_ = Keys::getKey(domain_, "permeability"); 
  porosity_key_ = Keys::getKey(domain_, "porosity"); 

  specific_yield_key_ = Keys::getKey(domain_, "specific_yield"); 
  specific_storage_key_ = Keys::getKey(domain_, "specific_storage"); 
  saturation_liquid_key_ = Keys::getKey(domain_, "saturation_liquid"); 
  prev_saturation_liquid_key_ = Keys::getKey(domain_, "prev_saturation_liquid"); 

  normal_permeability_key_ = Keys::getKey(domain_, "normal_permeability");
  fracture_matrix_source_key_ = Keys::getKey(domain_, "matrix_source");   

  // optional keys
  pressure_head_key_ = Keys::getKey(domain_, "pressure_head"); 

  // set up the base class 
  Flow_PK::Setup(S);

  // Our decision can be affected by the list of models
  Teuchos::RCP<Teuchos::ParameterList> physical_models =
      Teuchos::sublist(fp_list_, "physical models and assumptions");
  std::string mu_model = physical_models->get<std::string>("viscosity model", "constant viscosity");
  if (mu_model != "constant viscosity") {
    Errors::Message msg;
    msg << "Darcy PK supports only constant viscosity model.";
    Exceptions::amanzi_throw(msg);
  }
  // -- type of the flow (in matrix or on manifold)
  flow_on_manifold_ = physical_models->get<bool>("flow in fractures", false);
  flow_on_manifold_ &= (mesh_->manifold_dimension() != mesh_->space_dimension());

  // -- coupling with other PKs
  coupled_to_matrix_ = physical_models->get<std::string>("coupled matrix fracture flow", "") == "fracture";
  coupled_to_fracture_ = physical_models->get<std::string>("coupled matrix fracture flow", "") == "matrix";

  // Require primary field for this PK.
  Teuchos::RCP<Teuchos::ParameterList> list1 = Teuchos::sublist(fp_list_, "operators", true);
  Teuchos::RCP<Teuchos::ParameterList> list2 = Teuchos::sublist(list1, "diffusion operator", true);
  Teuchos::RCP<Teuchos::ParameterList> list3 = Teuchos::sublist(list2, "matrix", true);
  std::string name = list3->get<std::string>("discretization primary");

  if (!S->HasField(pressure_key_)) {
    std::vector<std::string> names;
    std::vector<AmanziMesh::Entity_kind> locations;
    std::vector<int> ndofs;

    names.push_back("cell");
    locations.push_back(AmanziMesh::CELL);
    ndofs.push_back(1);

    if (name != "fv: default" && name != "nlfv: default") {
      names.push_back("face");
      locations.push_back(AmanziMesh::FACE);
      ndofs.push_back(1);
    }

    S->RequireField(pressure_key_, passwd_)->SetMesh(mesh_)->SetGhosted(true)
      ->SetComponents(names, locations, ndofs);
  }

  // require additional fields for this PK
  if (!S->HasField(specific_storage_key_)) {
    S->RequireField(specific_storage_key_, passwd_)->SetMesh(mesh_)->SetGhosted(true)
      ->SetComponent("cell", AmanziMesh::CELL, 1);
  }

  if (!S->HasField(specific_yield_key_)) {
    S->RequireField(specific_yield_key_, passwd_)->SetMesh(mesh_)->SetGhosted(true)
      ->SetComponent("cell", AmanziMesh::CELL, 1);
  }

  if (!S->HasField(saturation_liquid_key_)) {
    S->RequireField(saturation_liquid_key_, passwd_)->SetMesh(mesh_)->SetGhosted(true)
      ->SetComponent("cell", AmanziMesh::CELL, 1);
  }

  if (!S->HasField(prev_saturation_liquid_key_)) {
    S->RequireField(prev_saturation_liquid_key_, passwd_)->SetMesh(mesh_)->SetGhosted(true)
      ->SetComponent("cell", AmanziMesh::CELL, 1);
  }

  if (!S->HasField(darcy_flux_key_)) {
    S->RequireField(darcy_flux_key_, passwd_)->SetMesh(mesh_)->SetGhosted(true)
      ->SetComponent("face", AmanziMesh::FACE, 1);
  }

  {
    Teuchos::ParameterList elist;
    elist.set<std::string>("evaluator name", darcy_flux_key_);
    darcy_flux_eval_ = Teuchos::rcp(new PrimaryVariableFieldEvaluator(elist));
    S->SetFieldEvaluator(darcy_flux_key_, darcy_flux_eval_);
  }

  // Require additional field evaluators for this PK.
  // -- porosity
  if (!S->HasField(porosity_key_)) {
    S->RequireField(porosity_key_, porosity_key_)->SetMesh(mesh_)->SetGhosted(true)
      ->SetComponent("cell", AmanziMesh::CELL, 1);
    S->RequireFieldEvaluator(porosity_key_);
  }

  // -- viscosity
  if (!S->HasField("fluid_viscosity")) {
    S->RequireScalar("fluid_viscosity", passwd_);
  }

  // -- effective fracture permeability
  if (flow_on_manifold_) {
    if (!S->HasField(permeability_key_)) {
      S->RequireField(permeability_key_, permeability_key_)->SetMesh(mesh_)->SetGhosted(true)
        ->SetComponent("cell", AmanziMesh::CELL, 1);

      Teuchos::RCP<Teuchos::ParameterList>
          fpm_list = Teuchos::sublist(fp_list_, "fracture permeability models", true);
      Teuchos::RCP<FracturePermModelPartition> fpm = CreateFracturePermModelPartition(mesh_, fpm_list);

      Teuchos::ParameterList elist;
      elist.set<std::string>("permeability key", permeability_key_)
           .set<std::string>("aperture key", Keys::getKey(domain_, "aperture"));
      Teuchos::RCP<FracturePermModelEvaluator> eval = Teuchos::rcp(new FracturePermModelEvaluator(elist, fpm));
      S->SetFieldEvaluator(permeability_key_, eval);
    }
  // -- matrix absolute permeability
  } else {
    if (!S->HasField(permeability_key_)) {
      S->RequireField(permeability_key_, passwd_)->SetMesh(mesh_)->SetGhosted(true)
        ->SetComponent("cell", AmanziMesh::CELL, dim);
    }
  }

  // Local fields and evaluators.
  if (!S->HasField(hydraulic_head_key_)) {
    S->RequireField(hydraulic_head_key_, passwd_)->SetMesh(mesh_)->SetGhosted(true)
      ->SetComponent("cell", AmanziMesh::CELL, 1);
  }

  // full velocity vector
  if (!S->HasField(darcy_velocity_key_)) {
    S->RequireField(darcy_velocity_key_, darcy_velocity_key_)->SetMesh(mesh_)->SetGhosted(true)
      ->SetComponent("cell", AmanziMesh::CELL, dim);

    Teuchos::ParameterList elist;
    elist.set<std::string>("domain name", domain_);
    elist.set<std::string>("darcy velocity key", darcy_velocity_key_)
         .set<std::string>("darcy flux key", darcy_flux_key_);
    Teuchos::RCP<DarcyVelocityEvaluator> eval = Teuchos::rcp(new DarcyVelocityEvaluator(elist));
    S->SetFieldEvaluator(darcy_velocity_key_, eval);
  }

  // Require additional components for the existing fields
  Teuchos::ParameterList abs_perm = fp_list_->sublist("absolute permeability");
  coordinate_system_ = abs_perm.get<std::string>("coordinate system", "cartesian");
  int noff = abs_perm.get<int>("off-diagonal components", 0);
 
  if (noff > 0) {
    CompositeVectorSpace& cvs = *S->RequireField(permeability_key_, passwd_);
    cvs.SetOwned(false);
    cvs.AddComponent("offd", AmanziMesh::CELL, noff)->SetOwned(true);
  }

  // Require additional field to couple PKs
  if (coupled_to_matrix_) {
    if (!S->HasField(normal_permeability_key_)) {
      S->RequireField(normal_permeability_key_, passwd_)->SetMesh(mesh_)->SetGhosted(true)
        ->SetComponent("cell", AmanziMesh::CELL, 1);
    }

    if (!S->HasField(fracture_matrix_source_key_)) {
      S->RequireField(fracture_matrix_source_key_, passwd_)->SetMesh(mesh_)->SetGhosted(true)
        ->SetComponent("cell", AmanziMesh::CELL, 1);
    }     

    if (!S->HasField(darcy_flux_fracture_key_)) {
      AMANZI_ASSERT(mesh_->cell_get_max_faces() > 0);
      S->RequireField(darcy_flux_fracture_key_, "state")->SetMesh(mesh_)->SetGhosted(true)
        ->SetComponent("cell", AmanziMesh::CELL, mesh_->cell_get_max_faces());
      S->GetField(darcy_flux_fracture_key_, "state")->set_io_vis(false);
    }
  }

  // require optional fields
  if (fp_list_->isParameter("optional fields")) {
    std::vector<std::string> fields = fp_list_->get<Teuchos::Array<std::string> >("optional fields").toVector();
    for (auto it = fields.begin(); it != fields.end(); ++it) {
      Key optional_key = Keys::getKey(domain_, *it); 
      if (!S->HasField(optional_key)) {
        S->RequireField(optional_key, passwd_)->SetMesh(mesh_)->SetGhosted(true)
          ->SetComponent("cell", AmanziMesh::CELL, 1);
      }
    }
  }
}


/* ******************************************************************
* Extract information from parameter list and initialize data.
****************************************************************** */
void Darcy_PK::Initialize(const Teuchos::Ptr<State>& S)
{
  // Initialize miscalleneous defaults.
  // -- times
  double t_ini = S->time(); 
  dt_next_ = dt_;
  dt_desirable_ = dt_;  // The minimum desirable time step from now on.
  dt_history_.clear();

  // -- others
  initialize_with_darcy_ = true;
  num_itrs_ = 0;

  // Create verbosity object to print out initialization statisticsr.,
  Teuchos::ParameterList vlist;
  vlist.sublist("verbose object") = fp_list_->sublist("verbose object");
  vo_ = Teuchos::rcp(new VerboseObject("DarcyPK: " + domain_, vlist)); 

  // Initilize various base class data.
  Flow_PK::Initialize(S);

  // Initialize local fields and evaluators. 
  InitializeFields_();
  UpdateLocalFields_(S);

  // Create solution and auxiliary data for time history.
  solution = S->GetFieldData(pressure_key_, passwd_);
  soln_->SetData(solution); 

  const Epetra_BlockMap& cmap = mesh_->cell_map(false);
  pdot_cells_prev = Teuchos::rcp(new Epetra_Vector(cmap));
  pdot_cells = Teuchos::rcp(new Epetra_Vector(cmap));
  
  std::string ti_method_name = ti_list_->get<std::string>("time integration method", "none");
  if (ti_method_name == "BDF1") {
    Teuchos::ParameterList& bdf1_list = ti_list_->sublist("BDF1");

    error_control_ = FLOW_TI_ERROR_CONTROL_PRESSURE;  // usually 1e-4;

    // time step controller
    TimestepControllerFactory<Epetra_MultiVector> fac;
    ts_control_ = fac.Create(bdf1_list, pdot_cells, pdot_cells_prev);
  } else {
    Teuchos::OSTab tab = vo_->getOSTab();
    *vo_->os() << "WARNING: BDF1 time integration list is missing..." << std::endl;
  }

  // Initialize specific yield
  specific_yield_copy_ = Teuchos::null;
  UpdateSpecificYield_();

  // Initialize lambdas. It may be used by boundary conditions.
  CompositeVector& pressure = *S->GetFieldData(pressure_key_, passwd_);

  if (pressure.HasComponent("face")) {
    Epetra_MultiVector& p = *solution->ViewComponent("cell");
    Epetra_MultiVector& lambda = *solution->ViewComponent("face");

    DeriveFaceValuesFromCellValues(p, lambda);
  }

  // Create and initialize boundary conditions and source terms.
  flux_units_ = 1.0;
  InitializeBCsSources_(*fp_list_);
  UpdateSourceBoundaryData(t_ini, t_ini, pressure);

  // Initialize diffusion operator and solver.
  // -- instead of scaling K, we scale the elemental mass matrices 
  double mu = *S->GetScalarData("fluid_viscosity");
  Teuchos::ParameterList& oplist = fp_list_->sublist("operators")
                                            .sublist("diffusion operator")
                                            .sublist("matrix");
  if (flow_on_manifold_)
      oplist.set<std::string>("nonlinear coefficient", "standard: cell");

  Operators::PDE_DiffusionFactory opfactory;
  op_diff_ = opfactory.Create(oplist, mesh_, op_bc_, rho_ * rho_ / mu, gravity_);
  op_diff_->SetBCs(op_bc_, op_bc_);

  if (!flow_on_manifold_) {
    SetAbsolutePermeabilityTensor();
    Teuchos::RCP<std::vector<WhetStone::Tensor> > Kptr = Teuchos::rcpFromRef(K);
    op_diff_->Setup(Kptr, Teuchos::null, Teuchos::null);
  } else {
    S_->GetFieldEvaluator(permeability_key_)->HasFieldChanged(S_.ptr(), permeability_key_);
    auto Kptr = S_->GetFieldData(permeability_key_);
    op_diff_->Setup(Teuchos::null, Kptr, Teuchos::null);
  }

  op_diff_->ScaleMassMatrices(rho_ / mu);
  op_diff_->UpdateMatrices(Teuchos::null, Teuchos::null);
  op_ = op_diff_->global_operator();

  // -- accumulation operator.
  op_acc_ = Teuchos::rcp(new Operators::PDE_Accumulation(AmanziMesh::CELL, op_));

  op_->SymbolicAssembleMatrix();
  op_->CreateCheckPoint();

  // -- generic linear solver.
  AMANZI_ASSERT(ti_list_->isParameter("linear solver"));
  solver_name_ = ti_list_->get<std::string>("linear solver");

  // -- preconditioner. There is no need to enhance it for Darcy
  AMANZI_ASSERT(ti_list_->isParameter("preconditioner"));
  std::string name = ti_list_->get<std::string>("preconditioner");
  Teuchos::ParameterList pc_list = preconditioner_list_->sublist(name);
  op_->InitializePreconditioner(pc_list);
  
  // Optional step: calculate hydrostatic solution consistent with BCs.
  // We have to do it only once per time period.
  bool init_darcy(false);
  if (ti_list_->isSublist("initialization") && initialize_with_darcy_) {
    initialize_with_darcy_ = false;
    bool wells_on = ti_list_->sublist("initialization").get<bool>("active wells", false);
    SolveFullySaturatedProblem(*solution, wells_on);
    init_darcy = true;
  }

  // Verbose output of initialization statistics.
  InitializeStatistics_(init_darcy);
}


/* ****************************************************************
* This completes initialization of common fields that were not 
* initialized by the state.
**************************************************************** */
void Darcy_PK::InitializeFields_()
{
  Teuchos::OSTab tab = vo_->getOSTab();

  InitializeField(S_.ptr(), passwd_, saturation_liquid_key_, 1.0);
  InitializeField(S_.ptr(), passwd_, prev_saturation_liquid_key_, 1.0);
  InitializeField(S_.ptr(), passwd_, fracture_matrix_source_key_, 0.0);
  InitializeField(S_.ptr(), "state", darcy_flux_fracture_key_, 0.0);
}


/* ******************************************************************
* Print the header for new time period.
****************************************************************** */
void Darcy_PK::InitializeStatistics_(bool init_darcy)
{
  if (vo_->getVerbLevel() >= Teuchos::VERB_MEDIUM) {
    double mu = *S_->GetScalarData("fluid_viscosity");
    std::string ti_name = ti_list_->get<std::string>("time integration method", "none");
    std::string ts_name = (ti_name == "BDF1") ? ti_list_->sublist(ti_name).get<std::string>("timestep controller type") 
                                              : "timestep controller is not defined";
    std::string pc_name = ti_list_->get<std::string>("preconditioner");

    Teuchos::OSTab tab = vo_->getOSTab();
    *vo_->os() << "\nTI:\"" << ti_name.c_str() << "\""
               << " dt:" << ts_name
               << " LS:\"" << solver_name_.c_str() << "\""
               << " PC:\"" << pc_name.c_str() << "\"" << std::endl
               << "matrix: " << op_->PrintDiagnostics() << std::endl;
    *vo_->os() << "constant viscosity model, mu=" << mu << std::endl;

    if (init_darcy) {
      *vo_->os() << "initial pressure guess: \"from saturated solver\"\n" << std::endl;
    } else {
      *vo_->os() << "initial pressure guess: \"from State\"\n" << std::endl;
    }

    int missed_tmp = missed_bc_faces_;
    int dirichlet_tmp = dirichlet_bc_faces_;
#ifdef HAVE_MPI
    mesh_->get_comm()->SumAll(&missed_tmp, &missed_bc_faces_, 1);
    mesh_->get_comm()->SumAll(&dirichlet_tmp, &dirichlet_bc_faces_, 1);
#endif

    *vo_->os() << "pressure BC assigned to " << dirichlet_bc_faces_ << " faces" << std::endl;
    *vo_->os() << "default (no-flow) BC assigned to " << missed_bc_faces_ << " faces" << std::endl << std::endl;

    VV_PrintHeadExtrema(*solution);
    VV_PrintSourceExtrema();

    *vo_->os() << vo_->color("green") << "Initalization of PK is complete, T=" 
               << S_->time() << " dT=" << dt_ << vo_->reset() << std::endl << std::endl;
  }
}


/* ******************************************************************* 
* Performs one time step from t_old to t_new. The boundary conditions
* are calculated only once, during the initialization step.  
******************************************************************* */
bool Darcy_PK::AdvanceStep(double t_old, double t_new, bool reinit) 
{
  dt_ = t_new - t_old;
  double dt_MPC(dt_);

  // refresh data
  UpdateSourceBoundaryData(t_old, t_new, *solution);

  // calculate and assemble elemental stiffness matrices
  double factor = 1.0 / g_;
  const CompositeVector& ss = *S_->GetFieldData(specific_storage_key_);
  CompositeVector ss_g(ss); 
  ss_g.Update(0.0, ss, factor);

  factor = 1.0 / (g_ * dt_);
  CompositeVector sy_g(*specific_yield_copy_); 
  sy_g.Scale(factor);

  op_->RestoreCheckPoint();
  op_acc_->AddAccumulationDelta(*solution, ss_g, ss_g, dt_, "cell");
  op_acc_->AddAccumulationDeltaNoVolume(*solution, sy_g, "cell");

  // Peaceman model
  if (S_->HasField("well_index")) {
    const CompositeVector& wi = *S_->GetFieldData("well_index");
    op_acc_->AddAccumulationTerm(wi, "cell");
  }

  // coupling with fracture modifies the list of boundary conditions
  if (coupled_to_fracture_) {
    UpdateMatrixBCsUsingFracture_();
  }

  // coupling with matrix modifies globla matrix and source term
  if (coupled_to_matrix_){
    UpdateSourceUsingMatrix_();

    const auto& s1 = *S_->GetFieldData(normal_permeability_key_);
    const auto& s2 = *S_->GetFieldData(fracture_matrix_source_key_);        
    op_acc_->AddAccumulationRhs(s1, s2, 2.0, "cell", true);
  }

  op_diff_->ApplyBCs(true, true, true);

  CompositeVector& rhs = *op_->rhs();
  AddSourceTerms(rhs);

  op_->AssembleMatrix();
  op_->UpdatePreconditioner();

  // save pressure at time t^n.
  std::string dt_control = ti_list_->sublist("BDF1").get<std::string>("timestep controller type");
  Teuchos::RCP<Epetra_MultiVector> p_old;
  if (dt_control == "adaptive") {
    p_old = Teuchos::rcp(new Epetra_MultiVector(*solution->ViewComponent("cell")));
  }

  // create linear solver and calculate new pressure
  AmanziSolvers::LinearOperatorFactory<Operators::Operator, CompositeVector, CompositeVectorSpace> factory;
  Teuchos::RCP<AmanziSolvers::LinearOperator<Operators::Operator, CompositeVector, CompositeVectorSpace> >
     solver = factory.Create(solver_name_, *linear_operator_list_, op_);

  solver->add_criteria(AmanziSolvers::LIN_SOLVER_MAKE_ONE_ITERATION);
  solver->ApplyInverse(rhs, *solution);

  // statistics
  num_itrs_++;

  if (vo_->getVerbLevel() >= Teuchos::VERB_HIGH) {
    double pnorm;
    solution->Norm2(&pnorm);

    Teuchos::OSTab tab = vo_->getOSTab();
    *vo_->os() << "pressure solver (" << solver->name()
               << "): ||p,lambda||=" << pnorm 
               << "  itrs=" << solver->num_itrs() << std::endl;
    VV_PrintHeadExtrema(*solution);
  }

  // calculate time derivative and 2nd-order solution approximation
  if (dt_control == "adaptive") {
    Epetra_MultiVector& p_new = *solution->ViewComponent("cell");  // pressure at t^{n+1}

    for (int c = 0; c < ncells_owned; c++) {
      (*pdot_cells)[c] = (p_new[0][c] - (*p_old)[0][c]) / dt_; 
      p_new[0][c] = (*p_old)[0][c] + ((*pdot_cells_prev)[c] + (*pdot_cells)[c]) * dt_ / 2;
    }
  }

  // estimate time multiplier
  dt_desirable_ = ts_control_->get_timestep(dt_MPC, 1);

  // Darcy_PK always takes the suggested time step and cannot fail
  dt_tuple times(t_new, dt_MPC);
  dt_history_.push_back(times);

  return false;
}


/* ******************************************************************
* Transfer data from the external flow state FS_MPC. MPC may request
* to populate the original state FS. 
****************************************************************** */
void Darcy_PK::CommitStep(double t_old, double t_new, const Teuchos::RCP<State>& S)
{
  // calculate Darcy mass flux
  Teuchos::RCP<CompositeVector> flux = S->GetFieldData(darcy_flux_key_, passwd_);
  op_diff_->UpdateFlux(solution.ptr(), flux.ptr());
  flux->Scale(1.0 / rho_);

  // calculate Darcy mass flux in fractures
  if (S->HasField(darcy_flux_fracture_key_)) {
    Teuchos::RCP<CompositeVector> flux_fracture = S->GetFieldData(darcy_flux_fracture_key_, "state");
    op_diff_->UpdateFluxNonManifold(solution.ptr(), flux_fracture.ptr());
    flux_fracture->Scale(1.0 / rho_);

    //FractureConservationLaw_();

  }

  // update time derivative
  *pdot_cells_prev = *pdot_cells;
}


/* ******************************************************************
* Add area/length factor to specific yield. 
****************************************************************** */
void Darcy_PK::UpdateSpecificYield_()
{
  specific_yield_copy_ = Teuchos::rcp(new CompositeVector(*S_->GetFieldData(specific_yield_key_), true));

  // do we have non-zero specific yield? 
  double tmp;
  specific_yield_copy_->Norm2(&tmp);
  if (tmp == 0.0) return;

  // populate ghost cells
  specific_yield_copy_->ScatterMasterToGhosted();
  const Epetra_MultiVector& specific_yield = *specific_yield_copy_->ViewComponent("cell", true);

  AmanziMesh::Entity_ID_List faces;
  std::vector<int> dirs;

  int negative_yield = 0;
  for (int c = 0; c < ncells_owned; c++) {
    if (specific_yield[0][c] > 0.0) {
      mesh_->cell_get_faces_and_dirs(c, &faces, &dirs);

      double area = 0.0;
      int nfaces = faces.size();
      for (int n = 0; n < nfaces; n++) {
        int f = faces[n];
        int c2 = WhetStone::cell_get_face_adj_cell(*mesh_, c, f);

        if (c2 >= 0) {
          if (specific_yield[0][c2] <= 0.0)  // cell in the fully saturated layer
            area -= (mesh_->face_normal(f))[dim - 1] * dirs[n];
        }
      }
      specific_yield[0][c] *= area;
      if (area <= 0.0) negative_yield++;
    }
  }

#ifdef HAVE_MPI
  int negative_yield_tmp = negative_yield;
  mesh_->get_comm()->MaxAll(&negative_yield_tmp, &negative_yield, 1);
#endif
  if (negative_yield > 0) {
    Errors::Message msg;
    msg << "Flow PK: configuration of the yield region leads to negative yield interfaces.";
    Exceptions::amanzi_throw(msg);
  }
}


/* ******************************************************************
* This is strange.
****************************************************************** */
void Darcy_PK::CalculateDiagnostics(const Teuchos::RCP<State>& S) {
  UpdateLocalFields_(S.ptr());
}


/* ******************************************************************
* Update BCs for matrix PK using fracture PK.
****************************************************************** */
void Darcy_PK::UpdateMatrixBCsUsingFracture_()
{
  auto fracture = S_->GetMesh("fracture");
  int ncells_f = fracture->num_entities(AmanziMesh::CELL, AmanziMesh::Parallel_type::ALL);

  const auto& Kfn = S_->GetFieldData("fracture-normal_permeability");
  const auto& Kfn_c = *Kfn->ViewComponent("cell", true);
  const auto& pf_c = *S_->GetFieldData("fracture-pressure")->ViewComponent("cell", true);

  Kfn->ScatterMasterToGhosted();

  std::vector<int>& bc_model = op_bc_->bc_model();
  std::vector<double>& bc_value = op_bc_->bc_value();
  std::vector<double>& bc_mixed = op_bc_->bc_mixed();

  for (int c = 0; c < ncells_f; ++c) {
    int f = fracture->entity_get_parent(AmanziMesh::CELL, c);
    bc_model[f] = Operators::OPERATOR_BC_MIXED;
    bc_mixed[f] = Kfn_c[0][c];
    bc_value[f] =-Kfn_c[0][c] * pf_c[0][c];
  }
}


/* ******************************************************************
* Update source for fracture PK using matrix PK.
****************************************************************** */
void Darcy_PK::UpdateSourceUsingMatrix_()
{
  auto& src_c = *S_->GetFieldData(fracture_matrix_source_key_, passwd_)->ViewComponent("cell");
  const auto& Kfn_c = *S_->GetFieldData(normal_permeability_key_)->ViewComponent("cell");
  
  const auto& pm = S_->GetFieldData("pressure");
  const auto& pm_f = *pm->ViewComponent("face", true);
  Teuchos::RCP<const Epetra_BlockMap> pm_map = pm->Map().Map("face", true);

  for (int c = 0; c < ncells_owned; c++) {
    int f = mesh_->entity_get_parent(AmanziMesh::CELL, c);
    int f_loc_id = pm_map->FirstPointInElement(f);

    src_c[0][c] = 0.0;
    for (int k = 0; k != pm_map->ElementSize(f); ++k) {
      src_c[0][c] += pm_f[0][f_loc_id + k];
    }
    src_c[0][c] *= Kfn_c[0][c] / 2;
  }
}


/* ******************************************************************
* TBW
****************************************************************** */
void Darcy_PK::FractureConservationLaw_()
{
  AmanziMesh::Entity_ID_List faces, cells;
  std::vector<int> dirs;

  const auto& fracture_flux = *S_->GetFieldData("fracture-darcy_flux")->ViewComponent("face");
  const auto& matrix_flux = *S_->GetFieldData("darcy_flux")->ViewComponent("face");
<<<<<<< HEAD
  Teuchos::RCP<const AmanziMesh::Mesh> mesh_matrix = S_->GetMesh("domain");
  Teuchos::RCP<const Epetra_BlockMap> flux_map = S_->GetFieldData("darcy_flux")->Map().Map("face", true);
  
  const Epetra_Map& cell_map = mesh_matrix -> cell_map(true);

  const auto& fracture_head = *S_->GetFieldData("fracture-pressure_head")->ViewComponent("cell");
  const auto& matrix_pressure_f = *S_->GetFieldData("pressure")->ViewComponent("face");


  double rho = *(S_->GetScalarData("fluid_density"));

  // calculate hydraulic head
  double g = fabs(gravity_[dim - 1]);
  
  for (int c = 29; c < ncells_owned; c++) {
    flux_sum = 0.;
     mesh_->cell_get_faces_and_dirs(c, &faces, &dirs);
     for (int i=0; i < faces.size(); i++) {
        int f = faces[i];
        flux_sum += fracture_flux[0][f] * dirs[i];
     }
     std::cout<<"Fracture fluxes "<<flux_sum<<"\n";

     AmanziMesh::Entity_ID f = mesh_->entity_get_parent(AmanziMesh::CELL, c);
     mesh_matrix -> face_get_cells(f, AmanziMesh::Parallel_type::ALL, &cells);
     int pos = 0;
     if (cells.size() == 2){
       pos = (cell_map.GID(cells[0]) < cell_map.GID(cells[1])) ? 0 : 1;
     }

     for (int j=0; j!=cells.size(); ++j){
       mesh_matrix -> cell_get_faces_and_dirs(cells[j], &faces, &dirs);

        for (int i = 0; i < faces.size(); i++) {
          if (f == faces[i]) {
            int f_loc_id = flux_map -> FirstPointInElement(f);            
            double fln = matrix_flux[0][f_loc_id + (pos + j)%2]*dirs[i];
            flux_sum -= fln;

            double h2 = fracture_head[0][c];
            double h3 = matrix_pressure_f[0][f_loc_id + (pos + j)%2] / (g * rho);
            
            std::cout<<"coupled flux fln "<<fln<<" h2 = "<< h2<<" h3 = "<<h3<<"\n";
            std::cout<<"k2(h2-h3) "<<(h2 - h3)*20<<"\n";
              
            break;
          }
=======
  auto mesh_matrix = S_->GetMesh("domain");
  auto flux_map = S_->GetFieldData("darcy_flux")->Map().Map("face", true);
  const Epetra_Map& cell_map = mesh_matrix->cell_map(true);
  
  for (int c = 0; c < ncells_owned; c++) {
    double flux_sum = 0.0;
    mesh_->cell_get_faces_and_dirs(c, &faces, &dirs);
    for (int i=0; i < faces.size(); i++) {
      int f = faces[i];
      flux_sum += fracture_flux[0][f] * dirs[i];
    }

    AmanziMesh::Entity_ID f = mesh_->entity_get_parent(AmanziMesh::CELL, c);
    mesh_matrix->face_get_cells(f, AmanziMesh::Parallel_type::ALL, &cells);
    int pos = 0;
    if (cells.size() == 2) {
      pos = (cell_map.GID(cells[0]) < cell_map.GID(cells[1])) ? 0 : 1;
    }

    for (int j = 0; j != cells.size(); ++j) {
      mesh_matrix -> cell_get_faces_and_dirs(cells[j], &faces, &dirs);

      for (int i = 0; i < faces.size(); i++) {
        if (f == faces[i]) {
          int f_loc_id = flux_map -> FirstPointInElement(f);            
          double fln = matrix_flux[0][f_loc_id + (pos + j)%2] * dirs[i];
          flux_sum -= fln;
            
          break;
>>>>>>> c00000ee
        }
      }
    }

<<<<<<< HEAD
     std::cout<<"cell "<<c<<" sum of fluxes "<<flux_sum<<"\n";
     break;
=======
    std::cout << "cell " << c << " sum of fluxes " << flux_sum << "\n";
>>>>>>> c00000ee
  }
}

}  // namespace Flow
}  // namespace Amanzi
<|MERGE_RESOLUTION|>--- conflicted
+++ resolved
@@ -753,55 +753,6 @@
 
   const auto& fracture_flux = *S_->GetFieldData("fracture-darcy_flux")->ViewComponent("face");
   const auto& matrix_flux = *S_->GetFieldData("darcy_flux")->ViewComponent("face");
-<<<<<<< HEAD
-  Teuchos::RCP<const AmanziMesh::Mesh> mesh_matrix = S_->GetMesh("domain");
-  Teuchos::RCP<const Epetra_BlockMap> flux_map = S_->GetFieldData("darcy_flux")->Map().Map("face", true);
-  
-  const Epetra_Map& cell_map = mesh_matrix -> cell_map(true);
-
-  const auto& fracture_head = *S_->GetFieldData("fracture-pressure_head")->ViewComponent("cell");
-  const auto& matrix_pressure_f = *S_->GetFieldData("pressure")->ViewComponent("face");
-
-
-  double rho = *(S_->GetScalarData("fluid_density"));
-
-  // calculate hydraulic head
-  double g = fabs(gravity_[dim - 1]);
-  
-  for (int c = 29; c < ncells_owned; c++) {
-    flux_sum = 0.;
-     mesh_->cell_get_faces_and_dirs(c, &faces, &dirs);
-     for (int i=0; i < faces.size(); i++) {
-        int f = faces[i];
-        flux_sum += fracture_flux[0][f] * dirs[i];
-     }
-     std::cout<<"Fracture fluxes "<<flux_sum<<"\n";
-
-     AmanziMesh::Entity_ID f = mesh_->entity_get_parent(AmanziMesh::CELL, c);
-     mesh_matrix -> face_get_cells(f, AmanziMesh::Parallel_type::ALL, &cells);
-     int pos = 0;
-     if (cells.size() == 2){
-       pos = (cell_map.GID(cells[0]) < cell_map.GID(cells[1])) ? 0 : 1;
-     }
-
-     for (int j=0; j!=cells.size(); ++j){
-       mesh_matrix -> cell_get_faces_and_dirs(cells[j], &faces, &dirs);
-
-        for (int i = 0; i < faces.size(); i++) {
-          if (f == faces[i]) {
-            int f_loc_id = flux_map -> FirstPointInElement(f);            
-            double fln = matrix_flux[0][f_loc_id + (pos + j)%2]*dirs[i];
-            flux_sum -= fln;
-
-            double h2 = fracture_head[0][c];
-            double h3 = matrix_pressure_f[0][f_loc_id + (pos + j)%2] / (g * rho);
-            
-            std::cout<<"coupled flux fln "<<fln<<" h2 = "<< h2<<" h3 = "<<h3<<"\n";
-            std::cout<<"k2(h2-h3) "<<(h2 - h3)*20<<"\n";
-              
-            break;
-          }
-=======
   auto mesh_matrix = S_->GetMesh("domain");
   auto flux_map = S_->GetFieldData("darcy_flux")->Map().Map("face", true);
   const Epetra_Map& cell_map = mesh_matrix->cell_map(true);
@@ -831,17 +782,13 @@
           flux_sum -= fln;
             
           break;
->>>>>>> c00000ee
+
         }
       }
     }
 
-<<<<<<< HEAD
-     std::cout<<"cell "<<c<<" sum of fluxes "<<flux_sum<<"\n";
-     break;
-=======
     std::cout << "cell " << c << " sum of fluxes " << flux_sum << "\n";
->>>>>>> c00000ee
+
   }
 }
 
