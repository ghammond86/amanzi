/*
  Transport PK 

  Copyright 2010-201x held jointly by LANS/LANL, LBNL, and PNNL. 
  Amanzi is released under the three-clause BSD License. 
  The terms of use and "as is" disclaimer for this license are 
  provided in the top-level COPYRIGHT file.

  Author: Konstantin Lipnikov (lipnikov@lanl.gov)
*/

#include <algorithm>
#include <vector>

#include "boost/algorithm/string.hpp"
#include "Epetra_Vector.h"
#include "Epetra_IntVector.h"
#include "Epetra_MultiVector.h"
#include "Epetra_Import.h"
#include "Teuchos_RCP.hpp"

#include "BCs.hh"
#include "errors.hh"
#include "Explicit_TI_RK.hh"
#include "FieldEvaluator.hh"
#include "GMVMesh.hh"
#include "LinearOperatorDefs.hh"
#include "LinearOperatorFactory.hh"
#include "Mesh.hh"
#include "OperatorDefs.hh"
#include "OperatorDiffusionFactory.hh"
#include "OperatorDiffusion.hh"
#include "OperatorAccumulation.hh"
#include "PK_DomainFunctionFactory.hh"
#include "PK_Utils.hh"

#include "MultiscaleTransportPorosityFactory.hh"
#include "Transport_PK.hh"
#include "TransportBoundaryFunction_Alquimia.hh"
#include "TransportDomainFunction.hh"
#include "TransportSourceFunction_Alquimia.hh"

namespace Amanzi {
namespace Transport {

/* ******************************************************************
* New constructor compatible with new MPC framework.
****************************************************************** */
Transport_PK::Transport_PK(Teuchos::ParameterList& pk_tree,
                           const Teuchos::RCP<Teuchos::ParameterList>& glist,
                           const Teuchos::RCP<State>& S,
                           const Teuchos::RCP<TreeVector>& soln) :
  S_(S),
  soln_(soln)
{
  std::string pk_name = pk_tree.name();
  const char* result = pk_name.data();

  boost::iterator_range<std::string::iterator> res = boost::algorithm::find_last(pk_name, "->"); 
  if (res.end() - pk_name.end() != 0) boost::algorithm::erase_head(pk_name, res.end() - pk_name.begin());

  if (glist->isSublist("cycle driver")) {
    if (glist->sublist("cycle driver").isParameter("component names")) {
      // grab the component names
      component_names_ = glist->sublist("cycle driver")
          .get<Teuchos::Array<std::string> >("component names").toVector();
    } else {
      Errors::Message msg("Transport PK: parameter component names is missing.");
      Exceptions::amanzi_throw(msg);
    }
  } else {
    Errors::Message msg("Transport PK: sublist Cycle Driver is missing.");
    Exceptions::amanzi_throw(msg);
  }

  // Create miscaleneous lists.
  Teuchos::RCP<Teuchos::ParameterList> pk_list = Teuchos::sublist(glist, "PKs", true);
  tp_list_ = Teuchos::sublist(pk_list, pk_name, true);

  preconditioner_list_ = Teuchos::sublist(glist, "preconditioners");
  linear_solver_list_ = Teuchos::sublist(glist, "solvers");
  nonlinear_solver_list_ = Teuchos::sublist(glist, "nonlinear solvers");

  subcycling_ = tp_list_->get<bool>("transport subcycling", true);
   
  // initialize io
  Teuchos::RCP<Teuchos::ParameterList> units_list = Teuchos::sublist(glist, "units");
  units_.Init(*units_list);

  vo_ = Teuchos::null;
}


/* ******************************************************************
* Old constructor for unit tests.
****************************************************************** */
Transport_PK::Transport_PK(const Teuchos::RCP<Teuchos::ParameterList>& glist,
                           Teuchos::RCP<State> S, 
                           const std::string& pk_list_name,
                           std::vector<std::string>& component_names) :
    S_(S),
    component_names_(component_names)
{
  // Create miscaleneous lists.
  Teuchos::RCP<Teuchos::ParameterList> pk_list = Teuchos::sublist(glist, "PKs", true);
  tp_list_ = Teuchos::sublist(pk_list, pk_list_name, true);

  preconditioner_list_ = Teuchos::sublist(glist, "preconditioners");
  linear_solver_list_ = Teuchos::sublist(glist, "solvers");
  nonlinear_solver_list_ = Teuchos::sublist(glist, "nonlinear solvers");

  // initialize io
  Teuchos::RCP<Teuchos::ParameterList> units_list = Teuchos::sublist(glist, "units");
  units_.Init(*units_list);

  vo_ = Teuchos::null;
}


/* ******************************************************************
* Routine processes parameter list. It needs to be called only once
* on each processor.                                                     
****************************************************************** */
Transport_PK::~Transport_PK()
{ 
  if (vo_ != Teuchos::null) vo_ = Teuchos::null;
}


/* ******************************************************************
* Setup for Alquimia.
****************************************************************** */
#ifdef ALQUIMIA_ENABLED
void Transport_PK::SetupAlquimia(Teuchos::RCP<AmanziChemistry::Alquimia_PK> chem_pk,
                                 Teuchos::RCP<AmanziChemistry::ChemistryEngine> chem_engine)
{
  chem_pk_ = chem_pk;
  chem_engine_ = chem_engine;

  if (chem_engine_ != Teuchos::null) {
    // Retrieve the component names (primary and secondary) from the chemistry 
    // engine.
    std::vector<std::string> component_names;
    chem_engine_->GetPrimarySpeciesNames(component_names);
    component_names_ = component_names;
    for (int i = 0; i < chem_engine_->NumAqueousComplexes(); ++i) {
      char secondary_name[128];
      snprintf(secondary_name, 127, "secondary_%d", i);
      component_names_.push_back(secondary_name);
    }
  }
}
#endif


/* ******************************************************************
* Define structure of this PK.
****************************************************************** */
void Transport_PK::Setup(const Teuchos::Ptr<State>& S)
{
  passwd_ = "state";  // owner's password

  mesh_ = S->GetMesh();
  dim = mesh_->space_dimension();

  // cross-coupling of PKs
  Teuchos::RCP<Teuchos::ParameterList> physical_models =
      Teuchos::sublist(tp_list_, "physical models and assumptions");
  bool abs_perm = physical_models->get<bool>("permeability field is required", false);
  std::string multiscale_model = physical_models->get<std::string>("multiscale model", "single porosity");
  use_transport_porosity_ = physical_models->get<bool>("effective transport porosity", false);

  // require state fields when Flow PK is off
  if (!S->HasField("permeability") && abs_perm) {
    S->RequireField("permeability", passwd_)->SetMesh(mesh_)->SetGhosted(true)
      ->SetComponent("cell", AmanziMesh::CELL, dim);
  }
  if (!S->HasField("darcy_flux")) {
    S->RequireField("darcy_flux", passwd_)->SetMesh(mesh_)->SetGhosted(true)
      ->SetComponent("face", AmanziMesh::FACE, 1);
  }
  if (!S->HasField("saturation_liquid")) {
    S->RequireField("saturation_liquid", passwd_)->SetMesh(mesh_)->SetGhosted(true)
      ->SetComponent("cell", AmanziMesh::CELL, 1);
  }
  if (!S->HasField("prev_saturation_liquid")) {
    S->RequireField("prev_saturation_liquid", passwd_)->SetMesh(mesh_)->SetGhosted(true)
      ->SetComponent("cell", AmanziMesh::CELL, 1);
    S->GetField("prev_saturation_liquid", passwd_)->set_io_vis(false);
  }

  // require state fields when Transport PK is on
  if (component_names_.size() == 0) {
    Errors::Message msg;
    msg << "Transport PK: list of solutes is empty.\n";
    Exceptions::amanzi_throw(msg);  
  }

  int ncomponents = component_names_.size();
  if (!S->HasField("total_component_concentration")) {
    std::vector<std::vector<std::string> > subfield_names(1);
    subfield_names[0] = component_names_;

    S->RequireField("total_component_concentration", passwd_, subfield_names)
      ->SetMesh(mesh_)->SetGhosted(true)
      ->SetComponent("cell", AmanziMesh::CELL, ncomponents);
  }

  // porosity evaluators
  if (!S->HasField("porosity")) {
    S->RequireField("porosity", "porosity")->SetMesh(mesh_)->SetGhosted(true)
      ->SetComponent("cell", AmanziMesh::CELL, 1);
    S->RequireFieldEvaluator("porosity");
  }

  if (use_transport_porosity_) {
    if (!S->HasField("transport_porosity")) {
      S->RequireField("transport_porosity", "transport_porosity")->SetMesh(mesh_)
        ->SetGhosted(true)->SetComponent("cell", AmanziMesh::CELL, 1);
      S->RequireFieldEvaluator("transport_porosity");
    }
  }

  // require multiscale fields
  multiscale_porosity_ = false;
  if (multiscale_model == "dual porosity") {
    multiscale_porosity_ = true;
    Teuchos::RCP<Teuchos::ParameterList>
        msp_list = Teuchos::sublist(tp_list_, "multiscale models", true);
    msp_ = CreateMultiscaleTransportPorosityPartition(mesh_, msp_list);

    if (!S->HasField("total_component_concentraion_matrix")) {
      std::vector<std::vector<std::string> > subfield_names(1);
      subfield_names[0] = component_names_;

      S->RequireField("total_component_concentration_matrix", passwd_, subfield_names)
        ->SetMesh(mesh_)->SetGhosted(false)
        ->SetComponent("cell", AmanziMesh::CELL, ncomponents);
    }
  }
}


/* ******************************************************************
* Routine processes parameter list. It needs to be called only once
* on each processor.                                                     
****************************************************************** */
void Transport_PK::Initialize(const Teuchos::Ptr<State>& S)
{
  // Set initial values for transport variables.
  dt_ = dt_debug_ = t_physics_ = 0.0;
  double time = S->time();
  if (time >= 0.0) t_physics_ = time;

  dispersion_preconditioner = "identity";

  internal_tests = 0;
  tests_tolerance = TRANSPORT_CONCENTRATION_OVERSHOOT;

  // Create verbosity object.
  Teuchos::ParameterList vlist;
  vlist.sublist("verbose object") = tp_list_->sublist("verbose object");
  vo_ =  Teuchos::rcp(new VerboseObject("TransportPK", vlist)); 

  MyPID = mesh_->get_comm()->MyPID();

  // initialize missed fields
  InitializeFields_();

  // Check input parameters. Due to limited amount of checks, we can do it earlier.
  Policy(S.ptr());

  ncells_owned = mesh_->num_entities(AmanziMesh::CELL, AmanziMesh::OWNED);
  ncells_wghost = mesh_->num_entities(AmanziMesh::CELL, AmanziMesh::USED);

  nfaces_owned = mesh_->num_entities(AmanziMesh::FACE, AmanziMesh::OWNED);
  nfaces_wghost = mesh_->num_entities(AmanziMesh::FACE, AmanziMesh::USED);

  nnodes_wghost = mesh_->num_entities(AmanziMesh::NODE, AmanziMesh::USED);

  // extract control parameters
  InitializeAll_();
 
  // pointers to state variables (move in subroutines for consistency)
  S->GetFieldData("darcy_flux")->ScatterMasterToGhosted("face");

  darcy_flux = S->GetFieldData("darcy_flux")->ViewComponent("face", true);
  ws = S->GetFieldData("saturation_liquid")->ViewComponent("cell", false);
  ws_prev = S->GetFieldData("prev_saturation_liquid")->ViewComponent("cell", false);
  phi = S->GetFieldData("porosity")->ViewComponent("cell", false);

  if (use_transport_porosity_) {
    transport_phi = S->GetFieldData("transport_porosity")->ViewComponent("cell", false);
  } else {
    transport_phi = phi;
  }

  tcc = S->GetFieldData("total_component_concentration", passwd_);

  // memory for new components
  tcc_tmp = Teuchos::rcp(new CompositeVector(*(S->GetFieldData("total_component_concentration"))));
  *tcc_tmp = *tcc;

  // upwind 
  const Epetra_Map& fmap_wghost = mesh_->face_map(true);
  upwind_cell_ = Teuchos::rcp(new Epetra_IntVector(fmap_wghost));
  downwind_cell_ = Teuchos::rcp(new Epetra_IntVector(fmap_wghost));

  IdentifyUpwindCells();

  // advection block initialization
  current_component_ = -1;

  const Epetra_Map& cmap_owned = mesh_->cell_map(false);
  ws_subcycle_start = Teuchos::rcp(new Epetra_Vector(cmap_owned));
  ws_subcycle_end = Teuchos::rcp(new Epetra_Vector(cmap_owned));

  // reconstruction initialization
  const Epetra_Map& cmap_wghost = mesh_->cell_map(true);
  lifting_ = Teuchos::rcp(new Operators::ReconstructionCell(mesh_));

  // mechanical dispersion
  flag_dispersion_ = false;
  if (tp_list_->isSublist("material properties")) {
    Teuchos::RCP<Teuchos::ParameterList>
        mdm_list = Teuchos::sublist(tp_list_, "material properties");
    mdm_ = CreateMDMPartition(mesh_, mdm_list, flag_dispersion_);
    if (flag_dispersion_) CalculateAxiSymmetryDirection();
  }

  // create boundary conditions
  if (tp_list_->isSublist("boundary conditions")) {
    // -- try simple Dirichlet conditions for species
    PK_DomainFunctionFactory<TransportDomainFunction> factory(mesh_);
    Teuchos::ParameterList& clist = tp_list_->sublist("boundary conditions").sublist("concentration");

    for (auto it = clist.begin(); it != clist.end(); ++it) {
      std::string name = it->first;
      if (clist.isSublist(name)) {
        Teuchos::ParameterList& bc_list = clist.sublist(name);
        for (auto it1 = bc_list.begin(); it1 != bc_list.end(); ++it1) {
          std::string specname = it1->first;
          Teuchos::ParameterList& spec = bc_list.sublist(specname);
          Teuchos::RCP<TransportDomainFunction> 
              bc = factory.Create(spec, "boundary concentration", AmanziMesh::FACE, Kxy);

          bc->tcc_names().push_back(name);
          bc->tcc_index().push_back(FindComponentNumber(name));

          bcs_.push_back(bc);
        }
      }
    }
#ifdef ALQUIMIA_ENABLED
    // -- try geochemical conditions
    Teuchos::ParameterList& glist = tp_list_->sublist("boundary conditions").sublist("geochemical");

    for (auto it = glist.begin(); it != glist.end(); ++it) {
      std::string specname = it->first;
      Teuchos::ParameterList& spec = glist.sublist(specname);

      Teuchos::RCP<TransportBoundaryFunction_Alquimia > 
          bc = Teuchos::rcp(new TransportBoundaryFunction_Alquimia(spec, mesh_, chem_pk_, chem_engine_));

      std::vector<int>& tcc_index = bc->tcc_index();
      std::vector<std::string>& tcc_names = bc->tcc_names();

      for (int i = 0; i < tcc_names.size(); i++) {
        tcc_index.push_back(FindComponentNumber(tcc_names[i]));
      }

      bcs_.push_back(bc);
    }
#endif
  } else {
    if (vo_->getVerbLevel() > Teuchos::VERB_NONE) {
      Teuchos::OSTab tab = vo_->getOSTab();
      *vo_->os() << vo_->color("yellow") << "No BCs were specified." << vo_->reset() << std::endl;
    }
  }

  // -- initialization
  time = t_physics_;
  for (int i = 0; i < bcs_.size(); i++) {
    bcs_[i]->Compute(time, time);
  }

  VV_CheckInfluxBC();

  // source term initialization: so far only "concentration" is available.
  if (tp_list_->isSublist("source terms")) {
    PK_DomainFunctionFactory<TransportDomainFunction> factory(mesh_);
    PKUtils_CalculatePermeabilityFactorInWell(S_.ptr(), Kxy);

    Teuchos::ParameterList& clist = tp_list_->sublist("source terms").sublist("concentration");
    for (auto it = clist.begin(); it != clist.end(); ++it) {
      std::string name = it->first;
      if (clist.isSublist(name)) {
        Teuchos::ParameterList& src_list = clist.sublist(name);
        for (auto it1 = src_list.begin(); it1 != src_list.end(); ++it1) {
          std::string specname = it1->first;
          Teuchos::ParameterList& spec = src_list.sublist(specname);
          Teuchos::RCP<TransportDomainFunction> src = factory.Create(spec, AmanziMesh::CELL, Kxy);

          src->tcc_names().push_back(name);
          src->tcc_index().push_back(FindComponentNumber(name));

          srcs_.push_back(src);
        }
      }
    }
#ifdef ALQUIMIA_ENABLED
    // -- try geochemical conditions
    Teuchos::ParameterList& glist = tp_list_->sublist("source terms").sublist("geochemical");

    for (auto it = glist.begin(); it != glist.end(); ++it) {
      std::string specname = it->first;
      Teuchos::ParameterList& spec = glist.sublist(specname);

      Teuchos::RCP<TransportSourceFunction_Alquimia> 
          src = Teuchos::rcp(new TransportSourceFunction_Alquimia(spec, mesh_, chem_pk_, chem_engine_));

      std::vector<int>& tcc_index = src->tcc_index();
      std::vector<std::string>& tcc_names = src->tcc_names();

      for (int i = 0; i < tcc_names.size(); i++) {
        tcc_index.push_back(FindComponentNumber(tcc_names[i]));
      }

      srcs_.push_back(src);
    }
#endif
  }

  // Temporarily Transport hosts Henry law.
  PrepareAirWaterPartitioning_();

  if (vo_->getVerbLevel() >= Teuchos::VERB_MEDIUM) {
    Teuchos::OSTab tab = vo_->getOSTab();
    *vo_->os() << "Number of components: " << tcc->size() << std::endl
               << "cfl=" << cfl_ << " spatial/temporal discretization: " 
               << spatial_disc_order << " " << temporal_disc_order << std::endl
               << "using transport porosity: " << use_transport_porosity_ << std::endl;
    *vo_->os() << vo_->color("green") << "Initalization of PK is complete." 
               << vo_->reset() << std::endl << std::endl;
  }
}


/* ******************************************************************
* Initalized fields left by State and other PKs.
****************************************************************** */
void Transport_PK::InitializeFields_()
{
  Teuchos::OSTab tab = vo_->getOSTab();

  // set popular default values when flow PK is off
  if (S_->HasField("saturation_liquid")) {
    if (S_->GetField("saturation_liquid")->owner() == passwd_) {
      if (!S_->GetField("saturation_liquid", passwd_)->initialized()) {
        S_->GetFieldData("saturation_liquid", passwd_)->PutScalar(1.0);
        S_->GetField("saturation_liquid", passwd_)->set_initialized();

        if (vo_->getVerbLevel() >= Teuchos::VERB_MEDIUM)
            *vo_->os() << "initilized saturation_liquid to value 1.0" << std::endl;  
      }
    }
  }

  InitializeFieldFromField_("prev_saturation_liquid", "saturation_liquid", false);
  InitializeFieldFromField_("total_component_concentration_matrix", "total_component_concentration", false);
}


/* ****************************************************************
* Auxiliary initialization technique.
**************************************************************** */
void Transport_PK::InitializeFieldFromField_(
    const std::string& field0, const std::string& field1, bool call_evaluator)
{
  if (S_->HasField(field0)) {
    if (S_->GetField(field0)->owner() == passwd_) {
      if (!S_->GetField(field0, passwd_)->initialized()) {
        if (call_evaluator)
            S_->GetFieldEvaluator(field1)->HasFieldChanged(S_.ptr(), passwd_);

        const CompositeVector& f1 = *S_->GetFieldData(field1);
        CompositeVector& f0 = *S_->GetFieldData(field0, passwd_);
        f0 = f1;

        S_->GetField(field0, passwd_)->set_initialized();

        if (vo_->getVerbLevel() >= Teuchos::VERB_MEDIUM)
            *vo_->os() << "initiliazed " << field0 << " to " << field1 << std::endl;
      }
    }
  }
}


/* *******************************************************************
* Estimation of the time step based on T.Barth (Lecture Notes   
* presented at VKI Lecture Series 1994-05, Theorem 4.2.2.       
* Routine must be called every time we update a flow field.
*
* Warning: Barth calculates influx, we calculate outflux. The methods
* are equivalent for divergence-free flows and gurantee EMP. Outflux 
* takes into account sinks and sources but preserves only positivity
* of an advected mass.
* ***************************************************************** */
double Transport_PK::StableTimeStep()
{
  S_->GetFieldData("darcy_flux")->ScatterMasterToGhosted("face");

  IdentifyUpwindCells();

  // Accumulate upwinding fluxes.
  std::vector<double> total_outflux(ncells_wghost, 0.0);

  for (int f = 0; f < nfaces_wghost; f++) {
    int c = (*upwind_cell_)[f];
    if (c >= 0) total_outflux[c] += fabs((*darcy_flux)[0][f]);
  }

  // Account for extraction of solute is production wells.
  // We assume one well per cell (FIXME).
  double t_old = S_->intermediate_time();
  for (int m = 0; m < srcs_.size(); m++) {
    if (srcs_[m]->keyword() == "producer") {
      srcs_[m]->Compute(t_old, t_old); 

      for (auto it = srcs_[m]->begin(); it != srcs_[m]->end(); ++it) {
        int c = it->first;
<<<<<<< HEAD
        std::vector<double>& values = it->second;
=======
        //WhetStone::DenseVector& values = it->second;
        std::vector<double>& values = it->second; 
>>>>>>> 9a7d6ac0

        for (int i = 0; i < values.size(); ++i) {
          double value = fabs(values[i]) * mesh_->cell_volume(c);
          total_outflux[c] = std::max(total_outflux[c], value);
        }
      }
    }
  }

  // modify estimate for other models
  if (multiscale_porosity_) {
    const Epetra_MultiVector& wcm_prev = *S_->GetFieldData("prev_water_content_matrix")->ViewComponent("cell");
    const Epetra_MultiVector& wcm = *S_->GetFieldData("water_content_matrix")->ViewComponent("cell");

    double dtg = S_->final_time() - S_->initial_time();
    for (int c = 0; c < ncells_owned; ++c) {
      double flux_liquid = (wcm[0][c] - wcm_prev[0][c]) / dtg;
      msp_->second[(*msp_->first)[c]]->UpdateStabilityOutflux(flux_liquid, &total_outflux[c]);
    }
  }

  // loop over cells and calculate minimal time step
  double vol, outflux, dt_cell;
  dt_ = dt_cell = TRANSPORT_LARGE_TIME_STEP;
  int cmin_dt = 0;
  for (int c = 0; c < ncells_owned; c++) {
    outflux = total_outflux[c];
    if (outflux) {
      vol = mesh_->cell_volume(c);
      dt_cell = vol * (*phi)[0][c] * std::min((*ws_prev)[0][c], (*ws)[0][c]) / outflux;
    }
    if (dt_cell < dt_) {
      dt_ = dt_cell;
      cmin_dt = c;
    }
  }

  // correct time step for high-order schemes
  if (spatial_disc_order == 2) dt_ /= 2;

  // no CFL update forsinks, since their are flow dependent.

  // communicate global time step
  double dt_tmp = dt_;
#ifdef HAVE_MPI
  const Epetra_Comm& comm = ws_prev->Comm();
  comm.MinAll(&dt_tmp, &dt_, 1);
#endif

  // incorporate developers and CFL constraints
  dt_ = std::min(dt_, dt_debug_);
  dt_ *= cfl_;

  // print optional diagnostics using maximum cell id as the filter
  if (vo_->getVerbLevel() >= Teuchos::VERB_HIGH) {
    int cmin_dt_unique = (fabs(dt_tmp * cfl_ - dt_) < 1e-6 * dt_) ? cmin_dt : -1;
 
#ifdef HAVE_MPI
    int cmin_dt_tmp = cmin_dt_unique;
    comm.MaxAll(&cmin_dt_tmp, &cmin_dt_unique, 1);
#endif
    if (cmin_dt == cmin_dt_unique) {
      const AmanziGeometry::Point& p = mesh_->cell_centroid(cmin_dt);

      Teuchos::OSTab tab = vo_->getOSTab();
      *vo_->os() << "cell " << cmin_dt << " has smallest dt, (" << p[0] << ", " << p[1];
      if (p.dim() == 3) *vo_->os() << ", " << p[2];
      *vo_->os() << ")" << std::endl;
    }
  }
  return dt_;
}


/* ******************************************************************* 
* Estimate returns last time step unless it is zero.     
******************************************************************* */
double Transport_PK::get_dt()
{
  if (subcycling_) {
    return 1e+99;
  } else {
    StableTimeStep();
    return dt_;
  }
}


/* ******************************************************************* 
* MPC will call this function to advance the transport state.
* Efficient subcycling requires to calculate an intermediate state of
* saturation only once, which leads to a leap-frog-type algorithm.
******************************************************************* */
bool Transport_PK::AdvanceStep(double t_old, double t_new, bool reinit)
{ 
  bool failed = false;
  double dt_MPC = t_new - t_old;

  // We use original tcc and make a copy of it later if needed.
  tcc = S_->GetFieldData("total_component_concentration", passwd_);
  Epetra_MultiVector& tcc_prev = *tcc->ViewComponent("cell");

  // calculate stable time step
  double dt_shift = 0.0, dt_global = dt_MPC;
  double time = S_->intermediate_time();
  if (time >= 0.0) { 
    t_physics_ = time;
    dt_shift = time - S_->initial_time();
    dt_global = S_->final_time() - S_->initial_time();
  }

  StableTimeStep();
  double dt_original = dt_;  // advance routines override dt_
  int interpolate_ws = (dt_ < dt_global) ? 1 : 0;

  // start subcycling
  double dt_sum = 0.0;
  double dt_cycle;
  if (interpolate_ws) {
    dt_cycle = dt_original;
    InterpolateCellVector(*ws_prev, *ws, dt_shift, dt_global, *ws_subcycle_start);
  } else {
    dt_cycle = dt_MPC;
    ws_start = ws_prev;
    ws_end = ws;
  }

  int ncycles = 0, swap = 1;
  while (dt_sum < dt_MPC) {
    // update boundary conditions
    time = t_physics_ + dt_cycle / 2;
    for (int i = 0; i < bcs_.size(); i++) {
      bcs_[i]->Compute(time, time);
    }
    
    double dt_try = dt_MPC - dt_sum;
    double tol = 1e-14 * (dt_try + dt_original); 
    bool final_cycle = false;
    if (dt_try >= 2 * dt_original) {
      dt_cycle = dt_original;
    } else if (dt_try > dt_original + tol) { 
      dt_cycle = dt_try / 2; 
    } else {
      dt_cycle = dt_try;
      final_cycle = true;
    }

    t_physics_ += dt_cycle;
    dt_sum += dt_cycle;

    if (interpolate_ws) {
      if (swap) {  // Initial water saturation is in 'start'.
        ws_start = ws_subcycle_start;
        ws_end = ws_subcycle_end;

        double dt_int = dt_sum + dt_shift;
        InterpolateCellVector(*ws_prev, *ws, dt_int, dt_global, *ws_subcycle_end);
      } else {  // Initial water saturation is in 'end'.
        ws_start = ws_subcycle_end;
        ws_end = ws_subcycle_start;

        double dt_int = dt_sum + dt_shift;
        InterpolateCellVector(*ws_prev, *ws, dt_int, dt_global, *ws_subcycle_start);
      }
      swap = 1 - swap;
    }

    if (spatial_disc_order == 1) {  // temporary solution (lipnikov@lanl.gov)
      AdvanceDonorUpwind(dt_cycle);
    } else if (spatial_disc_order == 2 && temporal_disc_order == 1) {
      AdvanceSecondOrderUpwindRK1(dt_cycle);
    } else if (spatial_disc_order == 2 && temporal_disc_order == 2) {
      AdvanceSecondOrderUpwindRK2(dt_cycle);
    }

    // add multiscale model
    if (multiscale_porosity_) {
      double t_int1 = t_old + dt_sum - dt_cycle;
      double t_int2 = t_old + dt_sum;
      AddMultiscalePorosity_(t_old, t_new, t_int1, t_int2);
    }

    if (! final_cycle) {  // rotate concentrations (we need new memory for tcc)
      tcc = Teuchos::RCP<CompositeVector>(new CompositeVector(*tcc_tmp));
    }

    ncycles++;
  }

  dt_ = dt_original;  // restore the original time step (just in case)

  // We define tracer as the species #0 as calculate some statistics.
  int num_components = tcc_prev.NumVectors();
  Epetra_MultiVector& tcc_next = *tcc_tmp->ViewComponent("cell", false);

  bool flag_diffusion(false);
  for (int i = 0; i < 2; i++) {
    if (diffusion_phase_[i] != Teuchos::null) {
      if (diffusion_phase_[i]->values().size() != 0) flag_diffusion = true;
    }
  }
  if (flag_diffusion) {
    // no molecular diffusion if all tortuosities are zero.
    double tau(0.0);
    for (int i = 0; i < mat_properties_.size(); i++) {
      tau += mat_properties_[i]->tau[0] + mat_properties_[i]->tau[1];
    }
    if (tau == 0.0) flag_diffusion = false;
  }

  if (flag_dispersion_ || flag_diffusion) {
    Teuchos::ParameterList& op_list = 
        tp_list_->sublist("operators").sublist("diffusion operator").sublist("matrix");

    // default boundary conditions (none inside domain and Neumann on its boundary)
    std::vector<int> bc_model(nfaces_wghost, Operators::OPERATOR_BC_NONE);
    std::vector<double> bc_value(nfaces_wghost, 0.0);
    std::vector<double> bc_mixed;
    ComputeBCs_(bc_model, bc_value, -1);

    Teuchos::RCP<Operators::BCs> bc_dummy = 
        Teuchos::rcp(new Operators::BCs(Operators::OPERATOR_BC_TYPE_FACE, bc_model, bc_value, bc_mixed));

    Operators::OperatorDiffusionFactory opfactory;
    Teuchos::RCP<Operators::OperatorDiffusion> op1 = opfactory.Create(op_list, mesh_, bc_dummy);
    op1->SetBCs(bc_dummy, bc_dummy);
    Teuchos::RCP<Operators::Operator> op = op1->global_operator();
    Teuchos::RCP<Operators::OperatorAccumulation> op2 =
        Teuchos::rcp(new Operators::OperatorAccumulation(AmanziMesh::CELL, op));

    const CompositeVectorSpace& cvs = op1->global_operator()->DomainMap();
    CompositeVector sol(cvs), factor(cvs), factor0(cvs), source(cvs), zero(cvs);
    zero.PutScalar(0.0);
  
    // instantiale solver
    AmanziSolvers::LinearOperatorFactory<Operators::Operator, CompositeVector, CompositeVectorSpace> sfactory;
    Teuchos::RCP<AmanziSolvers::LinearOperator<Operators::Operator, CompositeVector, CompositeVectorSpace> >
        solver = sfactory.Create(dispersion_solver, *linear_solver_list_, op);

    solver->add_criteria(AmanziSolvers::LIN_SOLVER_MAKE_ONE_ITERATION);  // Make at least one iteration

    // populate the dispersion operator (if any)
    if (flag_dispersion_) {
      CalculateDispersionTensor_(*darcy_flux, *transport_phi, *ws);
    }

    int phase, num_itrs(0);
    bool flag_op1(true);
    double md_change, md_old(0.0), md_new, residual(0.0);

    // Disperse and diffuse aqueous components
    for (int i = 0; i < num_aqueous; i++) {
      FindDiffusionValue(component_names_[i], &md_new, &phase);
      md_change = md_new - md_old;
      md_old = md_new;

      if (md_change != 0.0) {
        CalculateDiffusionTensor_(md_change, phase, *transport_phi, *ws);
        flag_op1 = true;
      }

      // set the initial guess
      Epetra_MultiVector& sol_cell = *sol.ViewComponent("cell");
      for (int c = 0; c < ncells_owned; c++) {
        sol_cell[0][c] = tcc_next[i][c];
      }
      if (sol.HasComponent("face")) {
        sol.ViewComponent("face")->PutScalar(0.0);
      }

      if (flag_op1) {
        op->Init();
        Teuchos::RCP<std::vector<WhetStone::Tensor> > Dptr = Teuchos::rcpFromRef(D_);
        op1->Setup(Dptr, Teuchos::null, Teuchos::null);
        op1->UpdateMatrices(Teuchos::null, Teuchos::null);

        // add accumulation term
        Epetra_MultiVector& fac = *factor.ViewComponent("cell");
        for (int c = 0; c < ncells_owned; c++) {
          fac[0][c] = (*phi)[0][c] * (*ws)[0][c];
        }
        op2->AddAccumulationTerm(sol, factor, dt_MPC, "cell");
 
        op1->ApplyBCs(true, true);
        op->SymbolicAssembleMatrix();
        op->AssembleMatrix();
        op->InitPreconditioner(dispersion_preconditioner, *preconditioner_list_);
      } else {
        Epetra_MultiVector& rhs_cell = *op->rhs()->ViewComponent("cell");
        for (int c = 0; c < ncells_owned; c++) {
          double tmp = mesh_->cell_volume(c) * (*ws)[0][c] * (*phi)[0][c] / dt_MPC;
          rhs_cell[0][c] = tcc_next[i][c] * tmp;
        }
      }
  
      CompositeVector& rhs = *op->rhs();
      int ierr = solver->ApplyInverse(rhs, sol);

      if (ierr < 0) {
        Errors::Message msg;
        msg = solver->DecodeErrorCode(ierr);
        Exceptions::amanzi_throw(msg);
      }

      residual += solver->residual();
      num_itrs += solver->num_itrs();

      for (int c = 0; c < ncells_owned; c++) {
        tcc_next[i][c] = sol_cell[0][c];
      }
    }

    // Diffuse gaseous components. We ignore dispersion 
    // tensor (D is reset). Inactive cells (s[c] = 1 and D_[c] = 0) 
    // are treated with a hack of the accumulation term.
    D_.clear();
    md_old = 0.0;
    for (int i = num_aqueous; i < num_components; i++) {
      FindDiffusionValue(component_names_[i], &md_new, &phase);
      md_change = md_new - md_old;
      md_old = md_new;

      if (md_change != 0.0 || i == num_aqueous) {
        CalculateDiffusionTensor_(md_change, phase, *transport_phi, *ws);
      }

      // set initial guess
      Epetra_MultiVector& sol_cell = *sol.ViewComponent("cell");
      for (int c = 0; c < ncells_owned; c++) {
        sol_cell[0][c] = tcc_next[i][c];
      }
      if (sol.HasComponent("face")) {
        sol.ViewComponent("face")->PutScalar(0.0);
      }

      op->Init();
      Teuchos::RCP<std::vector<WhetStone::Tensor> > Dptr = Teuchos::rcpFromRef(D_);
      op1->Setup(Dptr, Teuchos::null, Teuchos::null);
      op1->UpdateMatrices(Teuchos::null, Teuchos::null);

      // add boundary conditions and sources for gaseous components
      ComputeBCs_(bc_model, bc_value, i);

      Epetra_MultiVector& rhs_cell = *op->rhs()->ViewComponent("cell");
      ComputeSources_(t_new, 1.0, rhs_cell, tcc_prev, i, i);
      op1->ApplyBCs(true, true);

      // add accumulation term
      Epetra_MultiVector& fac1 = *factor.ViewComponent("cell");
      Epetra_MultiVector& fac0 = *factor0.ViewComponent("cell");

      for (int c = 0; c < ncells_owned; c++) {
        fac1[0][c] = (*phi)[0][c] * (1.0 - (*ws)[0][c]);
        fac0[0][c] = (*phi)[0][c] * (1.0 - (*ws_prev)[0][c]);
        if ((*ws)[0][c] == 1.0) fac1[0][c] = 1.0;  // hack so far
      }
      op2->AddAccumulationTerm(sol, factor0, factor, dt_MPC, "cell");
 
      op->SymbolicAssembleMatrix();
      op->AssembleMatrix();
      op->InitPreconditioner(dispersion_preconditioner, *preconditioner_list_);
  
      CompositeVector& rhs = *op->rhs();
      int ierr = solver->ApplyInverse(rhs, sol);

      if (ierr < 0) {
        Errors::Message msg;
        msg = solver->DecodeErrorCode(ierr);
        Exceptions::amanzi_throw(msg);
      }

      residual += solver->residual();
      num_itrs += solver->num_itrs();

      for (int c = 0; c < ncells_owned; c++) {
        tcc_next[i][c] = sol_cell[0][c];
      }
    }

    if (vo_->getVerbLevel() >= Teuchos::VERB_MEDIUM) {
      Teuchos::OSTab tab = vo_->getOSTab();
      *vo_->os() << "dispersion solver (" << solver->name() 
                 << ") ||r||=" << residual / num_components
                 << " itrs=" << num_itrs / num_components << std::endl;
    }
  }

  // optional Henry Law for the case of gas diffusion
  if (henry_law_) {
    MakeAirWaterPartitioning_();
  }

  // statistics output
  nsubcycles = ncycles;
  if (vo_->getVerbLevel() >= Teuchos::VERB_MEDIUM) {
    Teuchos::OSTab tab = vo_->getOSTab();
    *vo_->os() << ncycles << " sub-cycles, dt_stable=" << units_.OutputTime(dt_original) 
               << ", dt_MPC=" << units_.OutputTime(dt_MPC) << std::endl;

    VV_PrintSoluteExtrema(tcc_next, dt_MPC);
  }

  return failed;
}


/* ******************************************************************* 
* Add multiscale porosity model on sub interval [t_int1, t_int2]:
*   d(VWC_f)/dt -= G_s, d(VWC_m) = G_s 
*   G_s = G_w C^* + omega_s (C_f - C_m).
******************************************************************* */
void Transport_PK::AddMultiscalePorosity_(
    double t_old, double t_new, double t_int1, double t_int2)
{
  const Epetra_MultiVector& tcc_prev = *tcc->ViewComponent("cell");
  Epetra_MultiVector& tcc = *tcc_tmp->ViewComponent("cell");
  Epetra_MultiVector& tcc_matrix = 
     *S_->GetFieldData("total_component_concentration_matrix", passwd_)->ViewComponent("cell");

  const Epetra_MultiVector& wcf_prev = *S_->GetFieldData("prev_water_content")->ViewComponent("cell");
  const Epetra_MultiVector& wcf = *S_->GetFieldData("water_content")->ViewComponent("cell");

  const Epetra_MultiVector& wcm_prev = *S_->GetFieldData("prev_water_content_matrix")->ViewComponent("cell");
  const Epetra_MultiVector& wcm = *S_->GetFieldData("water_content_matrix")->ViewComponent("cell");

  double flux_solute, flux_liquid, f1, f2, f3;
  std::vector<AmanziMesh::Entity_ID> block;

  double dtg, dts, t1, t2, wcm0, wcm1, wcf0, wcf1,tmp0, tmp1, a, b;
  dtg = t_new - t_old;
  dts = t_int2 - t_int1;
  t1 = t_int1 - t_old;
  t2 = t_int2 - t_old;

  for (int c = 0; c < ncells_owned; ++c) {
    wcm0 = wcm_prev[0][c];
    wcm1 = wcm[0][c];
    flux_liquid = (wcm1 - wcm0) / dtg;
  
    wcf0 = wcf_prev[0][c];
    wcf1 = wcf[0][c];
  
    a = t2 / dtg;
    tmp1 = a * wcf1 + (1.0 - a) * wcf0;
    f1 = dts / tmp1;

    b = t1 / dtg;
    tmp0 = b * wcm1 + (1.0 - b) * wcm0;
    tmp1 = a * wcm1 + (1.0 - a) * wcm0;

    f2 = dts / tmp1;
    f3 = tmp0 / tmp1;

    for (int i = 0; i < num_aqueous; ++i) {
      flux_solute = msp_->second[(*msp_->first)[c]]->ComputeSoluteFlux(
          flux_liquid, tcc_prev[i][c], tcc_matrix[i][c]);
      tcc[i][c] -= flux_solute * f1;
      tcc_matrix[i][c] = tcc_matrix[i][c] * f3 + flux_solute * f2;
    }
  }
}


/* ******************************************************************* 
* Copy the advected tcc field to the state.
******************************************************************* */
void Transport_PK::CommitStep(double t_old, double t_new, const Teuchos::RCP<State>& S)
{
  Teuchos::RCP<CompositeVector> tcc;
  tcc = S->GetFieldData("total_component_concentration", passwd_);
  *tcc = *tcc_tmp;
}


/* ******************************************************************* 
 * A simple first-order transport method 
 ****************************************************************** */
void Transport_PK::AdvanceDonorUpwind(double dt_cycle)
{
  dt_ = dt_cycle;  // overwrite the maximum stable transport step
  mass_solutes_source_.assign(num_aqueous + num_gaseous, 0.0);

  // populating next state of concentrations
  tcc->ScatterMasterToGhosted("cell");
  Epetra_MultiVector& tcc_prev = *tcc->ViewComponent("cell", true);
  Epetra_MultiVector& tcc_next = *tcc_tmp->ViewComponent("cell", true);

  // prepare conservative state in master and slave cells
  double vol_phi_ws, tcc_flux;

  // We advect only aqueous components.
  int num_advect = num_aqueous;

  for (int c = 0; c < ncells_owned; c++) {
    vol_phi_ws = mesh_->cell_volume(c) * (*phi)[0][c] * (*ws_start)[0][c];

    for (int i = 0; i < num_advect; i++)
      tcc_next[i][c] = tcc_prev[i][c] * vol_phi_ws;
  }

  // advance all components at once
  for (int f = 0; f < nfaces_wghost; f++) {  // loop over master and slave faces
    int c1 = (*upwind_cell_)[f];
    int c2 = (*downwind_cell_)[f];

    double u = fabs((*darcy_flux)[0][f]);

    if (c1 >=0 && c1 < ncells_owned && c2 >= 0 && c2 < ncells_owned) {
      for (int i = 0; i < num_advect; i++) {
        tcc_flux = dt_ * u * tcc_prev[i][c1];
        tcc_next[i][c1] -= tcc_flux;
        tcc_next[i][c2] += tcc_flux;
      }

    } else if (c1 >=0 && c1 < ncells_owned && (c2 >= ncells_owned || c2 < 0)) {
      for (int i = 0; i < num_advect; i++) {
        tcc_flux = dt_ * u * tcc_prev[i][c1];
        tcc_next[i][c1] -= tcc_flux;
      }

    } else if (c1 >= ncells_owned && c2 >= 0 && c2 < ncells_owned) {
      for (int i = 0; i < num_advect; i++) {
        tcc_flux = dt_ * u * tcc_prev[i][c1];
        tcc_next[i][c2] += tcc_flux;
      }
    }
  }

  // loop over exterior boundary sets
  for (int m = 0; m < bcs_.size(); m++) {
    std::vector<int>& tcc_index = bcs_[m]->tcc_index();
    int ncomp = tcc_index.size();

    for (auto it = bcs_[m]->begin(); it != bcs_[m]->end(); ++it) {
      int f = it->first;
<<<<<<< HEAD
      std::vector<double>& values = it->second;
=======
      //      WhetStone::DenseVector& values = it->second;
      std::vector<double>& values = it->second; 
>>>>>>> 9a7d6ac0

      int c2 = (*downwind_cell_)[f];
      if (c2 >= 0) {
        double u = fabs((*darcy_flux)[0][f]);
        for (int i = 0; i < ncomp; i++) {
          int k = tcc_index[i];
          if (k < num_advect) {
            tcc_flux = dt_ * u * values[i];
            tcc_next[k][c2] += tcc_flux;
          }
        }
      }
    }
  }

  // process external sources
  if (srcs_.size() != 0) {
    double time = t_physics_;
    ComputeSources_(time, dt_, tcc_next, tcc_prev, 0, num_advect - 1);
  }

  // recover concentration from new conservative state
  for (int c = 0; c < ncells_owned; c++) {
    vol_phi_ws = mesh_->cell_volume(c) * (*phi)[0][c] * (*ws_end)[0][c];
    for (int i = 0; i < num_advect; i++) tcc_next[i][c] /= vol_phi_ws;
  }

  // update mass balance
  for (int i = 0; i < mass_solutes_exact_.size(); i++) {
    mass_solutes_exact_[i] += mass_solutes_source_[i] * dt_;
  }

  if (internal_tests) {
    VV_CheckGEDproperty(*tcc_tmp->ViewComponent("cell"));
  }
}


/* ******************************************************************* 
 * We have to advance each component independently due to different
 * reconstructions. We use tcc when only owned data are needed and 
 * tcc_next when owned and ghost data. This is a special routine for 
 * transient flow and uses first-order time integrator. 
 ****************************************************************** */
void Transport_PK::AdvanceSecondOrderUpwindRK1(double dt_cycle)
{
  dt_ = dt_cycle;  // overwrite the maximum stable transport step
  mass_solutes_source_.assign(num_aqueous + num_gaseous, 0.0);

  // work memory
  const Epetra_Map& cmap_wghost = mesh_->cell_map(true);
  Epetra_Vector f_component(cmap_wghost);

  // distribute vector of concentrations
  S_->GetFieldData("total_component_concentration")->ScatterMasterToGhosted("cell");
  Epetra_MultiVector& tcc_prev = *tcc->ViewComponent("cell", true);
  Epetra_MultiVector& tcc_next = *tcc_tmp->ViewComponent("cell", true);

  // We advect only aqueous components.
  int num_advect = num_aqueous;

  for (int i = 0; i < num_advect; i++) {
    current_component_ = i;  // needed by BJ 

    double T = t_physics_;
    Epetra_Vector*& component = tcc_prev(i);
    Functional(T, *component, f_component);

    double ws_ratio;
    for (int c = 0; c < ncells_owned; c++) {
      ws_ratio = (*ws_start)[0][c] / (*ws_end)[0][c];
      tcc_next[i][c] = (tcc_prev[i][c] + dt_ * f_component[c]) * ws_ratio;
    }
  }

  // update mass balance
  for (int i = 0; i < num_aqueous + num_gaseous; i++) {
    mass_solutes_exact_[i] += mass_solutes_source_[i] * dt_;
  }

  if (internal_tests) {
    VV_CheckGEDproperty(*tcc_tmp->ViewComponent("cell"));
  }
}


/* ******************************************************************* 
 * We have to advance each component independently due to different
 * reconstructions. This is a special routine for transient flow and 
 * uses second-order predictor-corrector time integrator. 
 ****************************************************************** */
void Transport_PK::AdvanceSecondOrderUpwindRK2(double dt_cycle)
{
  dt_ = dt_cycle;  // overwrite the maximum stable transport step
  mass_solutes_source_.assign(num_aqueous + num_gaseous, 0.0);

  // work memory
  const Epetra_Map& cmap_wghost = mesh_->cell_map(true);
  Epetra_Vector f_component(cmap_wghost);

  // distribute old vector of concentrations
  S_->GetFieldData("total_component_concentration")->ScatterMasterToGhosted("cell");
  Epetra_MultiVector& tcc_prev = *tcc->ViewComponent("cell", true);
  Epetra_MultiVector& tcc_next = *tcc_tmp->ViewComponent("cell", true);

  Epetra_Vector ws_ratio(Copy, *ws_start, 0);
  for (int c = 0; c < ncells_owned; c++) ws_ratio[c] /= (*ws_end)[0][c];

  // We advect only aqueous components.
  int num_advect = num_aqueous;

  // predictor step
  for (int i = 0; i < num_advect; i++) {
    current_component_ = i;  // needed by BJ 

    double T = t_physics_;
    Epetra_Vector*& component = tcc_prev(i);
    Functional(T, *component, f_component);

    for (int c = 0; c < ncells_owned; c++) {
      tcc_next[i][c] = (tcc_prev[i][c] + dt_ * f_component[c]) * ws_ratio[c];
    }
  }

  tcc_tmp->ScatterMasterToGhosted("cell");

  // corrector step
  for (int i = 0; i < num_advect; i++) {
    current_component_ = i;  // needed by BJ 

    double T = t_physics_;
    Epetra_Vector*& component = tcc_next(i);
    Functional(T, *component, f_component);

    for (int c = 0; c < ncells_owned; c++) {
      double value = (tcc_prev[i][c] + dt_ * f_component[c]) * ws_ratio[c];
      tcc_next[i][c] = (tcc_next[i][c] + value) / 2;
    }
  }

  // update mass balance
  for (int i = 0; i < num_aqueous + num_gaseous; i++) {
    mass_solutes_exact_[i] += mass_solutes_source_[i] * dt_ / 2;
  }

  if (internal_tests) {
    VV_CheckGEDproperty(*tcc_tmp->ViewComponent("cell"));
  }
}


/* ******************************************************************* 
 * We have to advance each component independently due to different
 * reconstructions. We use tcc when only owned data are needed and 
 * tcc_next when owned and ghost data.
 *
 * Data flow: loop over components and apply the generic RK2 method.
 * The generic means that saturation is constant during time step. 
 ****************************************************************** */
/*
void Transport_PK::AdvanceSecondOrderUpwindGeneric(double dt_cycle)
{
  dt_ = dt_cycle;  // overwrite the maximum stable transport step

  Teuchos::RCP<Epetra_MultiVector> tcc = TS->total_component_concentration();
  Teuchos::RCP<Epetra_MultiVector> tcc_next = TS_nextBIG->total_component_concentration();

  // define time integration method
  Explicit_TI::RK::method_t ti_method = Explicit_TI::RK::forward_euler;
  if (temporal_disc_order == 2) {
    ti_method = Explicit_TI::RK::heun_euler;
  }
  Explicit_TI::RK TVD_RK(*this, ti_method, *component_);

  // We advect only aqueous components.
  // int ncomponents = tcc_next.NumVectors();
  int ncomponents = num_aqueous;

  for (int i = 0; i < ncomponents; i++) {
    current_component_ = i;  // it is needed in BJ called inside RK:fun

    Epetra_Vector*& tcc_component = (*tcc)(i);
    TS_nextBIG->CopyMasterCell2GhostCell(*tcc_component, *component_);

    double T = 0.0;  // requires fixes (lipnikov@lanl.gov)
    TVD_RK.step(T, dt_, *component_, *component_next_);

    for (int c = 0; c < ncells_owned; c++) (*tcc_next)[i][c] = (*component_next_)[c];
  }
}
*/


/* ******************************************************************
* Adss source terms to conservative quantity tcc [mol]. Producers
* use the initial concentration vector tcc_prev. 
* The routine treats two cases of tcc with one and all components.
****************************************************************** */
void Transport_PK::ComputeSources_(
    double tp, double dtp, Epetra_MultiVector& tcc,
    const Epetra_MultiVector& tcc_prev, int n0, int n1)
{
  int num_vectors = tcc.NumVectors();
  int nsrcs = srcs_.size();

  for (int m = 0; m < nsrcs; m++) {
    double t0 = tp - dtp;
    srcs_[m]->Compute(t0, tp); 

    std::vector<int> index = srcs_[m]->tcc_index();
    for (auto it = srcs_[m]->begin(); it != srcs_[m]->end(); ++it) {
      int c = it->first;
<<<<<<< HEAD
      std::vector<double>& values = it->second;
=======
      //WhetStone::DenseVector& values = it->second;
      std::vector<double>& values = it->second; 
>>>>>>> 9a7d6ac0

      for (int k = 0; k < index.size(); ++k) {
        int i = index[k];
        if (i < n0 || i > n1) continue;

        int imap = i;
        if (num_vectors == 1) imap = 0;

        double value = mesh_->cell_volume(c) * values[k];
        if (srcs_[m]->keyword() == "producer") {
          // correction for an extraction well
          value *= tcc_prev[imap][c];
        } else {
          // correction for non-SI concentration units
          if (srcs_[m]->name() == "volume" || srcs_[m]->name() == "weight")
              value /= units_.concentration_factor();
        }

        tcc[imap][c] += dtp * value;
        mass_solutes_source_[i] += value;
      }
    }
  }
}


/* *******************************************************************
* Populates operators' boundary data for given component.
* Returns true if at least one face was populated.
******************************************************************* */
bool Transport_PK::ComputeBCs_(
    std::vector<int>& bc_model, std::vector<double>& bc_value, int component)
{
  bool flag = false;

  for (int i = 0; i < bc_model.size(); i++) {
    bc_model[i] = Operators::OPERATOR_BC_NONE;
    bc_value[i] = 0.0;
  }

  AmanziMesh::Entity_ID_List cells;
  for (int f = 0; f < nfaces_wghost; f++) {
    mesh_->face_get_cells(f, AmanziMesh::USED, &cells);
    if (cells.size() == 1) bc_model[f] = Operators::OPERATOR_BC_NEUMANN;
  }

  for (int m = 0; m < bcs_.size(); m++) {
    std::vector<int>& tcc_index = bcs_[m]->tcc_index();
    int ncomp = tcc_index.size();

    for (auto it = bcs_[m]->begin(); it != bcs_[m]->end(); ++it) {
      int f = it->first;
<<<<<<< HEAD
      std::vector<double>& values = it->second;
=======
      //WhetStone::DenseVector& values = it->second;
      std::vector<double>& values = it->second; 
>>>>>>> 9a7d6ac0

      for (int i = 0; i < ncomp; i++) {
        int k = tcc_index[i];
        if (k == component) {
          bc_model[f] = Operators::OPERATOR_BC_DIRICHLET;
          bc_value[f] = values[i];
          flag = true;
        }
      }
    }
  }

  return flag;
}


/* *******************************************************************
* Identify flux direction based on orientation of the face normal 
* and sign of the  Darcy velocity.                               
******************************************************************* */
void Transport_PK::IdentifyUpwindCells()
{
  for (int f = 0; f < nfaces_wghost; f++) {
    (*upwind_cell_)[f] = -1;  // negative value indicates boundary
    (*downwind_cell_)[f] = -1;

    }
  AmanziMesh::Entity_ID_List faces;
  std::vector<int> dirs;

  for (int c = 0; c < ncells_wghost; c++) {
    mesh_->cell_get_faces_and_dirs(c, &faces, &dirs);

    for (int i = 0; i < faces.size(); i++) {
      int f = faces[i];
      double tmp = (*darcy_flux)[0][f] * dirs[i];
      if (tmp > 0.0) {
        (*upwind_cell_)[f] = c;
      } else if (tmp < 0.0) {
        (*downwind_cell_)[f] = c;
      } else if (dirs[i] > 0) {
        (*upwind_cell_)[f] = c;
      } else {
        (*downwind_cell_)[f] = c;
      }
    }
  }
}


/* *******************************************************************
* Interpolate linearly in time between two values v0 and v1. The time 
* is measuared relative to value v0; so that v1 is at time dt. The
* interpolated data are at time dt_int.            
******************************************************************* */
void Transport_PK::InterpolateCellVector(
    const Epetra_MultiVector& v0, const Epetra_MultiVector& v1, 
    double dt_int, double dt, Epetra_MultiVector& v_int) 
{
  double a = dt_int / dt;
  double b = 1.0 - a;
  v_int.Update(b, v0, a, v1, 0.);
}

}  // namespace Transport
}  // namespace Amanzi
<|MERGE_RESOLUTION|>--- conflicted
+++ resolved
@@ -531,12 +531,8 @@
 
       for (auto it = srcs_[m]->begin(); it != srcs_[m]->end(); ++it) {
         int c = it->first;
-<<<<<<< HEAD
-        std::vector<double>& values = it->second;
-=======
         //WhetStone::DenseVector& values = it->second;
         std::vector<double>& values = it->second; 
->>>>>>> 9a7d6ac0
 
         for (int i = 0; i < values.size(); ++i) {
           double value = fabs(values[i]) * mesh_->cell_volume(c);
@@ -1072,12 +1068,9 @@
 
     for (auto it = bcs_[m]->begin(); it != bcs_[m]->end(); ++it) {
       int f = it->first;
-<<<<<<< HEAD
-      std::vector<double>& values = it->second;
-=======
       //      WhetStone::DenseVector& values = it->second;
       std::vector<double>& values = it->second; 
->>>>>>> 9a7d6ac0
+
 
       int c2 = (*downwind_cell_)[f];
       if (c2 >= 0) {
@@ -1290,12 +1283,8 @@
     std::vector<int> index = srcs_[m]->tcc_index();
     for (auto it = srcs_[m]->begin(); it != srcs_[m]->end(); ++it) {
       int c = it->first;
-<<<<<<< HEAD
-      std::vector<double>& values = it->second;
-=======
       //WhetStone::DenseVector& values = it->second;
       std::vector<double>& values = it->second; 
->>>>>>> 9a7d6ac0
 
       for (int k = 0; k < index.size(); ++k) {
         int i = index[k];
@@ -1348,12 +1337,9 @@
 
     for (auto it = bcs_[m]->begin(); it != bcs_[m]->end(); ++it) {
       int f = it->first;
-<<<<<<< HEAD
-      std::vector<double>& values = it->second;
-=======
+
       //WhetStone::DenseVector& values = it->second;
       std::vector<double>& values = it->second; 
->>>>>>> 9a7d6ac0
 
       for (int i = 0; i < ncomp; i++) {
         int k = tcc_index[i];
