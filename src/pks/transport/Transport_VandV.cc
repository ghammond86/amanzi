/*
  Transport PK

  Copyright 2010-201x held jointly by LANS/LANL, LBNL, and PNNL. 
  Amanzi is released under the three-clause BSD License. 
  The terms of use and "as is" disclaimer for this license are 
  provided in the top-level COPYRIGHT file.

  Author: Konstantin Lipnikov (lipnikov@lanl.gov)
*/

#include <algorithm>
#include <vector>

#include "Epetra_Vector.h"
#include "Teuchos_RCP.hpp"

#include "Mesh.hh"
#include "errors.hh"

#include "Transport_PK.hh"

namespace Amanzi {
namespace Transport {

/* ****************************************************************
* Construct default state for unit tests.
**************************************************************** */
void Transport_PK::CreateDefaultState(
    Teuchos::RCP<const AmanziMesh::Mesh>& mesh, int ncomponents) 
{
  std::string name("state"); 
  S_->RequireScalar("fluid_density", name);

  if (!S_->HasField("saturation_liquid")) {
    S_->RequireField("saturation_liquid", name)->SetMesh(mesh)->SetGhosted(true)
        ->SetComponent("cell", AmanziMesh::CELL, 1);
  }
  
  if (!S_->HasField("prev_saturation_liquid")) {
    S_->RequireField("prev_saturation_liquid", name)->SetMesh(mesh_)->SetGhosted(true)
        ->SetComponent("cell", AmanziMesh::CELL, 1);
  }

  if (!S_->HasField("darcy_flux")) {
    S_->RequireField("darcy_flux", name)->SetMesh(mesh_)->SetGhosted(true)
        ->SetComponent("face", AmanziMesh::FACE, 1);
  }
  
  if (!S_->HasField("total_component_concentration")) {
    std::vector<std::vector<std::string> > subfield_names(1);
    for (int i = 0; i != ncomponents; ++i) {
      subfield_names[0].push_back(component_names_[i]);
    }
    S_->RequireField("total_component_concentration", name, subfield_names)->SetMesh(mesh_)
        ->SetGhosted(true)->SetComponent("cell", AmanziMesh::CELL, ncomponents);
  }

  // initialize fields
  S_->Setup();
 
  // set popular default values
  *(S_->GetScalarData("fluid_density", name)) = 1000.0;
  S_->GetField("fluid_density", name)->set_initialized();

  S_->GetFieldData("saturation_liquid", name)->PutScalar(1.0);
  S_->GetField("saturation_liquid", name)->set_initialized();

  S_->GetFieldData("prev_saturation_liquid", name)->PutScalar(1.0);
  S_->GetField("prev_saturation_liquid", name)->set_initialized();

  S_->GetFieldData("total_component_concentration", name)->PutScalar(0.0);
  S_->GetField("total_component_concentration", name)->set_initialized();

  S_->GetFieldData("darcy_flux", name)->PutScalar(0.0);
  S_->GetField("darcy_flux", name)->set_initialized();

  S_->InitializeFields();
}


/* *******************************************************************
* Routine verifies that the velocity field is divergence free                 
******************************************************************* */
void Transport_PK::Policy(Teuchos::Ptr<State> S)
{
  if (mesh_->get_comm()->NumProc() > 1) {
    if (!S->GetFieldData("total_component_concentration")->Ghosted()) {
      Errors::Message msg;
      msg << "Field \"total component concentration\" has no ghost values."
          << " Transport PK is giving up.\n";
      Exceptions::amanzi_throw(msg);
    }
  }
}


/* *******************************************************************
* Calculates extrema of specified solutes and print them.
******************************************************************* */
void Transport_PK::VV_PrintSoluteExtrema(const Epetra_MultiVector& tcc_next, double dT_MPC)
{
  int num_components = tcc_next.NumVectors();
  double tccmin_vec[num_components];
  double tccmax_vec[num_components];

  tcc_next.MinValue(tccmin_vec);
  tcc_next.MaxValue(tccmax_vec);

  for (int n = 0; n < runtime_solutes_.size(); n++) {
    int i = FindComponentNumber(runtime_solutes_[n]);
    double tccmin, tccmax;
    tcc_next.Comm().MinAll(&(tccmin_vec[i]), &tccmin, 1);  // find the global extrema
    tcc_next.Comm().MaxAll(&(tccmax_vec[i]), &tccmax, 1); 

    int nregions = runtime_regions_.size();
    double solute_flux(0.0);
    bool flag(false);

    for (int k = 0; k < nregions; k++) {
      if (mesh_->valid_set_name(runtime_regions_[k], AmanziMesh::FACE)) {
        flag = true;
        AmanziMesh::Entity_ID_List block;
        mesh_->get_set_entities(runtime_regions_[k], AmanziMesh::FACE, AmanziMesh::OWNED, &block);
        int nblock = block.size();

        for (int m = 0; m < nblock; m++) {
          int f = block[m];

          Amanzi::AmanziMesh::Entity_ID_List cells;
          mesh_->face_get_cells(f, Amanzi::AmanziMesh::USED, &cells);
          int dir, c = cells[0];

          const AmanziGeometry::Point& normal = mesh_->face_normal(f, false, c, &dir);
          double u = (*darcy_flux)[0][f] * dir;
          if (u > 0) solute_flux += u * tcc_next[i][c];
        }
      }
    }
    solute_flux *= units_.concentration_factor();

    double tmp = solute_flux;
    mesh_->get_comm()->SumAll(&tmp, &solute_flux, 1);

    *vo_->os() << runtime_solutes_[n] << ": min=" << units_.OutputConcentration(tccmin) 
               << " max=" << units_.OutputConcentration(tccmax);
    *vo_->os() <<"\n debug "<<std::setprecision(15)<<S_->time()<<" "<<tccmin<<" "<<tccmax<<"\n";
    if (flag) *vo_->os() << ", flux=" << solute_flux << " mol/s";

    // old capability
    mass_solutes_exact_[i] += VV_SoluteVolumeChangePerSecond(i) * dT_MPC;
    double mass_solute(0.0);
    for (int c = 0; c < ncells_owned; c++) {
      double vol = mesh_->cell_volume(c);
      mass_solute += (*ws)[0][c] * (*phi)[0][c] * tcc_next[i][c] * vol;
    }
    mass_solute *= units_.concentration_factor();

    double tmp1 = mass_solute, tmp2 = mass_solutes_exact_[i], mass_exact;
    mesh_->get_comm()->SumAll(&tmp1, &mass_solute, 1);
    mesh_->get_comm()->SumAll(&tmp2, &mass_exact, 1);

    *vo_->os() << ", total=" << mass_solute << " mol" << std::endl;
  }
}


/********************************************************************
* Check completeness of influx boundary conditions.                        
****************************************************************** */
void Transport_PK::VV_CheckInfluxBC() const
{
  int number_components = tcc->ViewComponent("cell")->NumVectors();
  std::vector<int> influx_face(nfaces_wghost);

  for (int i = 0; i < number_components; i++) {
    influx_face.assign(nfaces_wghost, 0);

    for (int m = 0; m < bcs_.size(); m++) {
      std::vector<int>& tcc_index = bcs_[m]->tcc_index();
      int ncomp = tcc_index.size();

      for (int k = 0; k < ncomp; k++) {
        if (i == tcc_index[k]) {
          for (auto it = bcs_[m]->begin(); it != bcs_[m]->end(); ++it) {
            int f = it->first;
            influx_face[f] = 1;
          }
        }
      }
    }

    for (int m = 0; m < bcs_.size(); m++) {
      std::vector<int>& tcc_index = bcs_[m]->tcc_index();
      int ncomp = tcc_index.size();

      for (int k = 0; k < ncomp; k++) {
        if (i == tcc_index[k]) {
          for (auto it = bcs_[m]->begin(); it != bcs_[m]->end(); ++it) {
            int f = it->first;
            if ((*darcy_flux)[0][f] < 0 && influx_face[f] == 0) {
              char component[3];
              std::sprintf(component, "%3d", i);

              Errors::Message msg;
              msg << "No influx boundary condition has been found for component " << component << ".\n";
              Exceptions::amanzi_throw(msg);
            }
          }
        }
      }
    }
  }
}


/* *******************************************************************
 * Check that global extrema diminished                          
 ****************************************************************** */
void Transport_PK::VV_CheckGEDproperty(Epetra_MultiVector& tracer) const
{
  int i, num_components = tracer.NumVectors();
  double tr_min[num_components];
  double tr_max[num_components];

  tracer.MinValue(tr_min);
  tracer.MaxValue(tr_max);

  for (i = 0; i < num_components; i++) {
    if (tr_min[i] < 0) {
      std::cout << "Transport_PK: concentration violates GED property" << std::endl;
      std::cout << "    Make an Amanzi ticket or turn off internal transport tests" << std::endl;
      std::cout << "    MyPID = " << MyPID << std::endl;
      std::cout << "    component = " << i << std::endl;
      std::cout << "    time = " << t_physics_ << std::endl;
      std::cout << "    min/max values = " << tr_min[i] << " " << tr_max[i] << std::endl;

      Errors::Message msg;
      msg << "Concentration violates GED property." << "\n";
      Exceptions::amanzi_throw(msg);
    }
  }
}


/* ******************************************************************
* Check that the tracer is between 0 and 1.                        
****************************************************************** */
void Transport_PK::VV_CheckTracerBounds(Epetra_MultiVector& tracer,
                                        int component,
                                        double lower_bound,
                                        double upper_bound,
                                        double tol) const
{
  Epetra_MultiVector& tcc_prev = *tcc->ViewComponent("cell");

  for (int c = 0; c < ncells_owned; c++) {
    double value = tracer[component][c];
    if (value < lower_bound - tol || value > upper_bound + tol) {
      std::cout << "Transport_PK: tracer violates bounds" << std::endl;
      std::cout << "    Make an Amanzi ticket or turn off internal transport tests" << std::endl;
      std::cout << "    MyPID = " << MyPID << std::endl;
      std::cout << "    component = " << component << std::endl;
      std::cout << "    simulation time = " << t_physics_ << std::endl;
      std::cout << "      cell = " << c << std::endl;
      std::cout << "      center = " << mesh_->cell_centroid(c) << std::endl;
      std::cout << "      value (old) = " << tcc_prev[component][c] << std::endl;
      std::cout << "      value (new) = " << value << std::endl;

      Errors::Message msg;
      msg << "Tracer violates bounds." << "\n";
      Exceptions::amanzi_throw(msg);
    }
  }
}


/* ******************************************************************
* Calculate change of tracer volume per second due to boundary flux.
* This is the simplified version (lipnikov@lanl.gov).
****************************************************************** */
double Transport_PK::VV_SoluteVolumeChangePerSecond(int idx_tracer)
{
  double volume = 0.0;

  for (int m = 0; m < bcs_.size(); m++) {
    std::vector<int>& tcc_index = bcs_[m]->tcc_index();
    int ncomp = tcc_index.size();

    for (int i = 0; i < ncomp; i++) {
      if (tcc_index[i] == idx_tracer) {
        for (auto it = bcs_[m]->begin(); it != bcs_[m]->end(); ++it) {
          int f = it->first;
<<<<<<< HEAD
          std::vector<double>& values = it->second;
=======
          //WhetStone::DenseVector& values = it->second;
          std::vector<double>& values = it->second; 
>>>>>>> 9a7d6ac0

          int c2 = (*downwind_cell_)[f];

          if (f < nfaces_owned && c2 >= 0) {
            double u = fabs((*darcy_flux)[0][f]);
            volume += u * values[i];
          }
        }
      }
    }
  }
  return volume;
}


/* *******************************************************************
* Error estimate uses analytic function and solution.
* ***************************************************************** */
void Transport_PK::CalculateLpErrors(
    AnalyticFunction f, double t, Epetra_Vector* sol, double* L1, double* L2)
{
  *L1 = *L2 = 0.0;
  for (int c = 0; c < sol->MyLength(); c++) {
    const AmanziGeometry::Point& xc = mesh_->cell_centroid(c);
    double d = (*sol)[c] - f(xc, t);

    double volume = mesh_->cell_volume(c);
    *L1 += fabs(d) * volume;
    *L2 += d * d * volume;
  }

  *L2 = sqrt(*L2);
}

}  // namespace Transport
}  // namespace Amanzi
<|MERGE_RESOLUTION|>--- conflicted
+++ resolved
@@ -291,12 +291,10 @@
       if (tcc_index[i] == idx_tracer) {
         for (auto it = bcs_[m]->begin(); it != bcs_[m]->end(); ++it) {
           int f = it->first;
-<<<<<<< HEAD
-          std::vector<double>& values = it->second;
-=======
+
           //WhetStone::DenseVector& values = it->second;
           std::vector<double>& values = it->second; 
->>>>>>> 9a7d6ac0
+
 
           int c2 = (*downwind_cell_)[f];
 
