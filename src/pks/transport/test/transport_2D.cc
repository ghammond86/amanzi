--- conflicted
+++ resolved
@@ -72,12 +72,8 @@
   S->set_time(0.0);
 
   plist->sublist("PKs").sublist("transport")
-<<<<<<< HEAD
-        .sublist("reconstruction").set<std::string>("limiter", "tensorial");
+        .sublist("reconstruction").set<std::string>("limiter", limiter);
 
-=======
-        .sublist("reconstruction").set<std::string>("limiter", limiter);
->>>>>>> c467463a
   Transport_PK TPK(plist, S, "transport", component_names);
   TPK.Setup(S.ptr());
   TPK.CreateDefaultState(mesh, 2);
@@ -169,7 +165,7 @@
 }
 
 
-<<<<<<< HEAD
+
 TEST(ADVANCE_WITH_2D_MESH) {
   runTest(1.0, "tensorial");  // no velocity swicth
 }
@@ -182,16 +178,3 @@
 TEST(ADVANCE_WITH_2D_MESH_SWITCH_FLOW_KUZMIN) {
   runTest(0.16, "Kuzmin");
 }
-=======
-TEST(ADVANCE_2D_MESH) {
-  runTest(1.0, "tensorial");  // no velocity swicth
-}
-
-TEST(ADVANCE_2D_MESH_SWITCH_FLOW) {
-  runTest(0.16, "tensorial");
-}
-
-TEST(ADVANCE_2D_MESH_SWITCH_FLOW_KUZMIN) {
-  runTest(0.16, "Kuzmin");
-}
->>>>>>> c467463a
