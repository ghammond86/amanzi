/*
  Copyright 2010-201x held jointly by LANS/LANL, LBNL, and PNNL. 
  Amanzi is released under the three-clause BSD License. 
  The terms of use and "as is" disclaimer for this license are 
  provided in the top-level COPYRIGHT file.

  Author: Ethan Coon
*/

//! Process kernel factory for creating PKs from the global input spec.

/*
  Developer notes:

  PK factory for self-registering PKs.
  See a more thorough factory discussion in src/utils/Factory.hh.

  Usage:

  Add a private, static member of type RegisteredPKFactory to the class
  declaration, and a special _reg.hh file that instantiates the static
  registry.

  Example:

  // pk_implementation.hh
  #include "PK.hh"
  #include "PK_Factory.hh"
  class DerivedPK : public Amanzi::PK {
    ...
   private:
    static Amanzi::RegisteredPKFactory<DerivedPK> factory_;
    ...
  };

  // pk_implementation_reg.hh
  #include "pk_implementation.hh"
  template<>
  Amanzi::RegisteredPKFactory<DerivedPK> DerivedPK::factory_("pk unique id");


  ETC: this was somewhat a poor interface decision.  The pk_tree list should
  likely be passed by shared pointer instead of by reference, as that is
  already the internal storage within a PList.
*/

#ifndef AMANZI_PK_FACTORY_HH_
#define AMANZI_PK_FACTORY_HH_

#include <iostream>
#include <map>
#include <string>

#include <boost/algorithm/string/predicate.hpp>
#include "boost/algorithm/string.hpp"


#include "Teuchos_RCP.hpp"
#include "Teuchos_ParameterList.hpp"

#include "errors.hh"
#include "StateDefs.hh"
#include "PK.hh"


namespace Amanzi {

class TreeVector;
class State;

class PKFactory {
 public:
  // Method to create a PK
  Teuchos::RCP<PK>
  CreatePK(std::string pk_name,
           Teuchos::ParameterList& pk_tree,
           const Teuchos::RCP<Teuchos::ParameterList>& global_list,
           const Teuchos::RCP<State>& state,
           const Teuchos::RCP<TreeVector>& soln);


  // typedef describing a map with string keys and PK constructor values, this
  // stores constructors for all known PK classes
  typedef std::map<std::string,
                   PK* (*)(Teuchos::ParameterList&,
                           const Teuchos::RCP<Teuchos::ParameterList>&,
                           const Teuchos::RCP<State>&,
                           const Teuchos::RCP<TreeVector>&)> map_type;

<<<<<<< HEAD
  static Teuchos::RCP<PK> CreatePK(Teuchos::ParameterList& pk_tree,
          const Teuchos::RCP<Teuchos::ParameterList>& global_list,
          const Teuchos::RCP<State>& state,
          const Teuchos::RCP<TreeVector>& soln) {

    if (!global_list->isSublist("PKs")) {
      Errors::Message message("PK_Factory: Missing sublist \"PKs\" in global list.");
      Exceptions::amanzi_throw(message);
    }

    std::string pk_type;
    if (pk_tree.isParameter("PK type")) {
      pk_type = pk_tree.get<std::string>("PK type");
    }
    // else if (global_list->isParameter("PK type")){
    //   pk_type = global_list->get<std::string>("PK type"); 
    // }
    else {
      std::stringstream errmsg;
      errmsg << "PK_Factory: Missing PK type item \n"<<pk_tree<<"\n";
      Errors::Message message(errmsg.str());
      Exceptions::amanzi_throw(message);
    }

    map_type::iterator iter = GetMap()->find(pk_type);
    if (iter == GetMap()->end()) {
      std::stringstream errmsg;
      errmsg << "PK Factory: cannot find PK type \"" << pk_type << "\"";
      for (map_type::iterator iter=GetMap()->begin();
           iter!=GetMap()->end(); ++iter) {
        errmsg << std::endl << "  option: " << iter->first;
      }
      Errors::Message message(errmsg.str());
      Exceptions::amanzi_throw(message);
    }
    return Teuchos::rcp(iter->second(pk_tree, global_list, state, soln));
  }

  // static Teuchos::RCP<PK> CreatePK(const Teuchos::RCP<Teuchos::ParameterList>& plist,
  //         Teuchos::ParameterList& FElist,
  //         const Teuchos::RCP<TreeVector>& soln) {

  //   std::string s = plist->get<std::string>("PK type");
  //   map_type::iterator iter = GetMap()->find(s);
  //   if (iter == GetMap()->end()) {
  //     std::stringstream errmsg;
  //     errmsg << "PK Factory: cannot find PK type \"" << s << "\"";
  //     for (map_type::iterator iter=GetMap()->begin();
  //          iter!=GetMap()->end(); ++iter) {
  //       errmsg << std::endl << "  option: " << iter->first;
  //     }
  //     Errors::Message message(errmsg.str());
  //     Exceptions::amanzi_throw(message);
  //   }
  //   return Teuchos::rcp(iter->second(plist, FElist, soln));
  // }

 private:
  static map_type* map_;

=======
  
>>>>>>> 874fd968
 protected:
  static map_type* GetMap() {
    if (!map_) map_ = new map_type;
    return map_;
  }

 private:
  static map_type* map_;
  
};


template<typename T>
PK*
CreateT(Teuchos::ParameterList& pk_tree,
        const Teuchos::RCP<Teuchos::ParameterList>& global_list,
        const Teuchos::RCP<State>& state,
        const Teuchos::RCP<TreeVector>& soln)
{
  return new T(pk_tree, global_list, state, soln);
}


template<typename T>
class RegisteredPKFactory : public PKFactory {
 public:
  // Constructor for the registered factory.  Needs some error checking in
  // case a name s is already in the map? (i.e. two implementations trying to
  // call themselves the same thing) --etc
  RegisteredPKFactory(const std::string& s)
  {
    GetMap()->insert(std::pair<std::string, PK* (*)(Teuchos::ParameterList&,
            const Teuchos::RCP<Teuchos::ParameterList>&,
            const Teuchos::RCP<State>&,
            const Teuchos::RCP<TreeVector>&)>(s, &CreateT<T>));
  }
};

}  // namespace Amanzi

#endif<|MERGE_RESOLUTION|>--- conflicted
+++ resolved
@@ -87,70 +87,6 @@
                            const Teuchos::RCP<State>&,
                            const Teuchos::RCP<TreeVector>&)> map_type;
 
-<<<<<<< HEAD
-  static Teuchos::RCP<PK> CreatePK(Teuchos::ParameterList& pk_tree,
-          const Teuchos::RCP<Teuchos::ParameterList>& global_list,
-          const Teuchos::RCP<State>& state,
-          const Teuchos::RCP<TreeVector>& soln) {
-
-    if (!global_list->isSublist("PKs")) {
-      Errors::Message message("PK_Factory: Missing sublist \"PKs\" in global list.");
-      Exceptions::amanzi_throw(message);
-    }
-
-    std::string pk_type;
-    if (pk_tree.isParameter("PK type")) {
-      pk_type = pk_tree.get<std::string>("PK type");
-    }
-    // else if (global_list->isParameter("PK type")){
-    //   pk_type = global_list->get<std::string>("PK type"); 
-    // }
-    else {
-      std::stringstream errmsg;
-      errmsg << "PK_Factory: Missing PK type item \n"<<pk_tree<<"\n";
-      Errors::Message message(errmsg.str());
-      Exceptions::amanzi_throw(message);
-    }
-
-    map_type::iterator iter = GetMap()->find(pk_type);
-    if (iter == GetMap()->end()) {
-      std::stringstream errmsg;
-      errmsg << "PK Factory: cannot find PK type \"" << pk_type << "\"";
-      for (map_type::iterator iter=GetMap()->begin();
-           iter!=GetMap()->end(); ++iter) {
-        errmsg << std::endl << "  option: " << iter->first;
-      }
-      Errors::Message message(errmsg.str());
-      Exceptions::amanzi_throw(message);
-    }
-    return Teuchos::rcp(iter->second(pk_tree, global_list, state, soln));
-  }
-
-  // static Teuchos::RCP<PK> CreatePK(const Teuchos::RCP<Teuchos::ParameterList>& plist,
-  //         Teuchos::ParameterList& FElist,
-  //         const Teuchos::RCP<TreeVector>& soln) {
-
-  //   std::string s = plist->get<std::string>("PK type");
-  //   map_type::iterator iter = GetMap()->find(s);
-  //   if (iter == GetMap()->end()) {
-  //     std::stringstream errmsg;
-  //     errmsg << "PK Factory: cannot find PK type \"" << s << "\"";
-  //     for (map_type::iterator iter=GetMap()->begin();
-  //          iter!=GetMap()->end(); ++iter) {
-  //       errmsg << std::endl << "  option: " << iter->first;
-  //     }
-  //     Errors::Message message(errmsg.str());
-  //     Exceptions::amanzi_throw(message);
-  //   }
-  //   return Teuchos::rcp(iter->second(plist, FElist, soln));
-  // }
-
- private:
-  static map_type* map_;
-
-=======
-  
->>>>>>> 874fd968
  protected:
   static map_type* GetMap() {
     if (!map_) map_ = new map_type;
