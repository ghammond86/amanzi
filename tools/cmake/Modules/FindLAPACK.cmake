# - Find LAPACK library
# This module finds an installed fortran library that implements the LAPACK
# linear-algebra interface (see http://www.netlib.org/lapack/).
#
# The approach follows that taken for the autoconf macro file, acx_lapack.m4
# (distributed at http://ac-archive.sourceforge.net/ac-archive/acx_lapack.html).
#
# This module sets the following variables:
#  LAPACK_FOUND - set to true if a library implementing the LAPACK interface
#    is found
#  LAPACK_LINKER_FLAGS - uncached list of required linker flags (excluding -l
#    and -L).
#  LAPACK_LIBRARIES - uncached list of libraries (using full path name) to
#    link against to use LAPACK
#  LAPACK95_LIBRARIES - uncached list of libraries (using full path name) to
#    link against to use LAPACK95
#  LAPACK95_FOUND - set to true if a library implementing the LAPACK f95
#    interface is found
#  BLA_STATIC  if set on this determines what kind of linkage we do (static)
#  BLA_VENDOR  if set checks only the specified vendor, if not set checks
#     all the possibilities
#  BLA_F95     if set on tries to find the f95 interfaces for BLAS/LAPACK
### List of vendors (BLA_VENDOR) valid in this module
##  Intel(mkl), ACML,Apple, NAS, Generic

#=============================================================================
# Copyright 2007-2009 Kitware, Inc.
#
# Distributed under the OSI-approved BSD License (the "License");
# see accompanying file Copyright.txt for details.
#
# This software is distributed WITHOUT ANY WARRANTY; without even the
# implied warranty of MERCHANTABILITY or FITNESS FOR A PARTICULAR PURPOSE.
# See the License for more information.
#=============================================================================
# FULL CMAKE COPYRIGHT NOTICE:
#CMake - Cross Platform Makefile Generator
#Copyright 2000-2009 Kitware, Inc., Insight Software Consortium
#All rights reserved.
#
#Redistribution and use in source and binary forms, with or without
#modification, are permitted provided that the following conditions
#are met:
#
#* Redistributions of source code must retain the above copyright
#  notice, this list of conditions and the following disclaimer.
#
#* Redistributions in binary form must reproduce the above copyright
#  notice, this list of conditions and the following disclaimer in the
#  documentation and/or other materials provided with the distribution.
#
#* Neither the names of Kitware, Inc., the Insight Software Consortium,
#  nor the names of their contributors may be used to endorse or promote
#  products derived from this software without specific prior written
#  permission.
#
#THIS SOFTWARE IS PROVIDED BY THE COPYRIGHT HOLDERS AND CONTRIBUTORS
#"AS IS" AND ANY EXPRESS OR IMPLIED WARRANTIES, INCLUDING, BUT NOT
#LIMITED TO, THE IMPLIED WARRANTIES OF MERCHANTABILITY AND FITNESS FOR
#A PARTICULAR PURPOSE ARE DISCLAIMED. IN NO EVENT SHALL THE COPYRIGHT
#HOLDER OR CONTRIBUTORS BE LIABLE FOR ANY DIRECT, INDIRECT, INCIDENTAL,
#SPECIAL, EXEMPLARY, OR CONSEQUENTIAL DAMAGES (INCLUDING, BUT NOT
#LIMITED TO, PROCUREMENT OF SUBSTITUTE GOODS OR SERVICES; LOSS OF USE,
#DATA, OR PROFITS; OR BUSINESS INTERRUPTION) HOWEVER CAUSED AND ON ANY
#THEORY OF LIABILITY, WHETHER IN CONTRACT, STRICT LIABILITY, OR TORT
#(INCLUDING NEGLIGENCE OR OTHERWISE) ARISING IN ANY WAY OUT OF THE USE
#OF THIS SOFTWARE, EVEN IF ADVISED OF THE POSSIBILITY OF SUCH DAMAGE.
#
#------------------------------------------------------------------------------
#
#The above copyright and license notice applies to distributions of
#CMake in source and binary form.  Some source files contain additional
#notices of original copyright by their contributors; see each source
#for details.  Third-party software packages supplied with CMake under
#compatible licenses provide their own copyright notices documented in
#corresponding subdirectories.
#
#------------------------------------------------------------------------------
#
#CMake was initially developed by Kitware with the following sponsorship:
#
# * National Library of Medicine at the National Institutes of Health
#   as part of the Insight Segmentation and Registration Toolkit (ITK).
#
# * US National Labs (Los Alamos, Livermore, Sandia) ASC Parallel
#   Visualization Initiative.
#
# * National Alliance for Medical Image Computing (NAMIC) is funded by the
#   National Institutes of Health through the NIH Roadmap for Medical Research,
#   Grant U54 EB005149.
#
# * Kitware, Inc.

# (To distribute this file outside of CMake, substitute the full
#  License text for the above reference.)

set(_lapack_ORIG_CMAKE_FIND_LIBRARY_SUFFIXES ${CMAKE_FIND_LIBRARY_SUFFIXES})

get_property(_LANGUAGES_ GLOBAL PROPERTY ENABLED_LANGUAGES)
if (NOT _LANGUAGES_ MATCHES Fortran)
include(CheckFunctionExists)
else (NOT _LANGUAGES_ MATCHES Fortran)
include(CheckFortranFunctionExists)
endif (NOT _LANGUAGES_ MATCHES Fortran)

set(LAPACK_FOUND FALSE)
set(LAPACK95_FOUND FALSE)

# TODO: move this stuff to separate module

macro(Check_Lapack_Libraries LIBRARIES _prefix _name _flags _list _blas _threads)
# This macro checks for the existence of the combination of fortran libraries
# given by _list.  If the combination is found, this macro checks (using the
# Check_Fortran_Function_Exists macro) whether can link against that library
# combination using the name of a routine given by _name using the linker
# flags given by _flags.  If the combination of libraries is found and passes
# the link test, LIBRARIES is set to the list of complete library paths that
# have been found.  Otherwise, LIBRARIES is set to FALSE.

# N.B. _prefix is the prefix applied to the names of all cached variables that
# are generated internally and marked advanced by this macro.

set(_libdir ${ARGN})

set(_libraries_work TRUE)
set(${LIBRARIES})
set(_combined_name)
if (NOT _libdir)
  if (WIN32)
    set(_libdir ENV LIB)
  elseif (APPLE)
    set(_libdir /usr/local/lib /usr/lib /usr/local/lib64 /usr/lib64 ENV DYLD_LIBRARY_PATH)
  else ()
    set(_libdir /usr/local/lib /usr/lib /usr/local/lib64 /usr/lib64 ENV LD_LIBRARY_PATH)
  endif ()
endif ()
foreach(_library ${_list})
  set(_combined_name ${_combined_name}_${_library})

  if(_libraries_work)
    if (BLA_STATIC)
      if (WIN32)
        set(CMAKE_FIND_LIBRARY_SUFFIXES .lib ${CMAKE_FIND_LIBRARY_SUFFIXES})
      endif ( WIN32 )
      if (APPLE)
        set(CMAKE_FIND_LIBRARY_SUFFIXES .lib ${CMAKE_FIND_LIBRARY_SUFFIXES})
      else (APPLE)
        set(CMAKE_FIND_LIBRARY_SUFFIXES .a ${CMAKE_FIND_LIBRARY_SUFFIXES})
      endif (APPLE)
    else (BLA_STATIC)
			if (CMAKE_SYSTEM_NAME STREQUAL "Linux")
        # for ubuntu's libblas3gf and liblapack3gf packages
        set(CMAKE_FIND_LIBRARY_SUFFIXES ${CMAKE_FIND_LIBRARY_SUFFIXES} .so.3gf)
      endif ()
    endif (BLA_STATIC)
    message(STATUS "\t _library=${_library}")
    message(STATUS "\t _libdir=${_libdir}")
    find_library(${_prefix}_${_library}_LIBRARY
      NAMES ${_library}
      PATHS ${_libdir}
      )
    mark_as_advanced(${_prefix}_${_library}_LIBRARY)
    set(${LIBRARIES} ${${LIBRARIES}} ${${_prefix}_${_library}_LIBRARY})
    set(_libraries_work ${${_prefix}_${_library}_LIBRARY})
  endif(_libraries_work)
endforeach(_library ${_list})

if(_libraries_work)
  # Test this combination of libraries.
  if(UNIX AND BLA_STATIC)
    set(CMAKE_REQUIRED_LIBRARIES ${_flags} "-Wl,--start-group" ${${LIBRARIES}} ${_blas} "-Wl,--end-group" ${_threads})
  else(UNIX AND BLA_STATIC)
    set(CMAKE_REQUIRED_LIBRARIES ${_flags} ${${LIBRARIES}} ${_blas} ${_threads})
  endif(UNIX AND BLA_STATIC)
<<<<<<< HEAD
=======

>>>>>>> 3a8c8b23
  if (NOT _LANGUAGES_ MATCHES Fortran)
    check_function_exists("${_name}_" ${_prefix}${_combined_name}_WORKS)
  else (NOT _LANGUAGES_ MATCHES Fortran)
    check_fortran_function_exists(${_name} ${_prefix}${_combined_name}_WORKS)
  endif (NOT _LANGUAGES_ MATCHES Fortran)
  set(CMAKE_REQUIRED_LIBRARIES)
  mark_as_advanced(${_prefix}${_combined_name}_WORKS)
  set(_libraries_work ${${_prefix}${_combined_name}_WORKS})
endif(_libraries_work)

 if(_libraries_work)
   set(${LIBRARIES} ${${LIBRARIES}} ${_blas} ${_threads})
 else(_libraries_work)
    set(${LIBRARIES} FALSE)
 endif(_libraries_work)

endmacro(Check_Lapack_Libraries)


set(LAPACK_LINKER_FLAGS)
set(LAPACK_LIBRARIES)
set(LAPACK95_LIBRARIES)


if(LAPACK_FIND_QUIETLY OR NOT LAPACK_FIND_REQUIRED)
  find_package(BLAS)
else(LAPACK_FIND_QUIETLY OR NOT LAPACK_FIND_REQUIRED)
  find_package(BLAS REQUIRED)
endif(LAPACK_FIND_QUIETLY OR NOT LAPACK_FIND_REQUIRED)


if(BLAS_FOUND)
  set(LAPACK_LINKER_FLAGS ${BLAS_LINKER_FLAGS})
  if ($ENV{BLA_VENDOR} MATCHES ".+")
    set(BLA_VENDOR $ENV{BLA_VENDOR})
  else ($ENV{BLA_VENDOR} MATCHES ".+")
    if(NOT BLA_VENDOR)
      set(BLA_VENDOR "All")
    endif(NOT BLA_VENDOR)
  endif ($ENV{BLA_VENDOR} MATCHES ".+")

if (BLA_VENDOR STREQUAL "Goto" OR BLA_VENDOR STREQUAL "All")
 if(NOT LAPACK_LIBRARIES)
  check_lapack_libraries(
  LAPACK_LIBRARIES
  LAPACK
  cheev
  ""
  "goto2"
  "${BLAS_LIBRARIES}"
  ""
  )
 endif(NOT LAPACK_LIBRARIES)
endif (BLA_VENDOR STREQUAL "Goto" OR BLA_VENDOR STREQUAL "All")


#acml lapack
 if (BLA_VENDOR MATCHES "ACML.*" OR BLA_VENDOR STREQUAL "All")
   if (BLAS_LIBRARIES MATCHES ".+acml.+")
     set (LAPACK_LIBRARIES ${BLAS_LIBRARIES})
   endif ()
 endif ()

# Apple LAPACK library?
if (BLA_VENDOR STREQUAL "Apple" OR BLA_VENDOR STREQUAL "All")
 if(NOT LAPACK_LIBRARIES)
  check_lapack_libraries(
  LAPACK_LIBRARIES
  LAPACK
  cheev
  ""
  "Accelerate"
  "${BLAS_LIBRARIES}"
  ""
  )
 endif(NOT LAPACK_LIBRARIES)
endif (BLA_VENDOR STREQUAL "Apple" OR BLA_VENDOR STREQUAL "All")
if (BLA_VENDOR STREQUAL "NAS" OR BLA_VENDOR STREQUAL "All")
  if ( NOT LAPACK_LIBRARIES )
    check_lapack_libraries(
    LAPACK_LIBRARIES
    LAPACK
    cheev
    ""
    "vecLib"
    "${BLAS_LIBRARIES}"
    ""
    )
  endif ( NOT LAPACK_LIBRARIES )
endif (BLA_VENDOR STREQUAL "NAS" OR BLA_VENDOR STREQUAL "All")
# Generic LAPACK library?
if (BLA_VENDOR STREQUAL "Generic" OR
    BLA_VENDOR STREQUAL "ATLAS" OR
    BLA_VENDOR STREQUAL "All")
  if ( NOT LAPACK_LIBRARIES )
    check_lapack_libraries(
    LAPACK_LIBRARIES
    LAPACK
    cheev
    ""
    "lapack"
    "${BLAS_LIBRARIES}"
    ""
    )
  endif ( NOT LAPACK_LIBRARIES )
endif ()
#intel lapack
if (BLA_VENDOR MATCHES "Intel*" OR BLA_VENDOR STREQUAL "All")
  if (NOT WIN32)
    set(LM "-lm")
  endif ()
  if (_LANGUAGES_ MATCHES C OR _LANGUAGES_ MATCHES CXX)
    if(LAPACK_FIND_QUIETLY OR NOT LAPACK_FIND_REQUIRED)
      find_PACKAGE(Threads)
    else(LAPACK_FIND_QUIETLY OR NOT LAPACK_FIND_REQUIRED)
      find_package(Threads REQUIRED)
    endif(LAPACK_FIND_QUIETLY OR NOT LAPACK_FIND_REQUIRED)
    if (BLA_F95)
      if(NOT LAPACK95_LIBRARIES)
        # old
        check_lapack_libraries(
          LAPACK95_LIBRARIES
          LAPACK
          cheev
          ""
          "mkl_lapack95"
          "${BLAS95_LIBRARIES}"
          "${CMAKE_THREAD_LIBS_INIT};${LM}"
          )
      endif(NOT LAPACK95_LIBRARIES)
      if(NOT LAPACK95_LIBRARIES)
        # new >= 10.3
        check_lapack_libraries(
          LAPACK95_LIBRARIES
          LAPACK
          CHEEV
          ""
          "mkl_intel_lp64"
          "${BLAS95_LIBRARIES}"
          "${CMAKE_THREAD_LIBS_INIT};${LM}"
          )
      endif(NOT LAPACK95_LIBRARIES)
    else(BLA_F95)
      if(NOT LAPACK_LIBRARIES)
        # old
        check_lapack_libraries(
          LAPACK_LIBRARIES
          LAPACK
          cheev
          ""
          "mkl_lapack"
          "${BLAS_LIBRARIES}"
          "${CMAKE_THREAD_LIBS_INIT};${LM}"
          )
      endif(NOT LAPACK_LIBRARIES)
      if(NOT LAPACK_LIBRARIES)
        # new >= 10.3
        check_lapack_libraries(
          LAPACK_LIBRARIES
          LAPACK
          cheev
          ""
          "mkl_gf_lp64"
          "${BLAS_LIBRARIES}"
          "${CMAKE_THREAD_LIBS_INIT};${LM}"
          )
      endif(NOT LAPACK_LIBRARIES)
    endif(BLA_F95)
  endif (_LANGUAGES_ MATCHES C OR _LANGUAGES_ MATCHES CXX)
endif(BLA_VENDOR MATCHES "Intel*" OR BLA_VENDOR STREQUAL "All")

if(BLA_VENDOR MATCHES "Cray_LibSci" OR BLA_VENDOR STREQUAL "All")

  if ( NOT LAPACK_LIBRARIES )
   
    # lpritch: The environment variables are based on cray-libsci
    # version 11.1.00. Tested against gnu, intel and pgi programming
    # environemts on hopper.ersc.gov. Will likely change in future
    # releases.

    # Cray installs these libraries by compiler name and version
    string(TOUPPER ${CMAKE_Fortran_COMPILER_ID} _cray_compiler)
    if ( "$ENV{CRAY_LIBSCI_BASE_DIR}"  STREQUAL "" )
      message(WARNING "CRAY_LIBSCI_BASE_DIR not defined LibSci will fail.")
    else()
      if ( "${_cray_compiler}" STREQUAL "INTEL" )
	set(_cray_search_libs sci_intel)
      elseif ( "${_cray_compiler}" STREQUAL "PGI" )
	set(_cray_search_libs sci_pgi)
      elseif ( "${_cray_compiler}" STREQUAL "GNU" )
	set(_cray_search_libs libsci_gnu.a)
      else()
        message(WARNING "Failed to define compiler search path")
      endif()
      set(_cray_search_dir $ENV{CRAY_LIBSCI_PREFIX_DIR}/lib)
      message(STATUS "Cray search directory=${_cray_search_dir}")
      message(STATUS "Cray search libs=${_cray_search_libs}")
    endif()	
      	
 
    # Search for cheev
    check_lapack_libraries(
    LAPACK_LIBRARIES
    LAPACK
    "cheev"
    ""
    ${_cray_search_libs}
    ${BLAS_LIBRARIES}
    ""
    ${_cray_search_dir}
    )

  endif(NOT LAPACK_LIBRARIES)

 
endif(BLA_VENDOR MATCHES "Cray_LibSci" OR BLA_VENDOR STREQUAL "All")

else(BLAS_FOUND)
  message(STATUS "LAPACK requires BLAS")
endif(BLAS_FOUND)

if(BLA_F95)
 if(LAPACK95_LIBRARIES)
  set(LAPACK95_FOUND TRUE)
 else(LAPACK95_LIBRARIES)
  set(LAPACK95_FOUND FALSE)
 endif(LAPACK95_LIBRARIES)
 if(NOT LAPACK_FIND_QUIETLY)
  if(LAPACK95_FOUND)
    message(STATUS "A library with LAPACK95 API found.")
  else(LAPACK95_FOUND)
    if(LAPACK_FIND_REQUIRED)
      message(FATAL_ERROR
      "A required library with LAPACK95 API not found. Please specify library location."
      )
    else(LAPACK_FIND_REQUIRED)
      message(STATUS
      "A library with LAPACK95 API not found. Please specify library location."
      )
    endif(LAPACK_FIND_REQUIRED)
  endif(LAPACK95_FOUND)
 endif(NOT LAPACK_FIND_QUIETLY)
 set(LAPACK_FOUND "${LAPACK95_FOUND}")
 set(LAPACK_LIBRARIES "${LAPACK95_LIBRARIES}")
else(BLA_F95)
 if(LAPACK_LIBRARIES)
  set(LAPACK_FOUND TRUE)
 else(LAPACK_LIBRARIES)
  set(LAPACK_FOUND FALSE)
 endif(LAPACK_LIBRARIES)

 if(NOT LAPACK_FIND_QUIETLY)
  if(LAPACK_FOUND)
    message(STATUS "A library with LAPACK API found.")
  else(LAPACK_FOUND)
    if(LAPACK_FIND_REQUIRED)
      message(FATAL_ERROR
      "A required library with LAPACK API not found. Please specify library location."
      )
    else(LAPACK_FIND_REQUIRED)
      message(STATUS
      "A library with LAPACK API not found. Please specify library location."
      )
    endif(LAPACK_FIND_REQUIRED)
  endif(LAPACK_FOUND)
 endif(NOT LAPACK_FIND_QUIETLY)
endif(BLA_F95)

set(CMAKE_FIND_LIBRARY_SUFFIXES ${_lapack_ORIG_CMAKE_FIND_LIBRARY_SUFFIXES})<|MERGE_RESOLUTION|>--- conflicted
+++ resolved
@@ -172,10 +172,7 @@
   else(UNIX AND BLA_STATIC)
     set(CMAKE_REQUIRED_LIBRARIES ${_flags} ${${LIBRARIES}} ${_blas} ${_threads})
   endif(UNIX AND BLA_STATIC)
-<<<<<<< HEAD
-=======
-
->>>>>>> 3a8c8b23
+
   if (NOT _LANGUAGES_ MATCHES Fortran)
     check_function_exists("${_name}_" ${_prefix}${_combined_name}_WORKS)
   else (NOT _LANGUAGES_ MATCHES Fortran)
