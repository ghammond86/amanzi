# -*- mode: cmake -*-

#
# Amanzi Version Information:
# 
# Information about the current source is extracted from the git repository and used to 
# create the version string (AMANZI_VERSION).  
#
# NOTE: this information won't be accessible without the full repository.
#       So for releases we need to extract this and set it as part of the tarball creation.
#
#   * if amanzi_version.hh does not exist create it
#       * if git is found
#            use git to create version strings 
#       * else
#            use statically defined version strings
#       * endif
#   * endif
#   install amanzi_version.hh
#

include(PrintVariable)
include(InstallManager)

message(STATUS "")
message(STATUS ">>>>>>>> AmanziVersion.cmake")

find_package(Git)

if ( (EXISTS ${CMAKE_SOURCE_DIR}/.git/) AND (GIT_FOUND) ) 

  # Get the name of the current branch.
  set(GIT_ARGS status)
  execute_process(COMMAND ${GIT_EXECUTABLE} ${GIT_ARGS}
	          WORKING_DIRECTORY ${CMAKE_CURRENT_SOURCE_DIR}
                  RESULT_VARIABLE err_occurred 
                  OUTPUT_VARIABLE AMANZI_GIT_STATUS
                  ERROR_VARIABLE err
                  OUTPUT_STRIP_TRAILING_WHITESPACE
                  ERROR_STRIP_TRAILING_WHITESPACE)
  if (err_occurred)
    message(WARNING "Error executing git:\n ${cmd}\n${err}")
    set(cmd_output cmd_output-NOTFOUND)
    exit()
  endif()

<<<<<<< HEAD
=======
  # too noisy command...
>>>>>>> 4087e369
  # message(STATUS ">>>> JDM: AMANZI_GIT_STATUS:      ${AMANZI_GIT_STATUS}")

  # Put the status in a list
  STRING(REPLACE "\n" ";" AMANZI_GIT_STATUS_LIST ${AMANZI_GIT_STATUS})
  # Extract the first entry - reuse the AMANZI_GIT_STATUS variable
  LIST(GET AMANZI_GIT_STATUS_LIST 0 AMANZI_GIT_STATUS)
  if (${AMANZI_GIT_STATUS} MATCHES "(D|d)etached") 
    # For now just set branch to detached - we could add a lookup for tags later
    set(AMANZI_GIT_BRANCH detached)
  elseif(${AMANZI_GIT_STATUS} MATCHES "On branch")
    # Extract the branch name
    STRING(REPLACE "On branch " "" AMANZI_GIT_BRANCH ${AMANZI_GIT_STATUS})
  endif()

  message(STATUS ">>>> JDM: AMANZI_GIT_BRANCH = ${AMANZI_GIT_BRANCH}")

  # Extract the lastest tag of the form amanzi-*

  # Get the hash of the current version
  set(GIT_ARGS rev-parse --short HEAD)
  execute_process(COMMAND  ${GIT_EXECUTABLE} ${GIT_ARGS}
	          WORKING_DIRECTORY ${CMAKE_CURRENT_SOURCE_DIR}
                  RESULT_VARIABLE err_occurred 
                  OUTPUT_VARIABLE AMANZI_GIT_GLOBAL_HASH
                  ERROR_VARIABLE err
                  OUTPUT_STRIP_TRAILING_WHITESPACE
                  ERROR_STRIP_TRAILING_WHITESPACE)
  if(err_occurred)
    message(WARNING "Error executing git:\n ${cmd}\n${err}")
    set(cmd_output cmd_output-NOTFOUND)
    exit()
  endif()

  # message(STATUS ">>>> JDM: AMANZI_GIT_GLOBAL_HASH: ${AMANZI_GIT_GLOBAL_HASH}")

  # Get the latest amanzi-* version number tag
  set(GIT_ARGS tag -l amanzi-*)
  execute_process(COMMAND  ${GIT_EXECUTABLE} ${GIT_ARGS}
	          WORKING_DIRECTORY ${CMAKE_CURRENT_SOURCE_DIR}
                  RESULT_VARIABLE err_occurred 
                  OUTPUT_VARIABLE AMANZI_GIT_LATEST_TAG
                  ERROR_VARIABLE err
                  OUTPUT_STRIP_TRAILING_WHITESPACE
                  ERROR_STRIP_TRAILING_WHITESPACE)

   # Put the tags in a list
   STRING(REPLACE "\n" ";" AMANZI_GIT_LATEST_TAG_LIST ${AMANZI_GIT_LATEST_TAG})
   # Extract the lastest tag of the form amanzi-*
   IF ( ${AMANZI_GIT_BRANCH} MATCHES "master" ) 
     FOREACH(atag ${AMANZI_GIT_LATEST_TAG_LIST})
       IF ( ${atag} MATCHES "^amanzi-.*-dev" )
         set ( AMANZI_GIT_LATEST_TAG ${atag} )
       ENDIF()
     ENDFOREACH()
   ELSE()
     FOREACH(atag ${AMANZI_GIT_LATEST_TAG_LIST})
       IF ( ${atag} MATCHES "^amanzi-[0-9]\\.[0-9][0-9]\\.[0-9]" )
         set ( AMANZI_GIT_LATEST_TAG ${atag} )
       ENDIF()
     ENDFOREACH()
   ENDIF()

   # message(STATUS ">>>> JDM: GIT_EXEC        = ${GIT_EXECUTABLE}")
   # message(STATUS ">>>> JDM: GIT_ARGS        = ${GIT_ARGS}")
   # message(STATUS ">>>> JDM: RESULT_VARIABLE = ${err_occurred}")
   # message(STATUS ">>>> JDM: AMANZI_GIT_LATEST_TAG = ${AMANZI_GIT_LATEST_TAG}")

   STRING(REGEX REPLACE "amanzi-" "" AMANZI_GIT_LATEST_TAG_VER ${AMANZI_GIT_LATEST_TAG})	
   STRING(REGEX REPLACE "\\..*" "" AMANZI_GIT_LATEST_TAG_MAJOR ${AMANZI_GIT_LATEST_TAG_VER})	
   STRING(REGEX MATCH "\\.[0-9][0-9][\\.,-]" AMANZI_GIT_LATEST_TAG_MINOR ${AMANZI_GIT_LATEST_TAG_VER})	
   STRING(REGEX REPLACE "[\\.,-]" "" AMANZI_GIT_LATEST_TAG_MINOR ${AMANZI_GIT_LATEST_TAG_MINOR} )	

   set(AMANZI_VERSION_MAJOR ${AMANZI_GIT_LATEST_TAG_MAJOR})
   set(AMANZI_VERSION_MINOR ${AMANZI_GIT_LATEST_TAG_MINOR})

   #
   # Amanzi version
   #
   set(AMANZI_VERSION ${AMANZI_GIT_LATEST_TAG_VER}_${AMANZI_GIT_GLOBAL_HASH})

   STRING(REGEX REPLACE ".*\\.[0-9][0-9][\\.,-]" "" AMANZI_VERSION_PATCH ${AMANZI_VERSION})
   STRING(REGEX REPLACE ".*_" "" AMANZI_VERSION_HASH ${AMANZI_VERSION_PATCH})
   STRING(REGEX REPLACE "_.*" "" AMANZI_VERSION_PATCH ${AMANZI_VERSION_PATCH})

else()

  message(STATUS "  >>>>>>>> Using static version information to create amanzi_version.hh")
  if ( NOT GIT_FOUND ) 
    message(STATUS "    >>>>>> Could not locate Git executable.")
  endif()
  if ( NOT EXISTS ${CMAKE_SOURCE_DIR}/.git/ )
    message(STATUS "    >>>>>> Release or snapshot, no .git directory found.")
  endif()

  #
  # For releases and snapshots, set static information before creating the tarball.
  #
  set(AMANZI_GIT_BRANCH master )
  set(AMANZI_GIT_GLOBAL_HASH )

  set(AMANZI_VERSION_MAJOR 0)
  set(AMANZI_VERSION_MINOR 87)
  set(AMANZI_VERSION_PATCH dev)
  set(AMANZI_VERSION_HASH ${AMANZI_GIT_GLOBAL_HASH})

  #
  # Amanzi version
  #
  set(AMANZI_VERSION ${AMANZI_VERSION_MAJOR}.${AMANZI_VERSION_MINOR}-${AMANZI_VERSION_PATCH}_${AMANZI_VERSION_HASH})

endif()

# Write the version header file
set(version_template ${AMANZI_SOURCE_TOOLS_DIR}/cmake/amanzi_version.hh.in)
configure_file(${version_template}
               ${CMAKE_CURRENT_BINARY_DIR}/amanzi_version.hh
               @ONLY)
configure_file(${version_template}
               ${CMAKE_CURRENT_BINARY_DIR}/extras/amanzi_version.hh
               @ONLY)

add_install_include_file(${CMAKE_CURRENT_BINARY_DIR}/amanzi_version.hh)             

message(STATUS "\t >>>>>  Amanzi Version: ${AMANZI_VERSION}")
message(STATUS "\t >>>>>  MAJOR ${AMANZI_VERSION_MAJOR}")
message(STATUS "\t >>>>>  MINOR ${AMANZI_VERSION_MINOR}")
message(STATUS "\t >>>>>  PATCH ${AMANZI_VERSION_PATCH}")
message(STATUS "\t >>>>>  HASH  ${AMANZI_VERSION_HASH}")
<|MERGE_RESOLUTION|>--- conflicted
+++ resolved
@@ -44,10 +44,7 @@
     exit()
   endif()
 
-<<<<<<< HEAD
-=======
   # too noisy command...
->>>>>>> 4087e369
   # message(STATUS ">>>> JDM: AMANZI_GIT_STATUS:      ${AMANZI_GIT_STATUS}")
 
   # Put the status in a list
