--- conflicted
+++ resolved
@@ -168,11 +168,7 @@
 #
 BUILD_MSTK=0
 MSTK_PREFIX=${PREFIX}
-<<<<<<< HEAD
-MSTK_VERSION=1.83rc4
-=======
 MSTK_VERSION=1.83
->>>>>>> 20c6aa0f
 
 #
 # MOAB
@@ -901,7 +897,6 @@
 	    -D HDF5_DIR:FILEPATH=${HDF5_PREFIX} \
     	    -D NetCDF_DIR:FILEPATH=${NETCDF_PREFIX} \
     	    -D ExodusII_DIR:FILEPATH=${EXODUS_PREFIX} \
-	    -D HDF5_DIR:FILEPATH=${HDF5_PREFIX} \
     	    -D Metis_DIR:FILEPATH=${METIS_PREFIX} \
     	    -D METIS_LIB_DIR:FILEPATH=${METIS_PREFIX}/lib \
     	    -D Metis_INCLUDE_DIR:FILEPATH=${METIS_PREFIX}/include \
