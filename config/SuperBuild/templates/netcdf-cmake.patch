--- conflicted
+++ resolved
@@ -1,13 +1,3 @@
-<<<<<<< HEAD
-diff -ruNbB netcdf-4.7.0/CMakeLists.txt netcdf-4.6.1-source/CMakeLists.txt
---- netcdf-4.7.0/CMakeLists.txt	2018-03-15 15:22:52.000000000 -0600
-+++ netcdf-4.7.0-source/CMakeLists.txt	2018-06-23 19:37:39.000000000 -0600
-@@ -711,6 +711,7 @@
-     # Use H5Pset_fapl_mpio and H5Pget_fapl_mpio, instead.
-     # CHECK_LIBRARY_EXISTS(${HDF5_C_LIBRARY_hdf5} H5Pget_fapl_mpiposix "" HDF5_IS_PARALLEL_MPIPOSIX)
-
-+    SET(CMAKE_REQUIRED_LIBRARIES "dl;z;m")
-=======
 diff -ruNbB netcdf-4.6.1/CMakeLists.txt netcdf-4.6.1-source/CMakeLists.txt
 --- netcdf-4.6.1/CMakeLists.txt	2018-03-15 15:22:52.000000000 -0600
 +++ netcdf-4.6.1-source/CMakeLists.txt	2018-06-23 19:37:39.000000000 -0600
@@ -17,7 +7,6 @@
  
 +    SET(CMAKE_REQUIRED_LIBRARIES "dl;${ZLIB_LIBRARY};m")
      CHECK_LIBRARY_EXISTS(${HDF5_C_LIBRARY_hdf5} H5Pget_fapl_mpiposix "" HDF5_IS_PARALLEL_MPIPOSIX)
->>>>>>> c88433f0
      CHECK_LIBRARY_EXISTS(${HDF5_C_LIBRARY_hdf5} H5Pget_fapl_mpio "" HDF5_IS_PARALLEL_MPIO)
      IF(HDF5_IS_PARALLEL_MPIO)
        SET(HDF5_PARALLEL ON)
