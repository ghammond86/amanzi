#  -*- mode: cmake -*-

#
# TPLVersions
#
#    Define the versions, approved download locations for each TPL
#

#
# TPL: Amanzi Collection of TPLs
#
#   Define a "version number" for the collection of TPLs listed here.
#   It's not clear this is the best way to include this information, 
#   but it's a reasonable place to start.
#   
#   Upgrade History:
#
#   0.90.6       - first version reference used in installations
#   0.90.7       - updated MSTK to version 2.01
#                - added NETCDF - fortran version 4.2 (interface library)
#   0.90.8       - added Xerces-C++ version 3.1.1 (XML support)
#   0.90.9       - update MSTK to version 2.02
#
#   0.91.0       - added PFLOTRAN and Alquimia (updates from Jeff Johnson's work on state-branch)
#   0.91.1       - updated CCSE to version 1.1.7 (and added patch)
#   0.91.2       - turned on patch for IfPack support of noncontiguous global ids with HYPRE
#   0.91.3       - updated Xerces-C++ build/find to use OSX CoreServices framework
#   0.91.4       - updated CCSE to version 1.1.8
#   0.91.5       - updated CCSE to version 1.2.1
#   0.91.6       - updated CCSE to version 1.2.3
#   0.91.7       - updated MSTK to version 2.10rc3
#   0.91.8       - updated Alquimia to licensed version 0.1
#   0.91.9       - updated CCSE to version 1.2.4
#   0.91.10      - updated MSTK to version 2.10rc5
#   0.91.11      - updated PFlotran to commit 1afe88d.
#   0.91.12      - updated MSTK to version 2.10
#   0.91.12a     - updated METIS to 5.1.0, ParMetis to 4.0.3a, SuperLU to 4.3, SuperLUDist to 3.3 and PETSc to 3.4.3
#   0.91.12b     - updated Trilinos to 10.6.1 and MSTK to 2.11rc2
#   0.91.12c     - updated CCSE to version 1.2.5
#   0.91.13      - updated MSTK to version 2.11rc3
#   0.91.14      - updated MSTK to version 2.11rc4 (fixes memory leaks)
#   0.91.15      - updated MSTK to version 2.11rc5 (fixes memory leaks)
#
#   0.92.0       - Merge lib updates through 0.91.15
#   0.92.1       - update MSTK to version 2.12 (fixes debug version linking)
#   0.92.2       - update CCSE to version 1.2.7 (adds f90 utility for plotting)
#   0.92.3       - update CURL to version 7.37.0 (builds correctly on Mac OS X 10.9)
#   0.92.4       - update NetCDF to version 4.3.2 (builds correctly on Mac OS X 10.9)
#   0.92.5       - Patched Alquimia to build properly with GFortran 4.9.x
#   0.92.6       - update Boost to version 1.56.0 
#   0.92.7       - update CCSE to version 1.2.8 
#   0.92.8       - update ExodussII 5.22 -> 6.06
#   0.92.9       - update MSTK to v 2.21 (incompatible -DWITH_MSTK_2_21rc1_OR_NEWER=TRUE)
#   0.92.10      - update MSTK to v 2.22rc1
#   0.92.11      - update MSTK to v 2.22rc3 (fixed parallel mesh partitioning bug)
#   0.92.12      - update PETSc to 3.5.2, Alquimia to 0.2, and PFlotran to commit 611092f80ddb.
#   0.92.13      - update MSTK to v2.22, includes installation of mesh utilities
#   0.92.14      - update Hypre to v2.10.0b (and added patch for to ensure tol>0)
#   0.92.15      - updated Alquimia to v0.2 (backward compatible)
#   0.92.16      - update CCSE to version 1.3.0 
#   0.92.17      - update MSTK to version 2.23 (adds element set capabilities)
#   0.92.18      - update Boost to version 1.58.0 
#   0.92.19      - update CCSE to version 1.3.2
#   0.92.20      - update CCSE to version 1.3.4 (fix issue with fsnapshot)
#   0.92.21      - update Alquimia to version 0.3.1 (CrunchFlow integration)
#   0.92.22      - added optional Silo package
#   0.92.23      - Patched ASCEM-IO to allocate space for sprintf() correctly.
#   0.92.24      - update MSTK to version 2.25 (updates to meshconvert, exoatt)
#   0.92.25      - update MSTK to version 2.26rc2 (adds fixes for pinchouts)
#
#   0.93.0       - defaulted to C++11, update Trilinos to 12.6.1
#   0.93.1       - update Boost to version 1.61.0
#   0.93.2       - update Alquimia to version 1.0.3
#   0.93.3       - update Alquimia to version 1.0.4

#   0.94.1       - updates several TPLs, new versions are:
#                - Trilinos 12.10.1
#                - zlib 1.2.11
#                - hdf5 1.8.12
#                - netcdf 4.4.1.1
#                - netcdf-fortran 4.4.4
#                - boost 1.6.3
#   0.94.2       - update MTSK to version 2.28rc1
#   0.94.3       - update MSTK to version 3.00 (incompatible - need to update #defines)
#   0.94.4       - update MSTK to version 3.01
#   0.94.5       - restored Alquimia to version 1.0.4
#   0.94.6       - Added CrunchTope package, hash version c31ecb9
#   0.94.7       - update UnitTest++ to version 2.0.0
#                - update Hypre to version 2.11.2    
#   0.94.8       - removed ExodusII as independent TPL  
#   0.94.9       - update PFloTran to version dev-c8df814cb6fa
#                - update PETSc to xsdk-0.2.0 (native 3.7.5)
#                - update SuperLU to 5.2.1
#                - update SuperLU_dist to xsdk-0.2.0 (native 5.1.3)
#                - update Alquimia to xsdk-0.2.0 (native 1.0.4)
#                - update Hypre to xsdk-0.2.0 (native 2.11.2)
#   0.94.10      - update Alquimia to 1.0.5 (critical bug fixes)
#   0.94.11      - update MSTK to 3.0.3 (critical bug fixes)
#                - update NetCDF to 4.5.0
#                - update NetCDF-Fortran to 4.4.4
#                - update curl to 7.56.1
#   0.94.12      - update xerces-c to 3.2.0 (CMake build)

#   0.95.0       - update Trilinos 12.12.1
#                - update Hypre 2.12.1  
#                - note alquimia 1.0.5 == xsdk-0.3.0
#                - pflotran release/xsdk-0.3.0
#                - update PETSc 3.8.2
#   0.95.1       - update OpenMPI to 3.0.1
#   0.95.2       - added Amesos2 to list of built Trilinos packages
#                - update MSTK to 3.0.4
#   0.95.3       - removed CURL
#                - update HYPRE to 2.14.0
#                - update OpenMPI to 3.0.2
#   0.95.4       - update Boost to version 1.67.0
#   0.95.5       - update NetCDF to version 4.6.1
#                - update OpenMPI to 3.1.1
#   0.95.6       - added new package nanoflann 1.3.0
#   0.95.7       - update MSTK to 3.1.0
#   0.95.8       - update NetCDF-Fortran to 4.4.5
#   0.95.9       - update NetCDF-C to 4.7.0
#   0.95.10      - update OpenMPI to 3.1.4

#   0.96.0       - update Trilinos to 12.14.0bf557717e-Jun17
#   0.96.1       - update NetCDF-C to 4.7.1 
#                - update MOAB to 5.1.0
#   0.96.2       - update SuperLU_Dist to 3.4.0
#                - update PETSc to 3.11.3
#                - update PFloTran to b681066 (Sep 20, 2019)
#                - update Alquimia to 1.0.6-rc
#   0.96.3       - update HDF5 to 1.10.5
#   0.96.4       - update MSTK to 3.2.1
#
#   0.97.0       - update HDF5 to 1.10.6
#                - update Nanoflann to 1.3.1
#                - update Trilinos to 55a7599733 (Nov11, 2019, also 12.18.1)
#                - update NetCDF-C to 4.7.3
#                - update NetCDF-Fortran to 4.5.2
#   0.97.1       - update MSTK to 3.3.1
#   0.97.2       - update MSTK to 3.3.5
#   0.97.3       - update CrunchTope to hash version 906e164 (Apr 2, 2020)
#   0.97.4       - added CLM
#   0.97.5       - added exprtk
#   0.97.6       - update BoxLib (CCSE) to version 1.3.5
#   0.97.7       - update ASCEMIO
#   0.97.8       - update BoxLib (CCSE) to version 17.05.1
#   0.97.9       - update Alquimia to 1.0.7-rc
#                - update PFloTran to v3.0 (Jul 17, 2020)
#                - update PETSc to 3.13
#                - update SuperLU_DIST to 6.1.1
#                - update CLM to 0.1.1
#   0.97.10      - update Hypre to 2.20.0
#                - update SuperLU to 5.2.2
#                - update MOAB to 5.2.0
#   0.97.11      - update SuperLU_dist to 6.2.0
#                - update Trilinos to 9fec3527 (Aug5, 2020, also 13.0.0)
#   0.97.12      - update Trilinos to afc4e525 (Nov 14, 2020)
#   0.97.13      - update Alquimia to 1.0.8
#   0.97.14      - update MSTK to 3.3.6

#   0.98.0       - configuration updates fixing CamelCase names (required changes in Amanzi build as well)
#   0.98.1       - configuratoin updates fixing consistency of meshing options (required changes in Amanzi build as well).
#   0.98.2       - update Hypre to 2.22.0
#   0.98.3       - enforced c++14 standard for Trilinos and Amanzi
<<<<<<< HEAD
#   0.98.4a      - update HDF5 to 1.12.1
#                - update netcdf-c to 4.8.1
#                - update netcdf-fortran to 4.5.4
#   0.98.4b      - update SILO to 4.11 is needed
#   0.98.4c      - update SEACAS to date tag v2022-02-16
#   0.98.4d      - update Nanoflann to 1.4.2
#   0.98.4e      - update ExprTk to 0.0.1
#   0.98.4f      - update Boost to 1.78.0
#   0.98.5       - tentative release number
=======
#   0.98.4       - add cybernetic patch from Glenn for PFLOTRAN

>>>>>>> be38a20a

include(CMakeParseArguments)

MACRO(LIST_LENGTH var)
  SET(entries)
  FOREACH(e ${ARGN})
    SET(entries "${entries}.")
  ENDFOREACH(e)
  STRING(LENGTH "${entries}" ${var})
ENDMACRO(LIST_LENGTH)

# this macro appends version number defines to the tpl_versions.h include file
macro(amanzi_tpl_version_write)
  set(singleValueArgs FILENAME PREFIX)
  set(multiValueArgs VERSION)
  set(options "")

  cmake_parse_arguments(LOCAL "${options}" "${singleValueArgs}" "${multiValueArgs}" ${ARGN})

  list_length(length ${LOCAL_VERSION})

  if (length GREATER 0) 
    list(GET LOCAL_VERSION 0 MAJOR)
    file(APPEND ${LOCAL_FILENAME} "#define ${LOCAL_PREFIX}_MAJOR ${MAJOR}\n")
  else()
    file(APPEND ${LOCAL_FILENAME} "#define ${LOCAL_PREFIX}_MAJOR\n")
  endif()

  if (length GREATER 1)
    list(GET LOCAL_VERSION 1 MINOR)
    file(APPEND ${LOCAL_FILENAME} "#define ${LOCAL_PREFIX}_MINOR ${MINOR}\n")
  else()
    file(APPEND ${LOCAL_FILENAME} "#define ${LOCAL_PREFIX}_MINOR\n")
  endif()

  if (length GREATER 2)
    list(GET LOCAL_VERSION 2 PATCH)
    file(APPEND ${LOCAL_FILENAME} "#define ${LOCAL_PREFIX}_PATCH ${PATCH}\n")
  else()
    file(APPEND ${LOCAL_FILENAME} "#define ${LOCAL_PREFIX}_PATCH\n")
  endif()

  file(APPEND ${LOCAL_FILENAME} "\n")

endmacro(amanzi_tpl_version_write)


#
# TPLs and XSDK versions 
#
set(AMANZI_TPLS_VERSION_MAJOR 0)
set(AMANZI_TPLS_VERSION_MINOR 98)
<<<<<<< HEAD
set(AMANZI_TPLS_VERSION_PATCH 5)
=======
set(AMANZI_TPLS_VERSION_PATCH 4)
>>>>>>> be38a20a
set(AMANZI_TPLS_VERSION ${AMANZI_TPLS_VERSION_MAJOR}.${AMANZI_TPLS_VERSION_MINOR}.${AMANZI_TPLS_VERSION_PATCH})
# Not sure how to create a meaningful hash key for the collection

set(XSDK_VERSION "0.3.0")

#
# Default location on GitHub
#
set (AMANZI_TPLS_DOWNLOAD_URL "https://raw.githubusercontent.com/amanzi/amanzi-tpls/master/src")

#
# TPL: Xerces
#
set(XERCES_VERSION_MAJOR 3)
set(XERCES_VERSION_MINOR 2)
set(XERCES_VERSION_PATCH 0)
set(XERCES_VERSION ${XERCES_VERSION_MAJOR}.${XERCES_VERSION_MINOR}.${XERCES_VERSION_PATCH})
set(XERCES_URL_STRING     ${AMANZI_TPLS_DOWNLOAD_URL})
set(XERCES_ARCHIVE_FILE   xerces-c-${XERCES_VERSION}.tar.bz2)
set(XERCES_SAVEAS_FILE    ${XERCES_ARCHIVE_FILE})
set(XERCES_MD5_SUM        7b1394c32abbdd87841d94a8404c2ac6) 

#
# TPL: OpenMPI
#
set(OpenMPI_VERSION_MAJOR 3)
set(OpenMPI_VERSION_MINOR 1)
set(OpenMPI_VERSION_PATCH 4)
set(OpenMPI_VERSION ${OpenMPI_VERSION_MAJOR}.${OpenMPI_VERSION_MINOR}.${OpenMPI_VERSION_PATCH})
set(OpenMPI_URL_STRING     "https://www.open-mpi.org/software/ompi/v3.1/downloads/")
set(OpenMPI_ARCHIVE_FILE   openmpi-${OpenMPI_VERSION}.tar.bz2)
set(OpenMPI_SAVEAS_FILE    ${OpenMPI_ARCHIVE_FILE})
set(OpenMPI_MD5_SUM        29770c6efcbb4c41d820cb6b8eae90b8)

#
# TPL: MPICH
#
set(MPICH_VERSION_MAJOR 3)
set(MPICH_VERSION_MINOR 2)
set(MPICH_VERSION_PATCH 1)
set(MPICH_VERSION ${MPICH_VERSION_MAJOR}.${MPICH_VERSION_MINOR}.${MPICH_VERSION_PATCH})
set(MPICH_URL_STRING     "https://www.mpich.org/static/downloads/${MPICH_VERSION}/")
set(MPICH_ARCHIVE_FILE   mpich-${MPICH_VERSION}.tar.gz)
set(MPICH_SAVEAS_FILE    ${MPICH_ARCHIVE_FILE})
set(MPICH_MD5_SUM        e175452f4d61646a52c73031683fc375)

#
# TPL: zlib
#
set(ZLIB_VERSION_MAJOR 1)
set(ZLIB_VERSION_MINOR 2)
set(ZLIB_VERSION_PATCH 11)
set(ZLIB_VERSION ${ZLIB_VERSION_MAJOR}.${ZLIB_VERSION_MINOR}.${ZLIB_VERSION_PATCH})
set(ZLIB_URL_STRING     ${AMANZI_TPLS_DOWNLOAD_URL})
set(ZLIB_ARCHIVE_FILE   zlib-${ZLIB_VERSION}.tar.gz)
set(ZLIB_SAVEAS_FILE    ${ZLIB_ARCHIVE_FILE})
set(ZLIB_MD5_SUM        1c9f62f0778697a09d36121ead88e08e) 

#
# TPL: METIS
#
set(METIS_VERSION_MAJOR 5)
set(METIS_VERSION_MINOR 1)
set(METIS_VERSION_PATCH 0)
set(METIS_VERSION ${METIS_VERSION_MAJOR}.${METIS_VERSION_MINOR}.${METIS_VERSION_PATCH})
set(METIS_URL_STRING     ${AMANZI_TPLS_DOWNLOAD_URL})
set(METIS_ARCHIVE_FILE   metis-${METIS_VERSION}.tar.gz)
set(METIS_SAVEAS_FILE    ${METIS_ARCHIVE_FILE})
set(METIS_MD5_SUM        5465e67079419a69e0116de24fce58fe)

#
# TPL: CCSE
#
set(CCSE_VERSION_MAJOR 17)
set(CCSE_VERSION_MINOR 05)
set(CCSE_VERSION_PATCH 1)
set(CCSE_VERSION ${CCSE_VERSION_MAJOR}.${CCSE_VERSION_MINOR}.${CCSE_VERSION_PATCH})
set(AMANZI_DIR $ENV{AMANZI_DIR})
set(CCSE_URL_STRING     "https://github.com/BoxLib-Codes/BoxLib/archive/")
set(CCSE_ARCHIVE_FILE   ${CCSE_VERSION}.tar.gz) 
set(CCSE_SAVEAS_FILE    ccse-${CCSE_VERSION}.tar.gz)
set(CCSE_MD5_SUM        97c3e1615cc649e2748fa9a7291724fa)
#set(CCSE_GIT_REPOSITORY "https://github.com/BoxLib-Codes/BoxLib")
#set(CCSE_GIT_TAG        "a15e0ee6b043cb87dc99c8fe902b10217eb4fe94")


#
# TPL: UnitTest
#
set(UnitTest_VERSION_MAJOR 2)
set(UnitTest_VERSION_MINOR 0)
set(UnitTest_VERSION_PATCH 0)
set(UnitTest_VERSION ${UnitTest_VERSION_MAJOR}.${UnitTest_VERSION_MINOR}.${UnitTest_VERSION_PATCH})
set(UnitTest_URL_STRING     ${AMANZI_TPLS_DOWNLOAD_URL})
set(UnitTest_ARCHIVE_FILE   unittest-cpp-${UnitTest_VERSION}.tgz)
set(UnitTest_SAVEAS_FILE    ${UnitTest_ARCHIVE_FILE})
set(UnitTest_MD5_SUM        29f958e355e516e7ab016b467974728d) 

#
# TPL: Boost
#
set(Boost_VERSION_MAJOR 1)
set(Boost_VERSION_MINOR 78)
set(Boost_VERSION_PATCH 0)
set(Boost_VERSION        ${Boost_VERSION_MAJOR}.${Boost_VERSION_MINOR}.${Boost_VERSION_PATCH})
set(Boost_VERSION_STRING ${Boost_VERSION_MAJOR}_${Boost_VERSION_MINOR}_${Boost_VERSION_PATCH})
set(Boost_URL_STRING     "https://boostorg.jfrog.io/artifactory/main/release/${Boost_VERSION}/source/")
set(Boost_ARCHIVE_FILE   boost_${Boost_VERSION_STRING}.tar.bz2)
set(Boost_SAVEAS_FILE    ${Boost_ARCHIVE_FILE})
set(Boost_MD5_SUM        db0112a3a37a3742326471d20f1a186a)

#
# TPL: HDF5
#
set(HDF5_VERSION_MAJOR 1)
set(HDF5_VERSION_MINOR 12)
set(HDF5_VERSION_PATCH 1)
set(HDF5_VERSION ${HDF5_VERSION_MAJOR}.${HDF5_VERSION_MINOR}.${HDF5_VERSION_PATCH})
set(HDF5_URL_STRING     ${AMANZI_TPLS_DOWNLOAD_URL})
set(HDF5_ARCHIVE_FILE   hdf5-${HDF5_VERSION}.tar.bz2)
set(HDF5_SAVEAS_FILE    ${HDF5_ARCHIVE_FILE})
set(HDF5_MD5_SUM        442469fbf43626006346e679c22cf10a)


#
# TPL: NetCDF
#
set(NetCDF_VERSION_MAJOR 4)
set(NetCDF_VERSION_MINOR 8)
set(NetCDF_VERSION_PATCH 1)
set(NetCDF_VERSION ${NetCDF_VERSION_MAJOR}.${NetCDF_VERSION_MINOR}.${NetCDF_VERSION_PATCH})
set(NetCDF_URL_STRING     "https://github.com/Unidata/netcdf-c/archive/")
set(NetCDF_ARCHIVE_FILE   v${NetCDF_VERSION}.tar.gz)
set(NetCDF_SAVEAS_FILE    netcdf-${NetCDF_VERSION}.tar.gz)
set(NetCDF_MD5_SUM        b069f4eb1718798c2907c38189615f95)


#
# TPL: NetCDF Fortran
#
set(NetCDF_Fortran_VERSION_MAJOR 4)
set(NetCDF_Fortran_VERSION_MINOR 5)
set(NetCDF_Fortran_VERSION_PATCH 4)
set(NetCDF_Fortran_VERSION ${NetCDF_Fortran_VERSION_MAJOR}.${NetCDF_Fortran_VERSION_MINOR}.${NetCDF_Fortran_VERSION_PATCH})
set(NetCDF_Fortran_URL_STRING     "https://github.com/Unidata/netcdf-fortran/archive/")
set(NetCDF_Fortran_ARCHIVE_FILE   v${NetCDF_Fortran_VERSION}.tar.gz)
set(NetCDF_Fortran_SAVEAS_FILE    netcdf-fortran-${NetCDF_Fortran_VERSION}.tar.gz)
set(NetCDF_Fortran_MD5_SUM        77e1be413ab343f42a4a6e8b338b45d5)

#
# ASCEM-IO
#
set(ASCEMIO_VERSION_MAJOR 2)
set(ASCEMIO_VERSION_MINOR 4)
set(ASCEMIO_VERSION ${ASCEMIO_VERSION_MAJOR}.${ASCEMIO_VERSION_MINOR})
set(ASCEMIO_URL_STRING     ${AMANZI_TPLS_DOWNLOAD_URL})
set(ASCEMIO_ARCHIVE_FILE   ascem-io-${ASCEMIO_VERSION}.tar.gz)
set(ASCEMIO_SAVEAS_FILE    ${ASCEMIO_ARCHIVE_FILE})
set(ASCEMIO_MD5_SUM        e395b1d32bac6f04fa518911d57de725)

#
# TPL: MSTK
#
set(MSTK_VERSION_MAJOR 3)
set(MSTK_VERSION_MINOR 3)
set(MSTK_VERSION_PATCH 6)

set(MSTK_VERSION ${MSTK_VERSION_MAJOR}.${MSTK_VERSION_MINOR}.${MSTK_VERSION_PATCH})
set(MSTK_URL_STRING     "https://github.com/MeshToolkit/MSTK/archive")
set(MSTK_ARCHIVE_FILE   ${MSTK_VERSION_MAJOR}.${MSTK_VERSION_MINOR}.${MSTK_VERSION_PATCH}.tar.gz)
set(MSTK_SAVEAS_FILE    mstk-${MSTK_VERSION}.tar.gz)
set(MSTK_MD5_SUM        3ab4d8811257cb7a487a24e0c866a4db)

#
# TPL: MOAB
#
set(MOAB_VERSION_MAJOR  5)
set(MOAB_VERSION_MINOR  2)
set(MOAB_VERSION_PATCH  0)
set(MOAB_VERSION ${MOAB_VERSION_MAJOR}.${MOAB_VERSION_MINOR}.${MOAB_VERSION_PATCH})
set(MOAB_URL_STRING     ftp://ftp.mcs.anl.gov/pub/fathom)
set(MOAB_ARCHIVE_FILE   moab-${MOAB_VERSION}.tar.gz)
set(MOAB_SAVEAS_FILE    ${MOAB_ARCHIVE_FILE})
set(MOAB_MD5_SUM        dd2cf5c32ede64dfd7e9b04e0387c4b4)

#
# TPL: HYPRE
#
set(HYPRE_VERSION_MAJOR  2)
set(HYPRE_VERSION_MINOR  22)
set(HYPRE_VERSION_PATCH  0)
set(HYPRE_VERSION  ${HYPRE_VERSION_MAJOR}.${HYPRE_VERSION_MINOR}.${HYPRE_VERSION_PATCH})
set(HYPRE_URL_STRING     "https://github.com/hypre-space/hypre/archive/")
set(HYPRE_ARCHIVE_FILE   v${HYPRE_VERSION}.tar.gz)
set(HYPRE_SAVEAS_FILE    hypre-${HYPRE_VERSION}.tar.gz)
set(HYPRE_MD5_SUM        0b3abc221b216db97175709aa0bf94d7)
set(HYPRE_GIT_REPOSITORY "https://github.com/hypre-space/hypre")
set(HYPRE_GIT_TAG        "09b6b53ca5873573b8c40b78de6a4b531579de68")

#
# TPL: ParMetis
#
set(ParMetis_VERSION_MAJOR  4)
set(ParMetis_VERSION_MINOR  0)
set(ParMetis_VERSION_PATCH  3a)
set(ParMetis_VERSION  ${ParMetis_VERSION_MAJOR}.${ParMetis_VERSION_MINOR}.${ParMetis_VERSION_PATCH})
set(ParMetis_URL_STRING     ${AMANZI_TPLS_DOWNLOAD_URL})
set(ParMetis_ARCHIVE_FILE   parmetis-${ParMetis_VERSION}.tar.gz)
set(ParMetis_SAVEAS_FILE    ${ParMetis_ARCHIVE_FILE})
set(ParMetis_MD5_SUM        56ac6ebf6e7e8a522fa053c799dc7a92)

#
# TPL: SuperLU
#
set(SuperLU_VERSION_MAJOR  5)
set(SuperLU_VERSION_MINOR  2)
set(SuperLU_VERSION_PATCH  2)
set(SuperLU_VERSION  ${SuperLU_VERSION_MAJOR}.${SuperLU_VERSION_MINOR}.${SuperLU_VERSION_PATCH})
set(SuperLU_URL_STRING     "https://github.com/xiaoyeli/superlu/archive")
set(SuperLU_ARCHIVE_FILE   v${SuperLU_VERSION}.tar.gz)
set(SuperLU_SAVEAS_FILE    superlu_${SuperLU_VERSION}.tar.gz)
set(SuperLU_MD5_SUM        1e93259572bd2412674ed809a1446bd3)

#
# TPL: SuperLU_Dist
#
set(SuperLUDist_VERSION_MAJOR  6)
set(SuperLUDist_VERSION_MINOR  2)
set(SuperLUDist_VERSION_PATCH  0)
set(SuperLUDist_VERSION  ${SuperLUDist_VERSION_MAJOR}.${SuperLUDist_VERSION_MINOR}.${SuperLUDist_VERSION_PATCH})
set(SuperLUDist_URL_STRING     "https://github.com/xiaoyeli/superlu_dist/archive")
set(SuperLUDist_ARCHIVE_FILE   v${SuperLUDist_VERSION}.tar.gz)
set(SuperLUDist_SAVEAS_FILE    superlu_dist_${SuperLUDist_VERSION}.tar.gz)
set(SuperLUDist_MD5_SUM        7b9fa7c047fd1988b61f9c6f744c829b)

#
# TPL: Sowing (Built by PETSc!)
#
set(Sowing_VERSION_MAJOR  1)
set(Sowing_VERSION_MINOR  1)
set(Sowing_VERSION_PATCH  25-p1)
set(Sowing_VERSION  ${Sowing_VERSION_MAJOR}.${Sowing_VERSION_MINOR}.${Sowing_VERSION_PATCH})
set(Sowing_URL_STRING     "https://bitbucket.org/petsc/pkg-sowing/get")
set(Sowing_ARCHIVE_FILE   v${Sowing_VERSION}.tar.gz)
set(Sowing_SAVEAS_FILE    sowing-${Sowing_VERSION}.tar.gz)
set(Sowing_MD5_SUM        30ae83576038f00def33619a31f6a14c)

#
# TPL: PETSc
#
set(PETSc_VERSION_MAJOR  3)
set(PETSc_VERSION_MINOR  13)
set(PETSc_VERSION_PATCH  0)
set(PETSc_VERSION  ${PETSc_VERSION_MAJOR}.${PETSc_VERSION_MINOR})
set(PETSc_ARCHIVE_VERSION ${PETSc_VERSION_MAJOR}.${PETSc_VERSION_MINOR}.${PETSc_VERSION_PATCH})
set(PETSc_URL_STRING     "https://gitlab.com/petsc/petsc/-/archive/v${PETSc_VERSION}")
set(PETSc_ARCHIVE_FILE   petsc-v${PETSc_VERSION}.tar.gz)
set(PETSc_SAVEAS_FILE    petsc-${PETSc_VERSION}.tar.gz)
set(PETSc_MD5_SUM        c1bfeeb3613f59049d312713b461a1b1)


#
# TPL: Trilinos
#
set(Trilinos_VERSION_MAJOR 13)
set(Trilinos_VERSION_MINOR 0)
set(Trilinos_VERSION_PATCH afc4e525)
set(Trilinos_VERSION ${Trilinos_VERSION_MAJOR}-${Trilinos_VERSION_MINOR}-${Trilinos_VERSION_PATCH})
set(Trilinos_URL_STRING     "https://github.com/trilinos/Trilinos/archive")
set(Trilinos_ARCHIVE_FILE   trilinos-release-${Trilinos_VERSION}.tar.gz)
set(Trilinos_SAVEAS_FILE    ${Trilinos_ARCHIVE_FILE})
set(Trilinos_GIT_REPOSITORY "https://github.com/trilinos/Trilinos")
set(Trilinos_GIT_TAG        "afc4e52595ab82f449f8a4676febbcfbf8223afc")

#
# TPL: SEACAS
#
set(SEACAS_VERSION_MAJOR 2022)
set(SEACAS_VERSION_MINOR 02)
set(SEACAS_VERSION_PATCH 16)
set(SEACAS_VERSION ${SEACAS_VERSION_MAJOR}-${SEACAS_VERSION_MINOR}-${SEACAS_VERSION_PATCH})
set(SEACAS_URL_STRING     "https://github.com/gsjaardema/seacas/archive")
set(SEACAS_ARCHIVE_FILE   v${SEACAS_VERSION}.tar.gz)
set(SEACAS_SAVEAS_FILE    seacas-${SEACAS_VERSION}.tar.gz)
set(SEACAS_MD5_SUM        40452d7badecb05a0e859eeeb010003d)

#
# TPL: PFLOTRAN
#
set(PFLOTRAN_VERSION_MAJOR 0)
set(PFLOTRAN_VERSION_MINOR 0)
set(PFLOTRAN_VERSION_PATCH 1ba735f)
set(PFLOTRAN_VERSION ${PFLOTRAN_VERSION_MAJOR}.${PFLOTRAN_VERSION_MINOR}.${PFLOTRAN_VERSION_PATCH})
set(PFLOTRAN_URL_STRING     "https://bitbucket.org/pflotran/pflotran/get/release")
set(PFLOTRAN_ARCHIVE_FILE   pflotran-1ba735f-17Jul2020.tar.gz)
set(PFLOTRAN_SAVEAS_FILE    pflotran-1ba735f-17Jul2020.tar.gz)
set(PFLOTRAN_MD5_SUM        486b0981a90aa662644b907f0a42e7fe)
set(PFLOTRAN_GIT_REPOSITORY "https://bitbucket.org/pflotran/pflotran/src/master")
set(PFLOTRAN_GIT_TAG        "1ba735f1a64a12315c52a64107a75571c53492b3")

#
# TPL: Alquimia
#
set(Alquimia_VERSION_MAJOR 1)
set(Alquimia_VERSION_MINOR 0)
set(Alquimia_VERSION_PATCH 8)
set(Alquimia_VERSION ${Alquimia_VERSION_MAJOR}.${Alquimia_VERSION_MINOR}.${Alquimia_VERSION_PATCH})
set(Alquimia_URL_STRING     https://github.com/LBL-EESA/alquimia-dev/archive)
set(Alquimia_ARCHIVE_FILE   v${Alquimia_VERSION}.tar.gz)
set(Alquimia_SAVEAS_FILE    alquimia-dev-${Alquimia_VERSION}.tar.gz)
set(Alquimia_MD5_SUM        20c9d27ba6dd00e56b7deaeab903ccbe)

#
# TPL: Silo
#
set(Silo_VERSION_MAJOR 4)
set(Silo_VERSION_MINOR 11)
set(Silo_VERSION_PATCH 0)
set(Silo_VERSION ${Silo_VERSION_MAJOR}.${Silo_VERSION_MINOR})
set(Silo_URL_STRING    "https://github.com/LLNL/Silo/archive")
set(Silo_ARCHIVE_FILE  ${Silo_VERSION}.tar.gz)
set(Silo_SAVEAS_FILE   silo-${Silo_VERSION}.tar.gz)
set(Silo_MD5_SUM       b09f1236d3614d97e4df11f6e890f16b)

#
# TPL: CrunchTope
#
set(CrunchTope_VERSION_MAJOR 020420)
set(CrunchTope_VERSION_MINOR 906e164)
set(CrunchTope_VERSION_PATCH 0)
set(CrunchTope_VERSION  ${CrunchTope_VERSION_MAJOR}.${CrunchTope_VERSION_MINOR}.${CrunchTope_VERSION_PATCH})
set(CrunchTope_URL_STRING    ${AMANZI_TPLS_DOWNLOAD_URL})
set(CrunchTope_ARCHIVE_FILE  CrunchTope_020420-906e164.0.tgz)
set(CrunchTope_SAVEAS_FILE   ${CrunchTope_ARCHIVE_FILE})
set(CrunchTope_MD5_SUM       059766e149e2a47c754ecf9815641d71)

#
# TPL: Nanoflann
#
set(Nanoflann_VERSION_MAJOR 1)
set(Nanoflann_VERSION_MINOR 4)
set(Nanoflann_VERSION_PATCH 2)
set(Nanoflann_VERSION  ${Nanoflann_VERSION_MAJOR}.${Nanoflann_VERSION_MINOR}.${Nanoflann_VERSION_PATCH})
set(Nanoflann_URL_STRING    "https://github.com/jlblancoc/nanoflann/archive")
set(Nanoflann_ARCHIVE_FILE  v${Nanoflann_VERSION}.tar.gz)
set(Nanoflann_SAVEAS_FILE   nanoflann-${Nanoflann_VERSION}.tar.gz)
set(Nanoflann_MD5_SUM       90a95679ce797efa315e76dcb79c114d)

#
# TPL: CLM
#
set(CLM_VERSION_MAJOR 0)
set(CLM_VERSION_MINOR 1)
set(CLM_VERSION_PATCH 1)
set(CLM_VERSION  ${CLM_VERSION_MAJOR}.${CLM_VERSION_MINOR}.${CLM_VERSION_PATCH})
set(CLM_URL_STRING    "https://github.com/amanzi/pf-clm/archive")
set(CLM_ARCHIVE_FILE  v${CLM_VERSION}.tar.gz)
set(CLM_SAVEAS_FILE   clm-${CLM_ARCHIVE_FILE})
set(CLM_MD5_SUM       1412ff30fc5db0d3c1dc71ef30c86995)

#
# TPL: exprtk
#
set(EXPRTK_VERSION_MAJOR 0)
set(EXPRTK_VERSION_MINOR 0)
set(EXPRTK_VERSION_PATCH 1)
set(EXPRTK_VERSION  ${EXPRTK_VERSION_MAJOR}.${EXPRTK_VERSION_MINOR}.${EXPRTK_VERSION_PATCH})
set(EXPRTK_URL_STRING    "https://github.com/ArashPartow/exprtk/archive")
set(EXPRTK_ARCHIVE_FILE  ${EXPRTK_VERSION}.tar.gz)
set(EXPRTK_SAVEAS_FILE   exprtk-${EXPRTK_ARCHIVE_FILE})
set(EXPRTK_MD5_SUM       030041608dc2542d2aca3b28f4e587f8)
<|MERGE_RESOLUTION|>--- conflicted
+++ resolved
@@ -162,20 +162,16 @@
 #   0.98.1       - configuratoin updates fixing consistency of meshing options (required changes in Amanzi build as well).
 #   0.98.2       - update Hypre to 2.22.0
 #   0.98.3       - enforced c++14 standard for Trilinos and Amanzi
-<<<<<<< HEAD
-#   0.98.4a      - update HDF5 to 1.12.1
+#   0.98.4       - add cybernetic patch from Glenn for PFLOTRAN
+#   0.98.5a      - update HDF5 to 1.12.1
 #                - update netcdf-c to 4.8.1
 #                - update netcdf-fortran to 4.5.4
-#   0.98.4b      - update SILO to 4.11 is needed
-#   0.98.4c      - update SEACAS to date tag v2022-02-16
-#   0.98.4d      - update Nanoflann to 1.4.2
-#   0.98.4e      - update ExprTk to 0.0.1
-#   0.98.4f      - update Boost to 1.78.0
-#   0.98.5       - tentative release number
-=======
-#   0.98.4       - add cybernetic patch from Glenn for PFLOTRAN
-
->>>>>>> be38a20a
+#   0.98.5b      - update SILO to 4.11 is needed
+#   0.98.5c      - update SEACAS to date tag v2022-02-16
+#   0.98.5d      - update Nanoflann to 1.4.2
+#   0.98.5e      - update ExprTk to 0.0.1
+#   0.98.5f      - update Boost to 1.78.0
+#   0.98.6       - tentative release number
 
 include(CMakeParseArguments)
 
@@ -228,11 +224,7 @@
 #
 set(AMANZI_TPLS_VERSION_MAJOR 0)
 set(AMANZI_TPLS_VERSION_MINOR 98)
-<<<<<<< HEAD
-set(AMANZI_TPLS_VERSION_PATCH 5)
-=======
-set(AMANZI_TPLS_VERSION_PATCH 4)
->>>>>>> be38a20a
+set(AMANZI_TPLS_VERSION_PATCH 6)
 set(AMANZI_TPLS_VERSION ${AMANZI_TPLS_VERSION_MAJOR}.${AMANZI_TPLS_VERSION_MINOR}.${AMANZI_TPLS_VERSION_PATCH})
 # Not sure how to create a meaningful hash key for the collection
 
