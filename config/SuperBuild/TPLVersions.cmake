--- conflicted
+++ resolved
@@ -26,12 +26,8 @@
 #   0.91.2       - turned on patch for IfPack support of noncontiguous global ids with HYPRE
 #   0.91.3       - updated Xerces-C++ build/find to use OSX CoreServices framework
 #   0.91.4       - updated CCSE to version 1.1.8
-<<<<<<< HEAD
-#   0.91.5       - updated CCSE to version 1.2.3
-=======
 #   0.91.5       - updated CCSE to version 1.2.1
 #   0.91.6       - updated CCSE to version 1.2.3
->>>>>>> 7e101f2e
 #
 set (AMANZI_TPLS_VERSION_MAJOR 0)
 set (AMANZI_TPLS_VERSION_MINOR 91)
