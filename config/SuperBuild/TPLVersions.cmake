#  -*- mode: cmake -*-

#
# TPLVersions
#
#    Define the versions, approved download locations for each TPL
#

#
# TPL: Amanzi Collection of TPLs
#
#   Define a "version number" for the collection of TPLs listed here.
#   It's not clear this is the best way to include this information, 
#   but it's a reasonable place to start.
#   
#   Upgrade History:
#
#   0.90.6       - first version reference used in installations
#   0.90.7       - updated MSTK to version 2.01
#                - added NETCDF - fortran version 4.2 (interface library)
#   0.90.8       - added Xerces-C++ version 3.1.1 (XML support)
#   0.90.9       - update MSTK to version 2.02
#
#   0.91.0       - added PFLOTRAN and Alquimia (updates from Jeff Johnson's work on state-branch)
#   0.91.1       - updated CCSE to version 1.1.7 (and added patch)
#   0.91.2       - turned on patch for IfPack support of noncontiguous global ids with HYPRE
#   0.91.3       - updated Xerces-C++ build/find to use OSX CoreServices framework
#   0.91.4       - updated CCSE to version 1.1.8
#   0.91.5       - updated CCSE to version 1.2.1
#   0.91.6       - updated CCSE to version 1.2.3
#   0.91.7       - updated MSTK to version 2.10rc3
#   0.91.8       - updated Alquimia to licensed version 0.1
#   0.91.9       - updated CCSE to version 1.2.4
#   0.91.10      - updated MSTK to version 2.10rc5
#   0.91.11      - updated PFlotran to commit 1afe88d.
#   0.91.12      - updated MSTK to version 2.10
#   0.91.12a     - updated METIS to 5.1.0, ParMetis to 4.0.3a, SuperLU to 4.3, SuperLUDist to 3.3 and PETSc to 3.4.3
#   0.91.12b     - updated Trilinos to 10.6.1 and MSTK to 2.11rc2
#   0.91.12c     - updated CCSE to version 1.2.5
#   0.91.13      - updated MSTK to version 2.11rc3
#   0.91.14      - updated MSTK to version 2.11rc4 (fixes memory leaks)
#   0.91.15      - updated MSTK to version 2.11rc5 (fixes memory leaks)
#
#   0.92.0       - Merge lib updates through 0.91.15
#   0.92.1       - update MSTK to version 2.12 (fixes debug version linking)
#   0.92.2       - update CCSE to version 1.2.7 (adds f90 utility for plotting)
#   0.92.3       - update CURL to version 7.37.0 (builds correctly on Mac OS X 10.9)
#   0.92.4       - update NetCDF to version 4.3.2 (builds correctly on Mac OS X 10.9)
#   0.92.5       - Patched Alquimia to build properly with GFortran 4.9.x
#   0.92.6       - update Boost to version 1.56.0 
#   0.92.7       - update CCSE to version 1.2.8 
#   0.92.8       - update ExodussII 5.22 -> 6.06
#   0.92.9       - update MSTK to v 2.21 (incompatible -DWITH_MSTK_2_21rc1_OR_NEWER=TRUE)
#   0.92.10      - update MSTK to v 2.22rc1
#   0.92.11      - update MSTK to v 2.22rc3 (fixed parallel mesh partitioning bug)
#   0.92.12      - update PETSc to 3.5.2, Alquimia to 0.2, and PFlotran to commit 611092f80ddb.
#   0.92.13      - update MSTK to v2.22, includes installation of mesh utilities
#   0.92.14      - update Hypre to v2.10.0b (and added patch for to ensure tol>0)
#   0.92.15      - updated Alquimia to v0.2 (backward compatible)
#   0.92.16      - update CCSE to version 1.3.0 
#   0.92.17      - update MSTK to version 2.23 (adds element set capabilities)
#   0.92.18      - update Boost to version 1.58.0 
#   0.92.19      - update CCSE to version 1.3.2
#   0.92.20      - update CCSE to version 1.3.4 (fix issue with fsnapshot)
#   0.92.21      - update Alquimia to version 0.3.1 (CrunchFlow integration)
#   0.92.22      - added optional Silo package
#   0.92.23      - Patched ASCEM-IO to allocate space for sprintf() correctly.
#   0.92.24      - update MSTK to version 2.25 (updates to meshconvert, exoatt)
#   0.92.25      - update MSTK to version 2.26rc2 (adds fixes for pinchouts)
#
#   0.93.0       - defaulted to C++11, update Trilinos to 12.6.1
#   0.93.1       - update Boost to version 1.61.0
#   0.93.2       - update Alquimia to version 1.0.3
#   0.93.3       - update Alquimia to version 1.0.4

include(CMakeParseArguments)

MACRO(LIST_LENGTH var)
  SET(entries)
  FOREACH(e ${ARGN})
    SET(entries "${entries}.")
  ENDFOREACH(e)
  STRING(LENGTH "${entries}" ${var})
ENDMACRO(LIST_LENGTH)

# this macro appends version number defines to the tpl_versions.h include file
macro(amanzi_tpl_version_write)
  set(singleValueArgs FILENAME PREFIX)
  set(multiValueArgs VERSION)
  set(options "")
  
  cmake_parse_arguments(LOCAL "${options}" "${singleValueArgs}" "${multiValueArgs}" ${ARGN})

  list_length(length ${LOCAL_VERSION})

  if (length GREATER 0) 
    list(GET LOCAL_VERSION 0 MAJOR)
    file(APPEND ${LOCAL_FILENAME} "#define ${LOCAL_PREFIX}_MAJOR ${MAJOR}\n")
  else()
    file(APPEND ${LOCAL_FILENAME} "#define ${LOCAL_PREFIX}_MAJOR\n")
  endif()

  if (length GREATER 1)
    list(GET LOCAL_VERSION 1 MINOR)
    file(APPEND ${LOCAL_FILENAME} "#define ${LOCAL_PREFIX}_MINOR ${MINOR}\n")
  else()
    file(APPEND ${LOCAL_FILENAME} "#define ${LOCAL_PREFIX}_MINOR\n")
  endif()

  if (length GREATER 2)
    list(GET LOCAL_VERSION 2 PATCH)
    file(APPEND ${LOCAL_FILENAME} "#define ${LOCAL_PREFIX}_PATCH ${PATCH}\n")
  else()
    file(APPEND ${LOCAL_FILENAME} "#define ${LOCAL_PREFIX}_PATCH\n")
  endif()

  file(APPEND ${LOCAL_FILENAME} "\n")

endmacro(amanzi_tpl_version_write)


set (AMANZI_TPLS_VERSION_MAJOR 0)
set (AMANZI_TPLS_VERSION_MINOR 93)
set (AMANZI_TPLS_VERSION_PATCH 3)
set (AMANZI_TPLS_VERSION ${AMANZI_TPLS_VERSION}.${AMANZI_TPLS_VERSION_MINOR}.${AMANZI_TPLS_VERSION_PATCH})
#   Not sure how to create a meaningful hash key for the collection

#
# TPL: Xerces
#
set(XERCES_VERSION_MAJOR 3)
set(XERCES_VERSION_MINOR 1)
set(XERCES_VERSION_PATCH 2)
set(XERCES_VERSION ${XERCES_VERSION_MAJOR}.${XERCES_VERSION_MINOR}.${XERCES_VERSION_PATCH})
set(XERCES_URL_STRING     "http://software.lanl.gov/ascem/tpls")
set(XERCES_ARCHIVE_FILE   xerces-c-${XERCES_VERSION}.tar.bz2)
set(XERCES_MD5_SUM        d987b8bb576aea456e92454781fe3615 ) 

#
# TPL: OpenMPI
#
set(OpenMPI_VERSION_MAJOR 1)
set(OpenMPI_VERSION_MINOR 4)
set(OpenMPI_VERSION_PATCH 4)
set(OpenMPI_VERSION ${OpenMPI_VERSION_MAJOR}.${OpenMPI_VERSION_MINOR}.${OpenMPI_VERSION_PATCH})
set(OpenMPI_URL_STRING     "http://software.lanl.gov/ascem/tpls")
set(OpenMPI_ARCHIVE_FILE   openmpi-${OpenMPI_VERSION}.tar.bz2)
set(OpenMPI_MD5_SUM        e58a1ea7b8af62453aaa0ddaee5f26a0) 

#
# TPL: CURL
#
set(CURL_VERSION_MAJOR 7)
set(CURL_VERSION_MINOR 37)
set(CURL_VERSION_PATCH 0)
set(CURL_VERSION ${CURL_VERSION_MAJOR}.${CURL_VERSION_MINOR}.${CURL_VERSION_PATCH})
set(CURL_URL_STRING     "http://software.lanl.gov/ascem/tpls")
set(CURL_ARCHIVE_FILE   curl-${CURL_VERSION}.tar.bz2)
set(CURL_MD5_SUM        7dda0cc2e4136f78d5801ac347be696b)

#
# TPL: zlib
#
set(ZLIB_VERSION_MAJOR 1)
set(ZLIB_VERSION_MINOR 2)
set(ZLIB_VERSION_PATCH 6)
set(ZLIB_VERSION ${ZLIB_VERSION_MAJOR}.${ZLIB_VERSION_MINOR}.${ZLIB_VERSION_PATCH})
set(ZLIB_URL_STRING     "http://software.lanl.gov/ascem/tpls")
set(ZLIB_ARCHIVE_FILE   zlib-${ZLIB_VERSION}.tar.gz)
set(ZLIB_MD5_SUM        618e944d7c7cd6521551e30b32322f4a) 

#
# TPL: METIS
#
set(METIS_VERSION_MAJOR 5)
set(METIS_VERSION_MINOR 1)
set(METIS_VERSION_PATCH 0)
set(METIS_VERSION ${METIS_VERSION_MAJOR}.${METIS_VERSION_MINOR}.${METIS_VERSION_PATCH})
set(METIS_URL_STRING     "http://software.lanl.gov/ascem/tpls")
set(METIS_ARCHIVE_FILE   metis-${METIS_VERSION}.tar.gz)
set(METIS_MD5_SUM        5465e67079419a69e0116de24fce58fe)

#
# TPL: CCSE
#
set(CCSE_VERSION_MAJOR 1)
set(CCSE_VERSION_MINOR 3)
set(CCSE_VERSION_PATCH 4)
set(CCSE_VERSION ${CCSE_VERSION_MAJOR}.${CCSE_VERSION_MINOR}.${CCSE_VERSION_PATCH})
set(AMANZI_DIR $ENV{AMANZI_DIR})
set(CCSE_URL_STRING     "http://software.lanl.gov/ascem/tpls")
set(CCSE_ARCHIVE_FILE   ccse-${CCSE_VERSION}.tar.gz) 
set(CCSE_MD5_SUM        faa52bb553cea8ca9ea436c1a7135b12)

#
# TPL: UnitTest
#
set(UnitTest_VERSION_MAJOR 1)
set(UnitTest_VERSION_MINOR 5)
set(UnitTest_VERSION ${UnitTest_VERSION_MAJOR}.${UnitTest_VERSION_MINOR})
set(UnitTest_URL_STRING     "http://software.lanl.gov/ascem/tpls")
set(UnitTest_ARCHIVE_FILE   unittest-cpp-${UnitTest_VERSION}.zip)
set(UnitTest_MD5_SUM      6f6e05fa07eeb2d44e5b11bd1f38865d) 

#
# TPL: Boost
#
set(Boost_VERSION_MAJOR 1)
set(Boost_VERSION_MINOR 61)
set(Boost_VERSION_PATCH 0)
set(Boost_VERSION        ${Boost_VERSION_MAJOR}.${Boost_VERSION_MINOR}.${Boost_VERSION_PATCH})
set(Boost_VERSION_STRING ${Boost_VERSION_MAJOR}_${Boost_VERSION_MINOR}_${Boost_VERSION_PATCH})
set(Boost_URL_STRING     "http://software.lanl.gov/ascem/tpls")
set(Boost_ARCHIVE_FILE   boost_${Boost_VERSION_STRING}.tar.bz2)
set(Boost_MD5_SUM        6095876341956f65f9d35939ccea1a9f)

#
# TPL: BoostCmake
#
set(BoostCmake_VERSION_MAJOR 1)
set(BoostCmake_VERSION_MINOR 46)
set(BoostCmake_VERSION_PATCH 1)
set(BoostCmake_VERSION        ${BoostCmake_VERSION_MAJOR}.${BoostCmake_VERSION_MINOR}.${BoostCmake_VERSION_PATCH})
set(BoostCmake_URL_STRING     "http://software.lanl.gov/ascem/tpls")
set(BoostCmake_ARCHIVE_FILE   boost-cmake-cmake-${BoostCmake_VERSION}.tar.gz)
set(BoostCmake_MD5_SUM        ) 

#
# TPL: HDF5
#
set(HDF5_VERSION_MAJOR 1)
set(HDF5_VERSION_MINOR 8)
set(HDF5_VERSION_PATCH 8)
set(HDF5_VERSION ${HDF5_VERSION_MAJOR}.${HDF5_VERSION_MINOR}.${HDF5_VERSION_PATCH})
set(HDF5_URL_STRING    "http://software.lanl.gov/ascem/tpls")
set(HDF5_ARCHIVE_FILE   hdf5-${HDF5_VERSION}.tar.gz)
set(HDF5_MD5_SUM        1196e668f5592bfb50d1de162eb16cff)      

#
# TPL: NetCDF
#
set(NetCDF_VERSION_MAJOR 4)
set(NetCDF_VERSION_MINOR 3)
set(NetCDF_VERSION_PATCH 2)
set(NetCDF_VERSION ${NetCDF_VERSION_MAJOR}.${NetCDF_VERSION_MINOR}.${NetCDF_VERSION_PATCH})
set(NetCDF_URL_STRING     "http://software.lanl.gov/ascem/tpls")
set(NetCDF_ARCHIVE_FILE   netcdf-${NetCDF_VERSION}.tar.gz)
set(NetCDF_MD5_SUM        2fd2365e1fe9685368cd6ab0ada532a0)

#
# TPL: NetCDF Fortran
#
set(NetCDF_Fortran_VERSION_MAJOR 4)
set(NetCDF_Fortran_VERSION_MINOR 2)
set(NetCDF_Fortran_VERSION ${NetCDF_Fortran_VERSION_MAJOR}.${NetCDF_Fortran_VERSION_MINOR})
set(NetCDF_Fortran_URL_STRING     "http://software.lanl.gov/ascem/tpls")
set(NetCDF_Fortran_ARCHIVE_FILE   netcdf-fortran-${NetCDF_Fortran_VERSION}.tar.gz)
set(NetCDF_Fortran_MD5_SUM        cc3bf530223e8f4aff93793b9f197bf3) 

#
# ASCEM-IO
#
set(ASCEMIO_VERSION_MAJOR 2)
set(ASCEMIO_VERSION_MINOR 2)
set(ASCEMIO_VERSION ${ASCEMIO_VERSION_MAJOR}.${ASCEMIO_VERSION_MINOR})
set(ASCEMIO_URL_STRING    "http://software.lanl.gov/ascem/tpls")
set(ASCEMIO_ARCHIVE_FILE   ascem-io-${ASCEMIO_VERSION}.tar.gz)
set(ASCEMIO_MD5_SUM       869820bacd4c289c8f320be58c1449a7)

#
# TPL: ExodusII
#
set(ExodusII_VERSION_MAJOR 6)
set(ExodusII_VERSION_MINOR 06)
set(ExodusII_VERSION ${ExodusII_VERSION_MAJOR}.${ExodusII_VERSION_MINOR})
set(ExodusII_URL_STRING    "http://software.lanl.gov/ascem/tpls")
set(ExodusII_ARCHIVE_FILE  exodus-${ExodusII_VERSION}.tar.gz)
set(ExodusII_MD5_SUM       cfd240dbc1251b08fb1d0ee2de40a44c)

#
# TPL: MSTK
#
set(MSTK_VERSION_MAJOR 2)
set(MSTK_VERSION_MINOR 26)
set(MSTK_VERSION_PATCH rc2)
set(MSTK_VERSION ${MSTK_VERSION_MAJOR}.${MSTK_VERSION_MINOR}${MSTK_VERSION_PATCH})
set(MSTK_URL_STRING     "http://software.lanl.gov/ascem/tpls")
set(MSTK_ARCHIVE_FILE   mstk-${MSTK_VERSION}.tgz)
set(MSTK_MD5_SUM        9063e949962c3ad6e16d1ce118e42bee)

#
# TPL: MOAB
#
set(MOAB_VERSION_MAJOR  r4276)
set(MOAB_VERSION_MINOR  )
set(MOAB_VERSION_PATCH  )
set(MOAB_URL_STRING     "http://software.lanl.gov/ascem/tpls")
set(MOAB_ARCHIVE_FILE   MOAB-${MOAB_VERSION}.tar.gz)
set(MOAB_MD5_SUM        49da04e8905f6d730d92521e7ca7400e) 

#
# TPL: HYPRE
#
set(HYPRE_VERSION_MAJOR  2)
set(HYPRE_VERSION_MINOR  10)
set(HYPRE_VERSION_PATCH  0b)
set(HYPRE_VERSION  ${HYPRE_VERSION_MAJOR}.${HYPRE_VERSION_MINOR}.${HYPRE_VERSION_PATCH})
set(HYPRE_URL_STRING     "http://software.lanl.gov/ascem/tpls")
set(HYPRE_ARCHIVE_FILE   hypre-${HYPRE_VERSION}.tar.gz)
set(HYPRE_MD5_SUM        768be38793a35bb5d055905b271f5b8e) 

#
# TPL: ParMetis
#
set(ParMetis_VERSION_MAJOR  4)
set(ParMetis_VERSION_MINOR  0)
set(ParMetis_VERSION_PATCH  3a)
set(ParMetis_VERSION  ${ParMetis_VERSION_MAJOR}.${ParMetis_VERSION_MINOR}.${ParMetis_VERSION_PATCH})
set(ParMetis_URL_STRING     "http://software.lanl.gov/ascem/tpls")
set(ParMetis_ARCHIVE_FILE   parmetis-${ParMetis_VERSION}.tar.gz)
set(ParMetis_MD5_SUM        56ac6ebf6e7e8a522fa053c799dc7a92)

#
# TPL: SuperLU (Built by PETSc!)
#
set(SuperLU_VERSION_MAJOR  4)
set(SuperLU_VERSION_MINOR  3)
set(SuperLU_VERSION  ${SuperLU_VERSION_MAJOR}.${SuperLU_VERSION_MINOR})
set(SuperLU_URL_STRING     "http://software.lanl.gov/ascem/tpls")
set(SuperLU_ARCHIVE_FILE   superlu_${SuperLU_VERSION}.tar.gz)
set(SuperLU_MD5_SUM        b72c6309f25e9660133007b82621ba7c)

#
# TPL: SuperLU Distrib (Built by PETSc!)
#
set(SuperLUDist_VERSION_MAJOR  3)
set(SuperLUDist_VERSION_MINOR  3)
set(SuperLUDist_VERSION  ${SuperLUDist_VERSION_MAJOR}.${SuperLUDist_VERSION_MINOR})
set(SuperLUDist_URL_STRING     "http://software.lanl.gov/ascem/tpls")
set(SuperLUDist_ARCHIVE_FILE   superlu_dist_${SuperLUDist_VERSION}.tar.gz)
set(SuperLUDist_MD5_SUM        b72c6309f25e9660133007b82621ba7c)

#
# TPL: PETSc
#
set(PETSc_VERSION_MAJOR  3)
set(PETSc_VERSION_MINOR  5)
set(PETSc_VERSION_PATCH  2)
set(PETSc_VERSION  ${PETSc_VERSION_MAJOR}.${PETSc_VERSION_MINOR}.${PETSc_VERSION_PATCH})
set(PETSc_ARCHIVE_VERSION ${PETSc_VERSION_MAJOR}.${PETSc_VERSION_MINOR}.${PETSc_VERSION_PATCH})
set(PETSc_URL_STRING     "http://software.lanl.gov/ascem/tpls")
set(PETSc_ARCHIVE_FILE   petsc-${PETSc_ARCHIVE_VERSION}.tar.gz)
set(PETSc_MD5_SUM        ad170802b3b058b5deb9cd1f968e7e13)

#
# TPL: Trilinos
#
set(Trilinos_VERSION_MAJOR 12)
set(Trilinos_VERSION_MINOR 6)
set(Trilinos_VERSION_PATCH 3)
set(Trilinos_VERSION ${Trilinos_VERSION_MAJOR}-${Trilinos_VERSION_MINOR}-${Trilinos_VERSION_PATCH})
set(Trilinos_URL_STRING     "http://software.lanl.gov/ascem/tpls")
set(Trilinos_ARCHIVE_FILE   Trilinos-trilinos-release-${Trilinos_VERSION}.tar.gz)
set(Trilinos_MD5_SUM        8de5cc00981a0ca0defea6199b2fe4c1)

#
# TPL: SEACAS
#  SEACAS is available in Trilinos 10.8 and above
set(SEACAS_VERSION_MAJOR 12)
set(SEACAS_VERSION_MINOR 6)
set(SEACAS_VERSION_PATCH 3)
set(SEACAS_VERSION ${SEACAS_VERSION_MAJOR}-${SEACAS_VERSION_MINOR}-${SEACAS_VERSION_PATCH})
set(SEACAS_URL_STRING     "http://software.lanl.gov/ascem/tpls")
set(SEACAS_ARCHIVE_FILE   Trilinos-trilinos-release-${SEACAS_VERSION}.tar.gz)
set(SEACAS_MD5_SUM        8de5cc00981a0ca0defea6199b2fe4c1)

#
# TPL: PFlotran
#
set(PFLOTRAN_VERSION_MAJOR 0)
set(PFLOTRAN_URL_STRING     "http://software.lanl.gov/ascem/tpls")
set(PFLOTRAN_ARCHIVE_FILE   pflotran-dev-611092f80ddb.tar.gz)
set(PFLOTRAN_MD5_SUM        e18997dd7de5523c9bef8489a0a2dd24)

#
# TPL: Alquimia
#
#set(ALQUIMIA_VERSION_MAJOR 1)
#set(ALQUIMIA_VERSION_MINOR 0)
#set(ALQUIMIA_VERSION_PATCH 3)
#set(ALQUIMIA_URL_STRING     "http://software.lanl.gov/ascem/tpls")
#set(ALQUIMIA_ARCHIVE_FILE   alquimia-dev-1.0.3.tar.gz)
#set(ALQUIMIA_MD5_SUM        13525a9d44df905fed45da75eca6fedb)

set(ALQUIMIA_VERSION_MAJOR 1)
set(ALQUIMIA_VERSION_MINOR 0)
set(ALQUIMIA_VERSION_PATCH 4)
<<<<<<< HEAD
set(ALQUIMIA_URL_STRING     "/home/smolins")
set(ALQUIMIA_ARCHIVE_FILE   v1.0.4.tar.gz)
set(ALQUIMIA_MD5_SUM        135113c737dad166ad7b5fec7acd1ed7)
=======
set(ALQUIMIA_URL_STRING     "http://software.lanl.gov/ascem/tpls")
set(ALQUIMIA_ARCHIVE_FILE   alquimia-dev-1.0.4.tar.gz)
set(ALQUIMIA_MD5_SUM        4a97a5cfb92977837f3e1d34f0845176)

>>>>>>> 1193de94

#
# TPL: Silo
#
set(Silo_VERSION_MAJOR 4)
set(Silo_VERSION_MINOR 10)
set(Silo_VERSION_PATCH 2)
set(Silo_VERSION  ${Silo_VERSION_MAJOR}.${Silo_VERSION_MINOR}.${Silo_VERSION_PATCH})
set(Silo_URL_STRING "http://software.lanl.gov/ascem/tpls")
set(Silo_ARCHIVE_FILE silo-4.10.2.tar.gz)
set(Silo_MD5_SUM 9ceac777a2f2469ac8cef40f4fab49c8)
<|MERGE_RESOLUTION|>--- conflicted
+++ resolved
@@ -395,16 +395,9 @@
 set(ALQUIMIA_VERSION_MAJOR 1)
 set(ALQUIMIA_VERSION_MINOR 0)
 set(ALQUIMIA_VERSION_PATCH 4)
-<<<<<<< HEAD
-set(ALQUIMIA_URL_STRING     "/home/smolins")
-set(ALQUIMIA_ARCHIVE_FILE   v1.0.4.tar.gz)
-set(ALQUIMIA_MD5_SUM        135113c737dad166ad7b5fec7acd1ed7)
-=======
 set(ALQUIMIA_URL_STRING     "http://software.lanl.gov/ascem/tpls")
 set(ALQUIMIA_ARCHIVE_FILE   alquimia-dev-1.0.4.tar.gz)
 set(ALQUIMIA_MD5_SUM        4a97a5cfb92977837f3e1d34f0845176)
-
->>>>>>> 1193de94
 
 #
 # TPL: Silo
