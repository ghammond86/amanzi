--- conflicted
+++ resolved
@@ -141,11 +141,8 @@
 #   0.97.4       - added CLM
 #   0.97.5       - added exprtk
 #   0.97.6       - update BoxLib (CCSE) to version 1.3.5
-<<<<<<< HEAD
-#   0.97.7       - update BoxLib (CCSE) to version 17.05.1
-=======
 #   0.97.7       - update ASCEMIO
->>>>>>> ef0397e1
+#                - update BoxLib (CCSE) to version 17.05.1
 
 include(CMakeParseArguments)
 
