#  -*- mode: cmake -*-

#
# TPLVersions
#
#    Define the versions, approved download locations for each TPL
#

#
# TPL: Amanzi Collection of TPLs
#
#   Define a "version number" for the collection of TPLs listed here.
#   It's not clear this is the best way to include this information, 
#   but it's a reasonable place to start.
#   
#   Upgrade History:
#
#   0.90.6       - first version reference used in installations
#   0.90.7       - updated MSTK to version 2.01
#                - added NETCDF - fortran version 4.2 (interface library)
#   0.90.8       - added Xerces-C++ version 3.1.1 (XML support)
#   0.90.9       - update MSTK to version 2.02
#
#   0.91.0       - added PFLOTRAN and Alquimia (updates from Jeff Johnson's work on state-branch)
#   0.91.1       - updated CCSE to version 1.1.7 (and added patch)
#   0.91.2       - turned on patch for IfPack support of noncontiguous global ids with HYPRE
#   0.91.3       - updated Xerces-C++ build/find to use OSX CoreServices framework
#   0.91.4       - updated CCSE to version 1.1.8
#   0.91.5       - updated CCSE to version 1.2.1
#   0.91.6       - updated CCSE to version 1.2.3
#   0.91.7       - updated MSTK to version 2.10rc3
#   0.91.8       - updated Alquimia to licensed version 0.1
#   0.91.9       - updated CCSE to version 1.2.4
#   0.91.10      - updated MSTK to version 2.10rc5
#   0.91.11      - updated PFlotran to commit 1afe88d.
#   0.91.12      - updated MSTK to version 2.10
#   0.91.12a     - updated METIS to 5.1.0, ParMetis to 4.0.3a, SuperLU to 4.3, SuperLUDist to 3.3 and PETSc to 3.4.3
#   0.91.12b     - updated Trilinos to 10.6.1 and MSTK to 2.11rc2
#   0.91.12c     - updated CCSE to version 1.2.5
#   0.91.13      - updated MSTK to version 2.11rc3
#   0.91.14      - updated MSTK to version 2.11rc4 (fixes memory leaks)
#   0.91.15      - updated MSTK to version 2.11rc5 (fixes memory leaks)
#
#   0.92.0       - Merge lib updates through 0.91.15
#   0.92.1       - update MSTK to version 2.12 (fixes debug version linking)
#   0.92.2       - update CCSE to version 1.2.7 (adds f90 utility for plotting)
#   0.92.3       - update CURL to version 7.37.0 (builds correctly on Mac OS X 10.9)
#   0.92.4       - update NetCDF to version 4.3.2 (builds correctly on Mac OS X 10.9)
#   0.92.5       - Patched Alquimia to build properly with GFortran 4.9.x
#   0.92.6       - update Boost to version 1.56.0 
#   0.92.7       - update CCSE to version 1.2.8 
#   0.92.8       - update ExodussII 5.22 -> 6.06
#   0.92.9       - update MSTK to v 2.21 (incompatible -DWITH_MSTK_2_21rc1_OR_NEWER=TRUE)
#   0.92.10      - update MSTK to v 2.22rc1
#   0.92.11      - update MSTK to v 2.22rc3 (fixed parallel mesh partitioning bug)
#   0.92.12      - update PETSc to 3.5.2, Alquimia to 0.2, and PFlotran to commit 611092f80ddb.
#   0.92.13      - update MSTK to v2.22, includes installation of mesh utilities
#   0.92.14      - update Hypre to v2.10.0b (and added patch for to ensure tol>0)
#   0.92.15      - updated Alquimia to v0.2 (backward compatible)
#   0.92.16      - update CCSE to version 1.3.0 
#   0.92.17      - update MSTK to version 2.23 (adds element set capabilities)
#   0.92.18      - update Boost to version 1.58.0 
#   0.92.19      - update CCSE to version 1.3.2
#   0.92.20      - update CCSE to version 1.3.4 (fix issue with fsnapshot)
#   0.92.21      - update Alquimia to version 0.3.1 (CrunchFlow integration)
#   0.92.22      - added optional Silo package
#   0.92.23      - Patched ASCEM-IO to allocate space for sprintf() correctly.
#   0.92.24      - update MSTK to version 2.25 (updates to meshconvert, exoatt)
#   0.92.25      - update MSTK to version 2.26rc2 (adds fixes for pinchouts)
#
#   0.93.0       - defaulted to C++11, update Trilinos to 12.6.1
#   0.93.1       - update Boost to version 1.61.0
#   0.93.2       - update Alquimia to version 1.0.3
#   0.93.3       - update Alquimia to version 1.0.4

#   0.94.1       - updates several TPLs, new versions are:
#                - Trilinos 12.10.1
#                - zlib 1.2.11
#                - hdf5 1.8.12
#                - netcdf 4.4.1.1
#                - netcdf-fortran 4.4.4
#                - boost 1.6.3
#   0.94.2       - update MTSK to version 2.28rc1
#   0.94.3       - update MSTK to version 3.00 (incompatible - need to update #defines)
#   0.94.4       - update MSTK to version 3.01
#   0.94.5       - restored Alquimia to version 1.0.4
#   0.94.6       - Added CrunchTope package, hash version c31ecb9
#   0.94.7       - update UnitTest++ to version 2.0.0
#                - update Hypre to version 2.11.2    
#   0.94.8       - removed ExodusII as independent TPL  
#   0.94.9       - update PFloTran to version dev-c8df814cb6fa
#                - update PETSc to xsdk-0.2.0 (native 3.7.5)
#                - update SuperLU to 5.2.1
#                - update SuperLU_dist to xsdk-0.2.0 (native 5.1.3)
#                - update Alquimia to xsdk-0.2.0 (native 1.0.4)
#                - update Hypre to xsdk-0.2.0 (native 2.11.2)
#   0.94.10      - update Alquimia to 1.0.5 (critical bug fixes)
#   0.94.11      - update MSTK to 3.0.3 (critical bug fixes)
#                - update NetCDF to 4.5.0
#	         - update NetCDF-Fortran to 4.4.4
#	         - update curl to 7.56.1
#   0.94.12      - update xerces-c to 3.2.0 (CMake build)

#   0.95.0       - update Trilinos 12.12.1
#                - update Hypre 2.12.1  
#                - note alquimia 1.0.5 == xsdk-0.3.0
#                - pflotran release/xsdk-0.3.0
#                - update PETSc 3.8.2
#   0.95.1       - update OpenMPI to 3.0.1
#   0.95.2       - added Amesos2 to list of built Trilinos packages
#                - update MSTK to 3.0.4
#   0.95.3       - removed CURL
#                - update HYPRE to 2.14.0
#                - update OpenMPI to 3.0.2
#   0.95.4       - update Boost to version 1.67.0
#   0.95.5       - update NetCDF to version 4.6.1
#                - update OpenMPI to 3.1.1
#   0.95.6       - added new package nanoflann 1.3.0
#   0.95.7       - update MSTK to 3.1.0
#   0.95.8       - update NetCDF-Fortran to 4.4.5
#   0.95.9       - update NetCDF-C to 4.7.0
#   0.95.10      - update OpenMPI to 3.1.4
#
#   0.96.0       - update Trilinos to 12.14.0bf557717e-Jun17
#   0.96.1       - update NetCDF-C to 4.7.1 
#                - update MOAB to 5.1.0
#   0.96.2       - update SuperLU_Dist to 3.4.0
#                - update PETSc to 3.11.3
#                - update PFloTran to b681066 (Sep 20, 2019)
#                - update Alquimia to 1.0.6-rc
#   0.96.3       - update HDF5 to 1.10.5
#   0.96.4       - update MSTK to 3.2.1
#   0.97.0       - update HDF5 to 1.10.6
#                - update Nanoflann to 1.3.1
#                - update Trilinos to 55a7599733 (Nov11, 2019, also 12.18.1)
#                - update NetCDF-C to 4.7.3
#                - update NetCDF-Fortran to 4.5.2
#   0.97.1       - update MSTK to 3.3.1

include(CMakeParseArguments)

MACRO(LIST_LENGTH var)
  SET(entries)
  FOREACH(e ${ARGN})
    SET(entries "${entries}.")
  ENDFOREACH(e)
  STRING(LENGTH "${entries}" ${var})
ENDMACRO(LIST_LENGTH)

# this macro appends version number defines to the tpl_versions.h include file
macro(amanzi_tpl_version_write)
  set(singleValueArgs FILENAME PREFIX)
  set(multiValueArgs VERSION)
  set(options "")

  cmake_parse_arguments(LOCAL "${options}" "${singleValueArgs}" "${multiValueArgs}" ${ARGN})

  list_length(length ${LOCAL_VERSION})

  if (length GREATER 0) 
    list(GET LOCAL_VERSION 0 MAJOR)
    file(APPEND ${LOCAL_FILENAME} "#define ${LOCAL_PREFIX}_MAJOR ${MAJOR}\n")
  else()
    file(APPEND ${LOCAL_FILENAME} "#define ${LOCAL_PREFIX}_MAJOR\n")
  endif()

  if (length GREATER 1)
    list(GET LOCAL_VERSION 1 MINOR)
    file(APPEND ${LOCAL_FILENAME} "#define ${LOCAL_PREFIX}_MINOR ${MINOR}\n")
  else()
    file(APPEND ${LOCAL_FILENAME} "#define ${LOCAL_PREFIX}_MINOR\n")
  endif()

  if (length GREATER 2)
    list(GET LOCAL_VERSION 2 PATCH)
    file(APPEND ${LOCAL_FILENAME} "#define ${LOCAL_PREFIX}_PATCH ${PATCH}\n")
  else()
    file(APPEND ${LOCAL_FILENAME} "#define ${LOCAL_PREFIX}_PATCH\n")
  endif()

  file(APPEND ${LOCAL_FILENAME} "\n")

endmacro(amanzi_tpl_version_write)


#
# TPLs and XSDK versions 
#
set(AMANZI_TPLS_VERSION_MAJOR 0)
set(AMANZI_TPLS_VERSION_MINOR 97)
set(AMANZI_TPLS_VERSION_PATCH 1)
set(AMANZI_TPLS_VERSION ${AMANZI_TPLS_VERSION_MAJOR}.${AMANZI_TPLS_VERSION_MINOR}.${AMANZI_TPLS_VERSION_PATCH})
# Not sure how to create a meaningful hash key for the collection

set(XSDK_VERSION "0.3.0")

#
# Default location on GitHub
#
set (AMANZI_TPLS_DOWNLOAD_URL "https://raw.githubusercontent.com/amanzi/amanzi-tpls/master/src")

#
# TPL: Xerces
#
set(XERCES_VERSION_MAJOR 3)
set(XERCES_VERSION_MINOR 2)
set(XERCES_VERSION_PATCH 0)
set(XERCES_VERSION ${XERCES_VERSION_MAJOR}.${XERCES_VERSION_MINOR}.${XERCES_VERSION_PATCH})
set(XERCES_URL_STRING     ${AMANZI_TPLS_DOWNLOAD_URL})
set(XERCES_ARCHIVE_FILE   xerces-c-${XERCES_VERSION}.tar.bz2)
set(XERCES_SAVEAS_FILE    ${XERCES_ARCHIVE_FILE})
set(XERCES_MD5_SUM        7b1394c32abbdd87841d94a8404c2ac6) 

#
# TPL: OpenMPI
#
set(OpenMPI_VERSION_MAJOR 3)
set(OpenMPI_VERSION_MINOR 1)
set(OpenMPI_VERSION_PATCH 4)
set(OpenMPI_VERSION ${OpenMPI_VERSION_MAJOR}.${OpenMPI_VERSION_MINOR}.${OpenMPI_VERSION_PATCH})
set(OpenMPI_URL_STRING     "https://www.open-mpi.org/software/ompi/v3.1/downloads/")
set(OpenMPI_ARCHIVE_FILE   openmpi-${OpenMPI_VERSION}.tar.bz2)
set(OpenMPI_SAVEAS_FILE    ${OpenMPI_ARCHIVE_FILE})
set(OpenMPI_MD5_SUM        29770c6efcbb4c41d820cb6b8eae90b8)

#
# TPL: MPICH
#
set(MPICH_VERSION_MAJOR 3)
set(MPICH_VERSION_MINOR 2)
set(MPICH_VERSION_PATCH 1)
set(MPICH_VERSION ${MPICH_VERSION_MAJOR}.${MPICH_VERSION_MINOR}.${MPICH_VERSION_PATCH})
set(MPICH_URL_STRING     "https://www.mpich.org/static/downloads/${MPICH_VERSION}/")
set(MPICH_ARCHIVE_FILE   mpich-${MPICH_VERSION}.tar.gz)
set(MPICH_SAVEAS_FILE    ${MPICH_ARCHIVE_FILE})
set(MPICH_MD5_SUM        e175452f4d61646a52c73031683fc375)

#
# TPL: zlib
#
set(ZLIB_VERSION_MAJOR 1)
set(ZLIB_VERSION_MINOR 2)
set(ZLIB_VERSION_PATCH 11)
set(ZLIB_VERSION ${ZLIB_VERSION_MAJOR}.${ZLIB_VERSION_MINOR}.${ZLIB_VERSION_PATCH})
set(ZLIB_URL_STRING     ${AMANZI_TPLS_DOWNLOAD_URL})
set(ZLIB_ARCHIVE_FILE   zlib-${ZLIB_VERSION}.tar.gz)
set(ZLIB_SAVEAS_FILE    ${ZLIB_ARCHIVE_FILE})
set(ZLIB_MD5_SUM        1c9f62f0778697a09d36121ead88e08e) 

#
# TPL: METIS
#
set(METIS_VERSION_MAJOR 5)
set(METIS_VERSION_MINOR 1)
set(METIS_VERSION_PATCH 0)
set(METIS_VERSION ${METIS_VERSION_MAJOR}.${METIS_VERSION_MINOR}.${METIS_VERSION_PATCH})
set(METIS_URL_STRING     ${AMANZI_TPLS_DOWNLOAD_URL})
set(METIS_ARCHIVE_FILE   metis-${METIS_VERSION}.tar.gz)
set(METIS_SAVEAS_FILE    ${METIS_ARCHIVE_FILE})
set(METIS_MD5_SUM        5465e67079419a69e0116de24fce58fe)

#
# TPL: CCSE
#
set(CCSE_VERSION_MAJOR 1)
set(CCSE_VERSION_MINOR 3)
set(CCSE_VERSION_PATCH 4)
set(CCSE_VERSION ${CCSE_VERSION_MAJOR}.${CCSE_VERSION_MINOR}.${CCSE_VERSION_PATCH})
set(AMANZI_DIR $ENV{AMANZI_DIR})
set(CCSE_URL_STRING     ${AMANZI_TPLS_DOWNLOAD_URL})
set(CCSE_ARCHIVE_FILE   ccse-${CCSE_VERSION}.tar.gz) 
set(CCSE_SAVEAS_FILE    ${CCSE_ARCHIVE_FILE})
set(CCSE_MD5_SUM        faa52bb553cea8ca9ea436c1a7135b12)

#
# TPL: UnitTest
#
set(UnitTest_VERSION_MAJOR 2)
set(UnitTest_VERSION_MINOR 0)
set(UnitTest_VERSION_PATCH 0)
set(UnitTest_VERSION ${UnitTest_VERSION_MAJOR}.${UnitTest_VERSION_MINOR}.${UnitTest_VERSION_PATCH})
set(UnitTest_URL_STRING     ${AMANZI_TPLS_DOWNLOAD_URL})
set(UnitTest_ARCHIVE_FILE   unittest-cpp-${UnitTest_VERSION}.tgz)
set(UnitTest_SAVEAS_FILE    ${UnitTest_ARCHIVE_FILE})
set(UnitTest_MD5_SUM        29f958e355e516e7ab016b467974728d) 

#
# TPL: Boost
#
set(Boost_VERSION_MAJOR 1)
set(Boost_VERSION_MINOR 67)

set(Boost_VERSION_PATCH 0)
set(Boost_VERSION        ${Boost_VERSION_MAJOR}.${Boost_VERSION_MINOR}.${Boost_VERSION_PATCH})
set(Boost_VERSION_STRING ${Boost_VERSION_MAJOR}_${Boost_VERSION_MINOR}_${Boost_VERSION_PATCH})
set(Boost_URL_STRING     "https://dl.bintray.com/boostorg/release/${Boost_VERSION}/source/")
set(Boost_ARCHIVE_FILE   boost_${Boost_VERSION_STRING}.tar.bz2)
set(Boost_SAVEAS_FILE    ${Boost_ARCHIVE_FILE})
set(Boost_MD5_SUM        ced776cb19428ab8488774e1415535ab)

#
# TPL: HDF5
#
set(HDF5_VERSION_MAJOR 1)
set(HDF5_VERSION_MINOR 10)
set(HDF5_VERSION_PATCH 6)
set(HDF5_VERSION ${HDF5_VERSION_MAJOR}.${HDF5_VERSION_MINOR}.${HDF5_VERSION_PATCH})
set(HDF5_URL_STRING     ${AMANZI_TPLS_DOWNLOAD_URL})
set(HDF5_ARCHIVE_FILE   hdf5-${HDF5_VERSION}.tar.gz)
set(HDF5_SAVEAS_FILE    ${HDF5_ARCHIVE_FILE})
set(HDF5_MD5_SUM        37f3089e7487daf0890baf3d3328e54a)


#
# TPL: NetCDF
#
set(NetCDF_VERSION_MAJOR 4)
set(NetCDF_VERSION_MINOR 7)
set(NetCDF_VERSION_PATCH 3)
set(NetCDF_VERSION ${NetCDF_VERSION_MAJOR}.${NetCDF_VERSION_MINOR}.${NetCDF_VERSION_PATCH})
set(NetCDF_URL_STRING     "https://github.com/Unidata/netcdf-c/archive/")
set(NetCDF_ARCHIVE_FILE   v${NetCDF_VERSION}.tar.gz)
set(NetCDF_SAVEAS_FILE    netcdf-${NetCDF_VERSION}.tar.gz)
set(NetCDF_MD5_SUM        5ebcafd3fee1d48559687b5ace414fe8)


#
# TPL: NetCDF Fortran
#
set(NetCDF_Fortran_VERSION_MAJOR 4)
set(NetCDF_Fortran_VERSION_MINOR 5)
set(NetCDF_Fortran_VERSION_PATCH 2)
set(NetCDF_Fortran_VERSION ${NetCDF_Fortran_VERSION_MAJOR}.${NetCDF_Fortran_VERSION_MINOR}.${NetCDF_Fortran_VERSION_PATCH})
set(NetCDF_Fortran_URL_STRING     "https://github.com/Unidata/netcdf-fortran/archive/")
set(NetCDF_Fortran_ARCHIVE_FILE   v${NetCDF_Fortran_VERSION}.tar.gz)
set(NetCDF_Fortran_SAVEAS_FILE    netcdf-fortran-${NetCDF_Fortran_VERSION}.tar.gz)
set(NetCDF_Fortran_MD5_SUM        759402703585d12f84667716887c42df) 

#
# ASCEM-IO
#
set(ASCEMIO_VERSION_MAJOR 2)
set(ASCEMIO_VERSION_MINOR 2)
set(ASCEMIO_VERSION ${ASCEMIO_VERSION_MAJOR}.${ASCEMIO_VERSION_MINOR})
set(ASCEMIO_URL_STRING     ${AMANZI_TPLS_DOWNLOAD_URL})
set(ASCEMIO_ARCHIVE_FILE   ascem-io-${ASCEMIO_VERSION}.tar.gz)
set(ASCEMIO_SAVEAS_FILE    ${ASCEMIO_ARCHIVE_FILE})
set(ASCEMIO_MD5_SUM        869820bacd4c289c8f320be58c1449a7)

#
# TPL: MSTK
#
set(MSTK_VERSION_MAJOR 3)
set(MSTK_VERSION_MINOR 3)
set(MSTK_VERSION_PATCH 1)
set(MSTK_VERSION ${MSTK_VERSION_MAJOR}.${MSTK_VERSION_MINOR}.${MSTK_VERSION_PATCH})
set(MSTK_URL_STRING     "https://github.com/MeshToolkit/MSTK/archive")
set(MSTK_ARCHIVE_FILE   ${MSTK_VERSION_MAJOR}.${MSTK_VERSION_MINOR}.${MSTK_VERSION_PATCH}.tar.gz)
set(MSTK_SAVEAS_FILE    mstk-${MSTK_VERSION}.tar.gz)
set(MSTK_MD5_SUM        5441d46ac1e2127eb5dd9a40a37da415)

#
# TPL: MOAB
#
set(MOAB_VERSION_MAJOR  5)
set(MOAB_VERSION_MINOR  1)
set(MOAB_VERSION_PATCH  0)
set(MOAB_VERSION ${MOAB_VERSION_MAJOR}.${MOAB_VERSION_MINOR}.${MOAB_VERSION_PATCH})
set(MOAB_URL_STRING     ftp://ftp.mcs.anl.gov/pub/fathom)
set(MOAB_ARCHIVE_FILE   moab-${MOAB_VERSION}.tar.gz)
set(MOAB_SAVEAS_FILE    ${MOAB_ARCHIVE_FILE})
set(MOAB_MD5_SUM        875435654b2bc81b97e85894c2a45aaa)

#
# TPL: HYPRE
#
set(HYPRE_VERSION_MAJOR  2)
set(HYPRE_VERSION_MINOR  14)
set(HYPRE_VERSION_PATCH  0)
set(HYPRE_VERSION  ${HYPRE_VERSION_MAJOR}.${HYPRE_VERSION_MINOR}.${HYPRE_VERSION_PATCH})
set(HYPRE_URL_STRING     "https://github.com/LLNL/hypre/archive/")
set(HYPRE_ARCHIVE_FILE   v${HYPRE_VERSION}.tar.gz)
set(HYPRE_SAVEAS_FILE    hypre-${HYPRE_VERSION}.tar.gz)
set(HYPRE_MD5_SUM        ecde5cc807ec45bfb647e9f28d2eaea1)

#
# TPL: ParMetis
#
set(ParMetis_VERSION_MAJOR  4)
set(ParMetis_VERSION_MINOR  0)
set(ParMetis_VERSION_PATCH  3a)
set(ParMetis_VERSION  ${ParMetis_VERSION_MAJOR}.${ParMetis_VERSION_MINOR}.${ParMetis_VERSION_PATCH})
set(ParMetis_URL_STRING     ${AMANZI_TPLS_DOWNLOAD_URL})
set(ParMetis_ARCHIVE_FILE   parmetis-${ParMetis_VERSION}.tar.gz)
set(ParMetis_SAVEAS_FILE    ${ParMetis_ARCHIVE_FILE})
set(ParMetis_MD5_SUM        56ac6ebf6e7e8a522fa053c799dc7a92)

#
# TPL: SuperLU
#
set(SuperLU_VERSION_MAJOR  5)
set(SuperLU_VERSION_MINOR  2)
set(SuperLU_VERSION_PATCH  1)
set(SuperLU_VERSION  ${SuperLU_VERSION_MAJOR}.${SuperLU_VERSION_MINOR}.${SuperLU_VERSION_PATCH})
set(SuperLU_URL_STRING     "http://crd-legacy.lbl.gov/~xiaoye/SuperLU")
set(SuperLU_ARCHIVE_FILE   superlu_${SuperLU_VERSION}.tar.gz)
set(SuperLU_SAVEAS_FILE    superlu_${SuperLU_VERSION}.tar.gz)
set(SuperLU_MD5_SUM        3a1a9bff20cb06b7d97c46d337504447)

#
# TPL: SuperLU_Dist
#
set(SuperLUDist_VERSION_MAJOR  5)
set(SuperLUDist_VERSION_MINOR  4)
set(SuperLUDist_VERSION_PATCH  0)
set(SuperLUDist_VERSION  ${SuperLUDist_VERSION_MAJOR}.${SuperLUDist_VERSION_MINOR}.${SuperLUDist_VERSION_PATCH})
set(SuperLUDist_URL_STRING     "https://github.com/xiaoyeli/superlu_dist/archive")
set(SuperLUDist_ARCHIVE_FILE   v${SuperLUDist_VERSION}.tar.gz)
set(SuperLUDist_SAVEAS_FILE    superlu_dist_${SuperLUDist_VERSION}.tar.gz)
set(SuperLUDist_MD5_SUM        334cd350ae375be63ccf4d62900be3e4)

#
# TPL: Sowing (Built by PETSc!)
#
set(Sowing_VERSION_MAJOR  1)
set(Sowing_VERSION_MINOR  1)
set(Sowing_VERSION_PATCH  25-p1)
set(Sowing_VERSION  ${Sowing_VERSION_MAJOR}.${Sowing_VERSION_MINOR}.${Sowing_VERSION_PATCH})
set(Sowing_URL_STRING     "https://bitbucket.org/petsc/pkg-sowing/get")
set(Sowing_ARCHIVE_FILE   v${Sowing_VERSION}.tar.gz)
set(Sowing_SAVEAS_FILE    sowing-${Sowing_VERSION}.tar.gz)
set(Sowing_MD5_SUM        30ae83576038f00def33619a31f6a14c)

#
# TPL: PETSc
#
set(PETSc_VERSION_MAJOR  3)
set(PETSc_VERSION_MINOR  11)
set(PETSc_VERSION_PATCH  3)
set(PETSc_VERSION  ${PETSc_VERSION_MAJOR}.${PETSc_VERSION_MINOR}.${PETSc_VERSION_PATCH})
set(PETSc_ARCHIVE_VERSION ${PETSc_VERSION_MAJOR}.${PETSc_VERSION_MINOR}.${PETSc_VERSION_PATCH})
set(PETSc_URL_STRING     "https://gitlab.com/petsc/petsc/-/archive/v${PETSc_VERSION}")
set(PETSc_ARCHIVE_FILE   petsc-v${PETSc_VERSION}.tar.gz)
set(PETSc_SAVEAS_FILE    petsc-${PETSc_VERSION}.tar.gz)
<<<<<<< HEAD
set(PETSc_MD5_SUM        c5f8e3aa0bed20a8ab685fb809950fce)
=======
set(PETSc_MD5_SUM        c9f03d11138046201b786e8da89dbe7b)
>>>>>>> 943ed59f

#
# TPL: Trilinos
#
set(Trilinos_VERSION_MAJOR 12)
set(Trilinos_VERSION_MINOR 18)
set(Trilinos_VERSION_PATCH 55a7599733-Nov11)
set(Trilinos_VERSION ${Trilinos_VERSION_MAJOR}-${Trilinos_VERSION_MINOR}-${Trilinos_VERSION_PATCH})
set(Trilinos_URL_STRING     "https://github.com/trilinos/Trilinos/archive")
set(Trilinos_ARCHIVE_FILE   trilinos-release-${Trilinos_VERSION}.tar.gz)
set(Trilinos_SAVEAS_FILE    ${Trilinos_ARCHIVE_FILE})
set(Trilinos_GIT_REPOSITORY "https://github.com/trilinos/Trilinos")
set(Trilinos_GIT_TAG        "55a75997332636a28afc9db1aee4ae46fe8d93e7")

#
# TPL: SEACAS
#
set(SEACAS_VERSION_MAJOR 173a1e6)
set(SEACAS_VERSION_MINOR 0)
set(SEACAS_VERSION_PATCH 0)
set(SEACAS_VERSION ${SEACAS_VERSION_MAJOR})
set(SEACAS_URL_STRING     ${AMANZI_TPLS_DOWNLOAD_URL})
set(SEACAS_ARCHIVE_FILE   seacas-${SEACAS_VERSION}.tgz)
set(SEACAS_SAVEAS_FILE    ${SEACAS_ARCHIVE_FILE})
set(SEACAS_MD5_SUM        3235d1b885ee8e1a04408382f50bd0f0)

#
# TPL: PFlotran
#
set(PFLOTRAN_VERSION_MAJOR 0)
set(PFLOTRAN_VERSION_MINOR 0)
set(PFLOTRAN_VERSION_PATCH b681066)
set(PFLOTRAN_VERSION ${PFLOTRAN_VERSION_MAJOR}.${PFLOTRAN_VERSION_MINOR}.${PFLOTRAN_VERSION_PATCH})
set(PFLOTRAN_URL_STRING     "https://bitbucket.org/pflotran/pflotran/get/release")
set(PFLOTRAN_ARCHIVE_FILE   pflotran-b681066-20Sep2019.tar.gz)
set(PFLOTRAN_SAVEAS_FILE    pflotran-b681066-20Sep2019.tar.gz)
set(PFLOTRAN_MD5_SUM        486b0981a90aa662644b907f0a42e7fe)
set(PFLOTRAN_GIT_REPOSITORY "https://bitbucket.org/pflotran/pflotran/src/master")
set(PFLOTRAN_GIT_TAG        "b68106687fd4ea421468fda130ea053d44e0262e")

#
# TPL: Alquimia
#
set(ALQUIMIA_VERSION_MAJOR 1)
set(ALQUIMIA_VERSION_MINOR 0)
set(ALQUIMIA_VERSION_PATCH 6-rc)
set(ALQUIMIA_VERSION ${ALQUIMIA_VERSION_MAJOR}.${ALQUIMIA_VERSION_MINOR}.${ALQUIMIA_VERSION_PATCH})
set(ALQUIMIA_URL_STRING     https://github.com/LBL-EESA/alquimia-dev/archive)
set(ALQUIMIA_ARCHIVE_FILE   v${ALQUIMIA_VERSION}.tar.gz)
set(ALQUIMIA_SAVEAS_FILE    alquimia-dev-${ALQUIMIA_VERSION}.tar.gz)
set(ALQUIMIA_MD5_SUM        5bcf12c69c63cbd7912facc67b859af1)

#
# TPL: Silo
#
set(Silo_VERSION_MAJOR 4)
set(Silo_VERSION_MINOR 10)
set(Silo_VERSION_PATCH 2)
set(Silo_VERSION  ${Silo_VERSION_MAJOR}.${Silo_VERSION_MINOR}.${Silo_VERSION_PATCH})
set(Silo_URL_STRING    "https://wci.llnl.gov/content/assets/docs/simulation/computer-codes/silo/silo-4.10.2")
set(Silo_ARCHIVE_FILE  silo-4.10.2.tar.gz)
set(Silo_SAVEAS_FILE   ${Silo_ARCHIVE_FILE})
set(Silo_MD5_SUM 9ceac777a2f2469ac8cef40f4fab49c8)

#
# TPL: CrunchTope
#
set(CRUNCHTOPE_VERSION_MAJOR 160915)
set(CRUNCHTOPE_VERSION_MINOR c31ecb9)
set(CRUNCHTOPE_VERSION_PATCH 0)
set(CRUNCHTOPE_VERSION  ${CRUNCHTOPE_VERSION_MAJOR}.${CRUNCHTOPE_VERSION_MINOR}.${CRUNCHTOPE_VERSION_PATCH})
set(CRUNCHTOPE_URL_STRING    ${AMANZI_TPLS_DOWNLOAD_URL})
set(CRUNCHTOPE_ARCHIVE_FILE  CrunchTope_160915-c31ecb9.tgz)
set(CRUNCHTOPE_SAVEAS_FILE   ${CRUNCHTOPE_ARCHIVE_FILE})
set(CRUNCHTOPE_MD5_SUM       84c38ca70da8f0e14cce3841dbbb4c0b)

#
# TPL: Nanoflann
#
set(Nanoflann_VERSION_MAJOR 1)
set(Nanoflann_VERSION_MINOR 3)
set(Nanoflann_VERSION_PATCH 1)
set(Nanoflann_VERSION  ${Nanoflann_VERSION_MAJOR}.${Nanoflann_VERSION_MINOR}.${Nanoflann_VERSION_PATCH})
set(Nanoflann_URL_STRING    "https://github.com/jlblancoc/nanoflann/archive")
set(Nanoflann_ARCHIVE_FILE  v${Nanoflann_VERSION}.tar.gz)
set(Nanoflann_SAVEAS_FILE   nanoflann-${Nanoflann_VERSION}.tar.gz)
set(Nanoflann_MD5_SUM       230edd6cb3843a5377743fe87959ffc5)
<|MERGE_RESOLUTION|>--- conflicted
+++ resolved
@@ -442,11 +442,8 @@
 set(PETSc_URL_STRING     "https://gitlab.com/petsc/petsc/-/archive/v${PETSc_VERSION}")
 set(PETSc_ARCHIVE_FILE   petsc-v${PETSc_VERSION}.tar.gz)
 set(PETSc_SAVEAS_FILE    petsc-${PETSc_VERSION}.tar.gz)
-<<<<<<< HEAD
 set(PETSc_MD5_SUM        c5f8e3aa0bed20a8ab685fb809950fce)
-=======
-set(PETSc_MD5_SUM        c9f03d11138046201b786e8da89dbe7b)
->>>>>>> 943ed59f
+
 
 #
 # TPL: Trilinos
