--- conflicted
+++ resolved
@@ -113,12 +113,9 @@
 #                - update HYPRE to 2.14.0
 #                - update OpenMPI to 3.0.2
 #   0.95.4       - update Boost to version 1.67.0
-<<<<<<< HEAD
-=======
 #   0.95.5       - update NetCDF to version 4.6.1
 #                - update OpenMPI to 3.1.1
 #   0.95.6       - added new package nanoflann 1.3.0
->>>>>>> 61f65f00
 
 include(CMakeParseArguments)
 
@@ -171,11 +168,7 @@
 #
 set(AMANZI_TPLS_VERSION_MAJOR 0)
 set(AMANZI_TPLS_VERSION_MINOR 95)
-<<<<<<< HEAD
-set(AMANZI_TPLS_VERSION_PATCH 4)
-=======
 set(AMANZI_TPLS_VERSION_PATCH 6)
->>>>>>> 61f65f00
 set(AMANZI_TPLS_VERSION ${AMANZI_TPLS_VERSION_MAJOR}.${AMANZI_TPLS_VERSION_MINOR}.${AMANZI_TPLS_VERSION_PATCH})
 # Not sure how to create a meaningful hash key for the collection
 
@@ -203,15 +196,6 @@
 # TPL: OpenMPI
 #
 set(OpenMPI_VERSION_MAJOR 3)
-<<<<<<< HEAD
-set(OpenMPI_VERSION_MINOR 0)
-set(OpenMPI_VERSION_PATCH 2)
-set(OpenMPI_VERSION ${OpenMPI_VERSION_MAJOR}.${OpenMPI_VERSION_MINOR}.${OpenMPI_VERSION_PATCH})
-set(OpenMPI_URL_STRING     "https://www.open-mpi.org/software/ompi/v3.0/downloads/")
-set(OpenMPI_ARCHIVE_FILE   openmpi-${OpenMPI_VERSION}.tar.bz2)
-set(OpenMPI_SAVEAS_FILE    ${OpenMPI_ARCHIVE_FILE})
-set(OpenMPI_MD5_SUM        098fa89646f5b4438d9d8534bc960cd6)
-=======
 set(OpenMPI_VERSION_MINOR 1)
 set(OpenMPI_VERSION_PATCH 1)
 set(OpenMPI_VERSION ${OpenMPI_VERSION_MAJOR}.${OpenMPI_VERSION_MINOR}.${OpenMPI_VERSION_PATCH})
@@ -219,7 +203,6 @@
 set(OpenMPI_ARCHIVE_FILE   openmpi-${OpenMPI_VERSION}.tar.bz2)
 set(OpenMPI_SAVEAS_FILE    ${OpenMPI_ARCHIVE_FILE})
 set(OpenMPI_MD5_SUM        493f1db2f75afaab1c8ecba78d2f5aab)
->>>>>>> 61f65f00
 
 #
 # TPL: MPICH
@@ -287,10 +270,7 @@
 #
 set(Boost_VERSION_MAJOR 1)
 set(Boost_VERSION_MINOR 67)
-<<<<<<< HEAD
-=======
-
->>>>>>> 61f65f00
+
 set(Boost_VERSION_PATCH 0)
 set(Boost_VERSION        ${Boost_VERSION_MAJOR}.${Boost_VERSION_MINOR}.${Boost_VERSION_PATCH})
 set(Boost_VERSION_STRING ${Boost_VERSION_MAJOR}_${Boost_VERSION_MINOR}_${Boost_VERSION_PATCH})
