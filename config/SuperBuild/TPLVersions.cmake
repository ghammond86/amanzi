--- conflicted
+++ resolved
@@ -57,18 +57,10 @@
 set(CCSE_VERSION_MINOR 1)
 set(CCSE_VERSION_PATCH 2)
 set(CCSE_VERSION ${CCSE_VERSION_MAJOR}.${CCSE_VERSION_MINOR}.${CCSE_VERSION_PATCH})
-#set(CCSE_URL_STRING     "http://software.lanl.gov/ascem/tpls")
 set(AMANZI_DIR $ENV{AMANZI_DIR})
-set(CCSE_URL_STRING     "file://${AMANZI_DIR}/dist")
-#set(CCSE_URL_STRING     "https://ccse.lbl.gov/Software/tarfiles")
-set(CCSE_ARCHIVE_FILE   ccse-${CCSE_VERSION}.tar.gz)
-<<<<<<< HEAD
-#set(CCSE_MD5_SUM        04c255b7c022776f7ac88be096125534) 
-set(CCSE_MD5_SUM        )
-=======
+set(CCSE_URL_STRING     "http://software.lanl.gov/ascem/tpls")
+set(CCSE_ARCHIVE_FILE   ccse-${CCSE_VERSION}.tar.gz) 
 set(CCSE_MD5_SUM        0620e3d7cc07be6c5f4a13a1d0e3f2f9) 
-
->>>>>>> be0b0ce6
 
 #
 # TPL: UnitTest
