#  -*- mode: cmake -*-

#
# Amanzi SuperBuild
#       Amanzi TPL Build Targets

#
# Set minimum required version of CMake
# NB: Must go before project() call.
# KL: Version used to build Amanzi must be the same!
cmake_minimum_required(VERSION 3.6.1)

#
# Language standard
# NB: Seems like a good idea to have this before project() call.
#
set(CMAKE_CXX_STANDARD 11)
set(CMAKE_CXX_STANDARD_REQUIRED ON)

# ############################################################################ #
# Define project name (SuperBuild_SOURCE_DIR and SuperBuild_BINARY_DIR)
# ############################################################################ #
message(STATUS "\n------------------------------------------------")
message(STATUS "\n-- CMake: Configuring Amanzi TPLs build/install.\n--")
message(STATUS "---------------------------------------------")
project(SuperBuild C CXX Fortran)

# ############################################################################ #
# Shared Libraries Definitions
# ############################################################################ #
if (BUILD_SHARED_LIBS)
  set(CMAKE_SKIP_BUILD_RPATH FALSE)
  set(CMAKE_SKIP_INSTALL_RPATH FALSE)
  set(CMAKE_BUILD_WITH_INSTALL_RPATH FALSE)
  set(CMAKE_INSTALL_RPATH "${TPL_INSTALL_PREFIX}/lib")
  set(CMAKE_INSTALL_RPATH_USE_LINK_PATH TRUE) 
  set(AMANZI_CMAKE_CACHE_ARGS  "-DCMAKE_INSTALL_RPATH:PATH=${CMAKE_INSTALL_RPATH}")
  list(APPEND AMANZI_CMAKE_CACHE_ARGS  "-DCMAKE_INSTALL_NAME_DIR:PATH=${CMAKE_INSTALL_RPATH}")
else ()
  SET(CMAKE_SKIP_INSTALL_RPATH ON CACHE BOOL "Turn off for static install." FORCE)
  SET(CMAKE_SKIP_RPATH ON CACHE BOOL "Turn off for static install." FORCE)
endif()

if (BUILD_SHARED_LIBS)
  set(_shared_flags "-fPIC")
  set(CMAKE_C_FLAGS "${CMAKE_C_FLAGS} ${_shared_flags}")
  set(CMAKE_CXX_FLAGS "${CMAKE_CXX_FLAGS} ${_shared_flags}")
  set(CMAKE_Fortran_FLAGS "${CMAKE_Fortran_FLAGS} ${_shared_flags}")

  set(CMAKE_C_FLAGS_RELEASE "${CMAKE_C_FLAGS_RELEASE} ${_shared_flags}")
  set(CMAKE_CXX_FLAGS_RELEASE "${CMAKE_CXX_FLAGS_RELEASE} ${_shared_flags}")
  set(CMAKE_Fortran_FLAGS_RELEASE "${CMAKE_Fortran_FLAGS_RELEASE} ${_shared_flags}")

  set(CMAKE_C_FLAGS_DEBUG "${CMAKE_C_FLAGS_DEBUG} ${_shared_flags}")
  set(CMAKE_CXX_FLAGS_DEBUG "${CMAKE_CXX_FLAGS_DEBUG} ${_shared_flags}")
  set(CMAKE_Fortran_FLAGS_DEBUG "${CMAKE_Fortran_FLAGS_DEBUG} ${_shared_flags}")
endif()

# ############################################################################ #
# Static Libraries Definitions
# ############################################################################ #
set(BUILD_STATIC_LIBS TRUE)
if (BUILD_SHARED_LIBS)
  set(BUILD_STATIC_LIBS FALSE)
endif()


# ############################################################################ #
# Compiler Definition Warnings
# ############################################################################ #
if (NOT CMAKE_C_COMPILER)
  message(WARNING "C compiler not specified. CMake will guess!")
endif()

if (NOT CMAKE_CXX_COMPILER)
  message(WARNING "C++ compiler not specified. CMake will guess!")
endif()

if (NOT CMAKE_Fortran_COMPILER)
  message(WARNING "Fortran compiler not specified. CMake will guess!")
endif()

#if (NOT SPACK_BINARY)
#  message(WARNING "Spack binary not defined. Disabling spack builds.")
#endif()

# ############################################################################ #
# Define Amanzi directories 
# ############################################################################ #
file(TO_CMAKE_PATH ${SuperBuild_SOURCE_DIR}/../.. Amanzi_SOURCE_DIR)

# ############################################################################ #
# Update the CMake module path
# ############################################################################ #
set(Amanzi_MODULE_PATH ${Amanzi_SOURCE_DIR}/tools/cmake
                       ${Amanzi_SOURCE_DIR}/tools/cmake/Utils
                       ${Amanzi_SOURCE_DIR}/tools/cmake/Modules)

set(CMAKE_MODULE_PATH ${CMAKE_MODULE_PATH} 
	              ${SuperBuild_SOURCE_DIR}/cmake
	              ${Amanzi_MODULE_PATH})

# ############################################################################ #
# Location of the Build_* files and template files
# ############################################################################ #
set(SuperBuild_BUILD_FILES_DIR    "${SuperBuild_SOURCE_DIR}/include")
set(SuperBuild_TEMPLATE_FILES_DIR "${SuperBuild_SOURCE_DIR}/templates")

# ############################################################################ #
# Compiler checks
# ############################################################################ #
include(FortranCInterface)
FortranCInterface_VERIFY()

include(DefineCompilerVersion)
define_compiler_version()

include(CheckMPISourceCompiles)
check_mpi_source_compiles(MPI_WRAPPERS_IN_USE)
if (NOT MPI_WRAPPERS_IN_USE)
  # MPI_WRAPPERS_IN_USE is FALSE if any of the compilers fail to compile an MPI app
  message(FATAL_ERROR "Missing a compiler type for MPI applications -- exiting.")
endif()

# Include the TPL version information
include(${SuperBuild_SOURCE_DIR}/TPLVersions.cmake)

# prepare the version numbers file
set(TPL_VERSIONS_INCLUDE_FILE ${CMAKE_BINARY_DIR}/tpl_versions.h)
file(WRITE ${TPL_VERSIONS_INCLUDE_FILE} "")
install(FILES ${CMAKE_BINARY_DIR}/tpl_versions.h DESTINATION include)
amanzi_tpl_version_write(FILENAME ${TPL_VERSIONS_INCLUDE_FILE}
  PREFIX AMANZI
  VERSION ${AMANZI_TPLS_VERSION_MAJOR} ${AMANZI_TPLS_VERSION_MINOR} ${AMANZI_TPLS_VERSION_PATCH})


# ############################################################################ #
# Build options
# ############################################################################ #
set(SuperBuild_BUILD_TYPE_DFLT "Release")
if (NOT CMAKE_BUILD_TYPE) 
  set(CMAKE_BUILD_TYPE ${SuperBuild_BUILD_TYPE_DFLT})
endif()
message(STATUS "Setting build type -- ${CMAKE_BUILD_TYPE}")

# Download directory TPL_DOWNLOAD_DIR
set(TPL_DOWNLOAD_DIR_DFLT ${SuperBuild_BINARY_DIR}/Downloads)
if (NOT TPL_DOWNLOAD_DIR)
  set(TPL_DOWNLOAD_DIR ${TPL_DOWNLOAD_DIR_DFLT})
endif()
message(STATUS "Download TPL files in ${TPL_DOWNLOAD_DIR}") 

# Disable external web downloads
option(DISABLE_EXTERNAL_DOWNLOAD "Flag to disable external web downloads" FALSE)
if (DISABLE_EXTERNAL_DOWNLOAD)
  message(STATUS "Will not download files from the web, instead will search "
                 "for archive files in ${TPL_DOWNLOAD_DIR}")
else()
  include(CheckDownload)
  check_download(TEST_FILE MD5SUMS TEST_URL ${AMANZI_TPLS_DOWNLOAD_URL})
endif()

# TPL install location
set(TPL_INSTALL_PREFIX_DFLT "${SuperBuild_BINARY_DIR}/external-projects")
if (NOT TPL_INSTALL_PREFIX)
  set(TPL_INSTALL_PREFIX ${TPL_INSTALL_PREFIX_DFLT})
endif()
message(STATUS "Install TPLs in ${TPL_INSTALL_PREFIX}")

# also set the CMAKE_INSTALL_PREFIX accordingly
set(CMAKE_INSTALL_PREFIX ${TPL_INSTALL_PREFIX})

# Amanzi structured AMR mesh API and tools
option(ENABLE_Structured "Enable Amanzi structured mesh capability" TRUE)
option(ENABLE_CCSE_TOOLS "Enable building CCSE post processing tools" FALSE)

# Amanzi unstructured mesh API and frameworks
option(ENABLE_Unstructured "Enable Amanzi unstructured mesh capability" TRUE)
option(ENABLE_STK_Mesh "Enable the Unstructured STK Mesh Toolkit" FALSE)
option(ENABLE_MSTK_Mesh "Enable the Unstructured MSTK Mesh Toolkit" TRUE)
option(ENABLE_MOAB_Mesh "Enable the Unstructured MOAB Mesh Toolkit" FALSE)

# Amanzi output formats
option(ENABLE_Silo "Enable the Silo output specification for visualization" FALSE)

# OpenMP Search - ENABLED ONLY WHEN STRUCTURED IS ON BECAUSE
# WE SUSPECT THAT IT MAY NOT BE WORKING WELL WITH HYPRE ON
# THE UNSTRUCTURED SIDE
if (ENABLE_Structured)
  # option(ENABLE_OpenMP "Add OpenMP directives to the build" TRUE)
  set(ENABLE_OpenMP FALSE)
  if (ENABLE_OpenMP)
    find_package(OpenMP)
    find_package(OpenMP_Fortran)
    if (OPENMP_FOUND)
      set(CMAKE_C_FLAGS "${CMAKE_C_FLAGS} ${OpenMP_C_FLAGS}")
      set(CMAKE_CXX_FLAGS "${CMAKE_CXX_FLAGS} ${OpenMP_CXX_FLAGS}")
      set(CMAKE_Fortran_FLAGS "${CMAKE_Fortran_FLAGS} ${OpenMP_Fortran_FLAGS}")
      set(CMAKE_LINK_FLAGS "${CMAKE_LINK_FLAGS} ${OpenMP_LINK_FLAGS}")
    else()  
      message(SEND_ERROR "Failed to determine the OpenMP compiler flags. Will deactivate.")
      set(ENABLE_OpenMP FALSE CACHE BOOL "Enable OpenMP compile directives" FORCE)
    endif()
  endif()
endif()

# If unstructured is not enabled, there is no reason to have these mesh frameworks
if (NOT ENABLE_Unstructured)
  set(ENABLE_STK_Mesh FALSE)
  set(ENABLE_MSTK_Mesh FALSE)
  set(ENABLE_MOAB_Mesh FALSE)
endif()

# Amanzi Test Suite
option(ENABLE_TESTS "Build the Amanzi Test Suite" TRUE)

# xSDK Libraries
option(ENABLE_XSDK "Use xSDK Libraries" FALSE)

# Use Spack package manager
option(ENABLE_SPACK "Build with the Spack package manager where appropriate" FALSE)
option(BUILD_SPACK "Clone spack from git and treat as a TPL that needs to be built" FALSE)


# ############################################################################ #
# MPI Configuration 
# ############################################################################ #

# --- The FindMPI package for CMake for versions 2.8.6> use compiler wrappers
#     to determine include paths, link flags and libraries for each language.
if (MPI_WRAPPERS_IN_USE)
  set(MPI_C_COMPILER ${CMAKE_C_COMPILER})
  set(MPI_CXX_COMPILER ${CMAKE_CXX_COMPILER})
  set(MPI_Fortran_COMPILER ${CMAKE_Fortran_COMPILER})

else()
  message(STATUS "Searching for MPI compiler wrappers to define"
                 " compile and link flags")

  find_program(MPI_C_COMPILER
               NAME mpicc
               HINTS ${MPI_INSTALL_PREFIX} ENV MPIROOT ENV MPI_ROOT ENV MPI_HOME ENV MPIHOME ENV MPICH_ROOT 
               PATH_SUFFIXES bin Bin
               )

  find_program(MPI_CXX_COMPILER
               NAMES mpicxx mpic++ mpiCC
               HINTS ${MPI_INSTALL_PREFIX} ENV MPIROOT ENV MPI_ROOT ENV MPI_HOME ENV MPIHOME ENV MPICH_ROOT 
               PATH_SUFFIXES bin Bin
               )

  find_program(MPI_Fortran_COMPILER
               NAMES mpif90
               HINTS ${MPI_INSTALL_PREFIX} ENV MPIROOT ENV MPI_ROOT ENV MPI_HOME ENV MPIHOME ENV MPICH_ROOT 
               PATH_SUFFIXES bin Bin
               )
endif()

# --- This package find call will set
#     MPI_<lang>_FOUND
#     MPI_<lang>_COMPILE_FLAGS
#     MPI_<lang>_INCLUDE_PATH
#     MPI_<lang>_LINK_FLAGS
#     MPI_<lang>_LIBRARIES
#
#     MPIEXEC
#     MPIEXEC_NUMPROC_FLAG
#     MPIEXEC_PREFLAGS
#     MPIEXEC_POSTFLAGS
find_package(MPI)


# The FindMPI package uses FindPackageHandleStandardArgs
# to MPI_<lang>_FOUND. For consistency, I set MPI_FORTRAN_FOUND
# to MPI_Fortran_FOUND
set(MPI_Fortran_FOUND ${MPI_FORTRAN_FOUND})

# Warn the user if MPI information is not found
if (NOT MPI_C_FOUND)
  message(WARNING "Failed to locate MPI C include and library files")
endif()

if (NOT MPI_CXX_FOUND)
  message(WARNING "Failed to locate MPI C++ include and library files")
endif()

if (NOT MPI_Fortran_FOUND)
  message(WARNING "Failed to locate MPI Fortran include and library files")
endif()

# Fail configuration if any MPI_*_FOUND == FALSE
if (MPI_C_FOUND AND MPI_CXX_FOUND AND MPI_Fortran_FOUND)
  message(STATUS "Found MPI: MPIEXEC=${MPIEXEC}")
  set(mpi_var_list COMPILER COMPILE_FLAGS INCLUDE_PATH LINK_FLAGS LIBRARIES)
  foreach(lang C CXX Fortran)
    foreach(var ${mpi_var_list})
      set(var MPI_${lang}_${var})
      if ("${var}")
	message(STATUS "      ${var}: ${${var}}")
      endif()
    endforeach()
  endforeach()  
else()
  message(FATAL_ERROR "MPI was not found.")
endif()

# Add the include paths, link flags and libraries if using a 
# user requested MPI but not the wrappers from this MPI installation.
if (NOT MPI_WRAPPERS_IN_USE)
  foreach (lang C CXX Fortran)
    # Build MPI compile flags
    set(add_mpi_flags_list)
    if (MPI_${lang}_COMPILE_FLAGS)
      foreach (flag ${MPI_${lang}_COMPILE_FLAGS} )
	list(APPEND add_mpi_flags_list ${flag})
      endforeach()
    endif()

    if (MPI_${lang}_INCLUDE_PATH)
      foreach (dir ${MPI_${lang}_INCLUDE_PATH} )
	list(APPEND add_mpi_flags_list "-I${dir}")
      endforeach()
    endif() 

    if (MPI_${lang}_LINK_FLAGS)
      foreach (flag ${MPI_${lang}_LINK_FLAGS} )
	list(APPEND add_mpi_flags_list ${flag})
      endforeach()
    endif()

    list(REMOVE_DUPLICATES add_mpi_flags_list)
    list(LENGTH add_mpi_flags_list num_flags)

    if ("${num_flags}" GREATER "0")
      include(BuildWhitespaceString)
      if (CMAKE_${lang}_FLAGS)
	build_whitespace_string(new_compile_flags ${CMAKE_${lang}_FLAGS} ${add_mpi_flags_list})
      else()	
	build_whitespace_string(new_compile_flags ${add_mpi_flags_list})
      endif()
      set(CMAKE_${lang}_FLAGS "${new_compile_flags}")
      message(STATUS "Update CMAKE_${lang}_FLAGS: ${CMAKE_${lang}_FLAGS}")
    endif()  
  endforeach()
endif()

# --- Amanzi uses MPI_EXEC* not MPIEXEC* variables. This allows the user to 
#     override the find package results.

# - MPI execute binary
if (NOT MPI_EXEC)
  if (MPIEXEC)
    set(MPI_EXEC "${MPIEXEC}" CACHE STRING "Select MPI executable from FindMPI results")
  else()
    find_program(MPI_EXEC
                 NAMES mpirun mpiexec aprun openmpirun
                 HINTS ENV MPI_ROOT ENV MPIROOT ENV MPI_PREFIX ENV MPI_HOME ENV MPIHOME
                )
  endif()
endif()

# - Number of MPI ranks flag
set(MPI_EXEC_NUMPROCS_FLAG_DFLT -n)
if (NOT MPI_EXEC_NUMPROCS_FLAG)
  if (MPIEXEC_NUMPROC_FLAG)
    set(MPI_EXEC_NUMPROCS_FLAG "${MPIEXEC_NUMPROC_FLAG}" CACHE STRING "Set MPI number of procs flag from FindMPI")
  else()
    set(MPI_EXEC_NUMPROCS_FLAG ${MPI_EXEC_NUMPROCS_FLAG_DFLT})
  endif()
endif()

# - Maximum number of processors. This is a limit for the test suite
#   Some tests require too many processors and it increases the execution time
#   considerably. 
set(MPI_EXEC_MAX_NUMPROCS_DFLT 8)
if (NOT MPI_EXEC_MAX_NUMPROCS)
  include(ProcessorCount)
  ProcessorCount(proc_count)
  if (NOT proc_count EQUAL 0)
    math(EXPR MPI_EXEC_MAX_NUMPROCS "${proc_count} * 2") 
    message(STATUS "Detected ${proc_count} processors and will set maximum to ${MPI_EXEC_MAX_NUMPROCS}")
  else()
    set(MPI_EXEC_MAX_NUMPROCS ${MPI_EXEC_MAX_NUMPROCS_DFLT})
  endif()
endif()  

# - Set the pre and post flags
#   Usage:
#   ${MPI_EXEC} ${MPI_EXEC_NUMPROCS_FLAG} PROCS ${MPI_EXEC_PREFLAGS} EXECUTABLE ${MPI_EXEC_POSTFLAGS}
if (NOT MPI_EXEC_PREFLAGS)
  if (MPIEXEC_PREFLAGS)
    set(MPI_EXEC_PREFLAGS "${MPIEXEC_PRFLAGS}" CACHE STRING "Set MPI execute pre flags")
  endif()
endif()

if (NOT MPI_EXEC_POSTFLAGS)
  if (MPIEXEC_POSTFLAGS)
    set(MPI_EXEC_POSTFLAGS "${MPIEXEC_PRFLAGS}" CACHE STRING "Set MPI execute post flags")
  endif()
endif()


# ############################################################################ #
# LAPACK/BLAS Configuration 
# ############################################################################ #

# Search for BLAS (Basic Linear Algebra Subprograms) http://www.netlib.org/blas
find_package(BLAS REQUIRED)
message(STATUS ">>>  BLAS_LIBRARIES = ${BLAS_LIBRARIES}") 

# Search for LAPACK (Linear Algebra PACKage) http://www/netlib.org/lapack
find_package(LAPACK REQUIRED)
message(STATUS ">>>  LAPACK_LIBRARIES = ${LAPACK_LIBRARIES}") 


# ############################################################################ #
# Set common build compiler flags, build types and directories
# ############################################################################ #

# CMake compiler settings for any package built with CMake

# C language flags
set(Amanzi_CMAKE_C_COMPILER_ARGS
     -DCMAKE_C_FLAGS:STRING=${CMAKE_C_FLAGS}
     -DCMAKE_C_FLAGS_DEBUG:STRING=${CMAKE_C_FLAGS_DEBUG}
     -DCMAKE_C_FLAGS_MINSIZEREL:STRING=${CMAKE_C_FLAGS_MINSIZEREL}
     -DCMAKE_C_FLAGS_RELEASE:STRING=${CMAKE_C_FLAGS_RELEASE}
     -DCMAKE_C_FLAGS_RELWITHDEBINFO:STRING=${CMAKE_C_FLAGS_RELWITHDEBINFO})

# C++ language flags 
set(Amanzi_CMAKE_CXX_COMPILER_ARGS
     -DCMAKE_CXX_FLAGS:STRING=${CMAKE_CXX_FLAGS}
     -DCMAKE_CXX_FLAGS_DEBUG:STRING=${CMAKE_CXX_FLAGS_DEBUG}
     -DCMAKE_CXX_FLAGS_MINSIZEREL:STRING=${CMAKE_CXX_FLAGS_MINSIZEREL}
     -DCMAKE_CXX_FLAGS_RELEASE:STRING=${CMAKE_CXX_FLAGS_RELEASE}
     -DCMAKE_CXX_FLAGS_RELWITHDEBINFO:STRING=${CMAKE_CXX_FLAGS_RELWITHDEBINFO})

# Fortran language flags    
set(Amanzi_CMAKE_Fortran_COMPILER_ARGS
     -DCMAKE_Fortran_FLAGS:STRING=${CMAKE_Fortran_FLAGS}
     -DCMAKE_Fortran_FLAGS_DEBUG:STRING=${CMAKE_Fortran_FLAGS_DEBUG}
     -DCMAKE_Fortran_FLAGS_MINSIZEREL:STRING=${CMAKE_Fortran_FLAGS_MINSIZEREL}
     -DCMAKE_Fortran_FLAGS_RELEASE:STRING=${CMAKE_Fortran_FLAGS_RELEASE}
     -DCMAKE_Fortran_FLAGS_RELWITHDEBINFO:STRING=${CMAKE_Fortran_FLAGS_RELWITHDEBINFO})

# Link flags
set(Amanzi_CMAKE_LINKER_ARGS
     -DCMAKE_EXE_LINKER_FLAGS:STRING=${CMAKE_EXE_LINKER_FLAGS}
     -DCMAKE_SHARED_LINKER_FLAGS:STRING=${CMAKE_SHARED_LINKER_FLAGS})

message(STATUS "Amanzi_CMAKE_LINKER_ARGS=${Amanzi_CMAKE_LINKER_ARGS}")

# Common compiler flags to ensure a uniform build in projects that do not use CMake
include(BuildWhitespaceString)
string(TOUPPER "${CMAKE_BUILD_TYPE}" build_type_uc)
set(build_c_flags ${CMAKE_C_FLAGS_${build_type_uc}})
set(build_cxx_flags ${CMAKE_CXX_FLAGS_${build_type_uc}})
set(build_fortran_flags ${CMAKE_Fortran_FLAGS_${build_type_uc}})
message(STATUS "Common compile flags for build type ${CMAKE_BUILD_TYPE}")
build_whitespace_string(Amanzi_COMMON_CFLAGS ${CMAKE_C_FLAGS} ${build_c_flags}) 
build_whitespace_string(Amanzi_COMMON_CXXFLAGS ${CMAKE_CXX_FLAGS} ${build_cxx_flags}) 
build_whitespace_string(Amanzi_COMMON_FCFLAGS ${CMAKE_Fortran_FLAGS} ${build_fortran_flags}) 

# Common link flags for projects that do not use CMake
set(Amanzi_COMMON_LDFLAGS)
if (CMAKE_EXE_LINK_FLAGS)
  build_whitespace_string(Amanzi_COMMON_LDFLAGS ${CMAKE_EXE_LINK_FLAGS})
endif()

message(STATUS "\tcommon C flags\t\t${Amanzi_COMMON_CFLAGS}")
message(STATUS "\tcommon C++ flags\t${Amanzi_COMMON_CXXFLAGS}")
message(STATUS "\tcommon Fortran flags\t${Amanzi_COMMON_FCFLAGS}")
message(STATUS "\tcommon Linker flags\t${Amanzi_COMMON_LDFLAGS}")


# ############################################################################ #
# Begin TPL builds 
# ############################################################################ #

# --- Add .NOTPARALLEL target in order to force the top level make to 
#     execute serially

add_custom_target(.NOTPARALLEL)

# --- Initalize and set the TPL build files

# Create configure, build, install and test targets for each TPL
set_property(DIRECTORY PROPERTY
             EP_STEP_TARGETS download patch configure build install test)

# Include the CMake module ExternalProject
include(ExternalProject)

# Include the macro that defines uniform build, install and Add_ExternalProject args
include(DefineExternalProjectArgs)

# Set of CMake configure arguments to pass to Amanzi once the TPLs are built
set(Amanzi_TPL_CMAKE_ARGS)

# --- Begin the build definitions
#if (BUILD_SPACK)
#  include(${SuperBuild_BUILD_FILES_DIR}/Build_Spack.cmake)
#endif()


if (ENABLE_XSDK)    
  include(${SuperBuild_BUILD_FILES_DIR}/Build_xSDK.cmake)
  include(BuildLibraryName)
  include(FindSpackInstallLocation)
endif()

# ZLIB
if (NOT ENABLE_XSDK)
  include(${SuperBuild_BUILD_FILES_DIR}/Build_zlib.cmake)
else()
  find_spack_install_location(zlib ZLIB_INSTALL_PREFIX)
  message(STATUS "ZLIB_INSTALL_PREFIX = ${ZLIB_INSTALL_PREFIX}")
  build_library_name(z ZLIB_LIBRARIES APPEND_PATH ${ZLIB_INSTALL_PREFIX}/lib)
  set(ZLIB_INCLUDE_DIRS ${ZLIB_INSTALL_PREFIX}/include)
  set(ZLIB_DIR ${ZLIB_INSTALL_PREFIX})
endif()

# UnitTest
append_set(Amanzi_TPL_CMAKE_ARGS -DENABLE_TEST:BOOL=${ENABLE_TESTS})
if (ENABLE_TESTS)
  include(${SuperBuild_BUILD_FILES_DIR}/Build_UnitTest.cmake)
  append_set(Amanzi_TPL_CMAKE_ARGS 
             -DUnitTest_DIR:FILEPATH=${TPL_INSTALL_PREFIX})
endif()

# CCSE
set(CCSE_BL_SPACEDIM_DFLT 2)
if (NOT CCSE_BL_SPACEDIM )
  set(CCSE_BL_SPACEDIM ${CCSE_BL_SPACEDIM_DFLT})
endif()
if (ENABLE_Structured)
  include(${SuperBuild_BUILD_FILES_DIR}/Build_CCSE.cmake) 
  append_set(Amanzi_TPL_CMAKE_ARGS
             -DCCSE_DIR:FILEPATH=${TPL_INSTALL_PREFIX}
             -DENABLE_MPI:BOOL=TRUE
             -DENABLE_OpenMP:BOOL=${ENABLE_OpenMP}
             -DAMANZI_PRECISION:STRING=DOUBLE
             -DAMANZI_SPACEDIM:INT=${CCSE_BL_SPACEDIM})
endif()

# Boost
if (NOT ENABLE_XSDK)
    include(${SuperBuild_BUILD_FILES_DIR}/Build_Boost.cmake) 
    append_set(Amanzi_TPL_CMAKE_ARGS
        -DBOOST_ROOT:FILEPATH=${TPL_INSTALL_PREFIX}
        -DBOOST_INCLUDEDIR=${TPL_INSTALL_PREFIX}/include/boost
        -DBoost_NO_SYSTEM_PATHS:BOOL=TRUE)
else()
    find_spack_install_location(boost BOOST_INSTALL_PREFIX)
    message(STATUS "BOOST_INSTALL_PREFIX = ${BOOST_INSTALL_PREFIX}")
    set(BOOST_ROOT ${BOOST_INSTALL_PREFIX})
    set(BOOST_INCLUDEDIR ${BOOST_INSTALL_PREFIX}/include/boost)
    append_set(Amanzi_TPL_CMAKE_ARGS
        -DBOOST_ROOT:FILEPATH=${BOOST_INSTALL_PREFIX}
        -DBOOST_INCLUDEDIR=${BOOST_INSTALL_PREFIX}/include/boost
        -DBoost_USE_STATIC_LIBS:BOOL=TRUE
        -DBoost_NO_SYSTEM_PATHS:BOOL=TRUE)
endif()

# HDF5  
if (NOT ENABLE_XSDK)
  include(${SuperBuild_BUILD_FILES_DIR}/Build_HDF5.cmake)
else()
  amanzi_tpl_version_write(FILENAME ${TPL_VERSIONS_INCLUDE_FILE}
                           PREFIX HDF5
                           VERSION 1 10 0)
  find_spack_install_location(hdf5 HDF5_INSTALL_PREFIX)
  message(STATUS "HDF5_INSTALL_PREFIX = ${HDF5_INSTALL_PREFIX}")
  build_library_name(hdf5 HDF5_C_LIBRARY APPEND_PATH ${HDF5_INSTALL_PREFIX}/lib)
  build_library_name(hdf5_hl HDF5_HL_LIBRARY APPEND_PATH ${HDF5_INSTALL_PREFIX}/lib)
  set(HDF5_LIBRARIES ${HDF5_HL_LIBRARY} ${HDF5_C_LIBRARY} ${ZLIB_LIBRARIES} m)
  set(HDF5_INCLUDE_DIRS ${HDF5_INSTALL_PREFIX}/include ${ZLIB_INCLUDE_DIRS})
  set(HDF5_DIR ${HDF5_INSTALL_PREFIX})
endif()
append_set(Amanzi_TPL_CMAKE_ARGS
           -DHDF5_ROOT:FILEPATH=${HDF5_DIR})

# ASCEM-IO  
include(${SuperBuild_BUILD_FILES_DIR}/Build_ASCEMIO.cmake) 
append_set(Amanzi_TPL_CMAKE_ARGS
           -DASCEMIO_DIR:FILEPATH=${TPL_INSTALL_PREFIX})

# XERCES
include(${SuperBuild_BUILD_FILES_DIR}/Build_XERCES.cmake) 
append_set(Amanzi_TPL_CMAKE_ARGS
          -DXERCES_DIR:FILEPATH=${XERCES_DIR})

# NetCDF
if (NOT ENABLE_XSDK)
    include(${SuperBuild_BUILD_FILES_DIR}/Build_NetCDF.cmake) 
else()
    find_spack_install_location(netcdf NETCDF_INSTALL_PREFIX)
    message(STATUS "NETCDF_INSTALL_PREFIX = ${NETCDF_INSTALL_PREFIX}")
    build_library_name(netcdf NetCDF_C_LIBRARY APPEND_PATH ${NETCDF_INSTALL_PREFIX}/lib)
    build_library_name(netcdf_c++ NetCDF_CXX_LIBRARY APPEND_PATH ${NETCDF_INSTALL_PREFIX}/lib)
    set(NetCDF_INCLUDE_DIRS ${NETCDF_INSTALL_PREFIX}/include)
    set(NetCDF_DIR ${NETCDF_INSTALL_PREFIX})
    set(NetCDF_C_LIBRARIES ${NetCDF_C_LIBRARY})
    if (ENABLE_NetCDF4)
      list(APPEND NetCDF_C_LIBRARIES ${HDF5_LIBRARIES})
      list(APPEND NetCDF_INCLUDE_DIRS ${HDF5_INCLUDE_DIRS})
      list(REMOVE_DUPLICATES NetCDF_INCLUDE_DIRS)
    endif()
endif()
append_set(Amanzi_TPL_CMAKE_ARGS
          -DNetCDF_DIR:FILEPATH=${NETCDF_DIR})

# NetCDF Fortran
# As of 10/13/2017, NetCDF Fortran is not part of the xSDK suite
include(${SuperBuild_BUILD_FILES_DIR}/Build_NetCDF_Fortran.cmake)
append_set(Amanzi_TPL_CMAKE_ARGS
          -DNetCDF_FORTRAN_DIR:FILEPATH=${NetCDF_FORTRAN_DIR})

# MOAB
if (ENABLE_MOAB_Mesh)
  include(${SuperBuild_BUILD_FILES_DIR}/Build_MOAB.cmake)
  append_set(Amanzi_TPL_CMAKE_ARGS
             -DENABLE_MOAB_Mesh:BOOL=${ENABLE_MOAB_Mesh}
             -DMOAB_DIR:PATH=${TPL_INSTALL_PREFIX})
endif()
 
# METIS -- needs to go before PETSc because PETSc needs it.
if (NOT ENABLE_XSDK)
    include(${SuperBuild_BUILD_FILES_DIR}/Build_METIS.cmake) 
else()
    find_spack_install_location(metis METIS_INSTALL_PREFIX)
    message(STATUS "METIS_INSTALL_PREFIX = ${METIS_INSTALL_PREFIX}")
    build_library_name(metis METIS_LIBRARIES SHARED APPEND_PATH ${METIS_INSTALL_PREFIX}/lib)
    set(METIS_INCLUDE_DIR ${METIS_INSTALL_PREFIX}/include)
    set(METIS_DIR ${METIS_INSTALL_PREFIX})
endif()
append_set(Amanzi_TPL_CMAKE_ARGS 
           -DMETIS_DIR:FILEPATH=${METIS_DIR})

# ParMetis -- needs to go before PETSc because PETSc needs it.
if (NOT ENABLE_XSDK)
    include(${SuperBuild_BUILD_FILES_DIR}/Build_ParMetis.cmake)
else()
    find_spack_install_location(parmetis PARMETIS_INSTALL_PREFIX)
    message(STATUS "PARMETIS_INSTALL_PREFIX = ${PARMETIS_INSTALL_PREFIX}")
    build_library_name(z ParMetis_LIBRARIES APPEND_PATH ${PARMETIS_INSTALL_PREFIX}/lib)
    set(ParMetis_INCLUDE_DIRS ${PARMETIS_INSTALL_PREFIX}/include)
    set(ParMetis_DIR ${PARMETIS_INSTALL_PREFIX})
endif()

# SuperLU -- needs to go before HYPRE and PETSc because they needs it
include(${SuperBuild_BUILD_FILES_DIR}/Build_SuperLU.cmake)
append_set(Amanzi_TPL_CMAKE_ARGS
           -DSuperLU_DIR:FILEPATH=${TPL_INSTALL_PREFIX})

# SuperLUDist
include(${SuperBuild_BUILD_FILES_DIR}/Build_SuperLUDist.cmake)
append_set(Amanzi_TPL_CMAKE_ARGS
           -DSuperLUDist_DIR:FILEPATH=${TPL_INSTALL_PREFIX})

# HYPRE
option(ENABLE_HYPRE "Build the HYPRE solver package" TRUE)
if (ENABLE_HYPRE)
  if (NOT ENABLE_XSDK)
    include(${SuperBuild_BUILD_FILES_DIR}/Build_HYPRE.cmake)
    set(HYPRE_INSTALL_PREFIX ${TPL_INSTALL_PREFIX})
    set(HYPRE_DIR ${HYPRE_INSTALL_PREFIX})
    set(HYPRE_INCLUDE_DIRS "${HYPRE_INSTALL_PREFIX}/include")
  else()
    find_spack_install_location(hypre HYPRE_INSTALL_PREFIX)
    message(STATUS "HYPRE_INSTALL_PREFIX = ${HYPRE_INSTALL_PREFIX}")
    set(HYPRE_DIR ${HYPRE_INSTALL_PREFIX})
    set(HYPRE_INCLUDE_DIRS "${HYPRE_INSTALL_PREFIX}/include")
    build_library_name(HYPRE HYPRE_LIBRARY APPEND_PATH ${HYPRE_INSTALL_PREFIX}/lib)
    set(HYPRE_LIBRARIES "${HYPRE_LIBRARY}")
  endif()
endif()

if (ENABLE_PETSC OR ENABLE_Structured)
  append_set(Amanzi_TPL_CMAKE_ARGS
             -DParMetis_DIR:FILEPATH=${ParMetis_DIR})
endif()

# PETSc
option(ENABLE_PETSC "Build the PETSc package" FALSE)
if (ENABLE_PETSC OR ENABLE_Structured)
  set(ENABLE_PETSC TRUE)
  if (NOT ENABLE_XSDK)
    include(${SuperBuild_BUILD_FILES_DIR}/Build_PETSc.cmake)
  else()
    find_spack_install_location(petsc PETSC_INSTALL_PREFIX)
    message(STATUS "PETSC_INSTALL_PREFIX = ${PETSC_INSTALL_PREFIX}")
    set(PETSC_DIR ${PETSC_INSTALL_PREFIX})
  endif()
endif()

# SEACAS
include(${SuperBuild_BUILD_FILES_DIR}/Build_SEACAS.cmake)

# Trilinos  
if (NOT ENABLE_XSDK)
  include(${SuperBuild_BUILD_FILES_DIR}/Build_Trilinos.cmake)
else()

  find_spack_install_location(trilinos Trilinos_INSTALL_PREFIX)
  message(STATUS "Trilinos_INSTALL_PREFIX = ${Trilinos_INSTALL_PREFIX}")

  find_spack_install_location(trilinos Zoltan_INSTALL_PREFIX)
  message(STATUS "Zoltan_INSTALL_PREFIX = ${Zoltan_INSTALL_PREFIX}")

endif()
append_set(Amanzi_TPL_CMAKE_ARGS
           -DENABLE_STK_Mesh:BOOL=${ENABLE_STK_Mesh}
           -DTrilinos_INSTALL_PREFIX:PATH=${Trilinos_INSTALL_PREFIX})

# MSTK
if (ENABLE_MSTK_Mesh)
  include(${SuperBuild_BUILD_FILES_DIR}/Build_MSTK.cmake) 
  append_set(Amanzi_TPL_CMAKE_ARGS
             -DENABLE_MSTK_Mesh:BOOL=${ENABLE_MSTK_Mesh}
             -DMSTK_INCLUDE_DIR:PATH=${MSTK_INCLUDE_DIR}
             -DMSTK_LIBRARY_DIR:PATH=${MSTK_LIBRARY_DIR})
endif()

# Silo
if (ENABLE_Silo)
  include(${SuperBuild_BUILD_FILES_DIR}/Build_Silo.cmake)
  append_set(Amanzi_TPL_CMAKE_ARGS
             -DENABLE_Silo:BOOL=${ENABLE_Silo}
             -DSilo_INCLUDE_DIR:PATH=${Silo_INCLUDE_DIR}
             -DSilo_LIBRARY_DIR:PATH=${Silo_LIBRARY_DIR})
endif()

# Alquimia and chemical engines (PFloTran and CrunchTope)
if (NOT ENABLE_XSDK)
  
  option(ENABLE_ALQUIMIA "Build the Alquimia chemistry interface" FALSE)
  option(ENABLE_PFLOTRAN "Build the PFlotran chemistry package" FALSE)
  option(ENABLE_CRUNCHTOPE "Build the CrunchTope chemistry package" FALSE)

  # Alqumia depends on PFloTran
  if (ENABLE_ALQUIMIA)
    if (NOT ENABLE_PFLOTRAN)
      set(ENABLE_PFLOTRAN TRUE)
    endif()
  endif()

  if (ENABLE_PFLOTRAN)
    if (NOT ENABLE_PETSC)
      set(ENABLE_PETSC TRUE)
      include(${SuperBuild_BUILD_FILES_DIR}/Build_PETSc.cmake)
    endif()
    include(${SuperBuild_BUILD_FILES_DIR}/Build_PFloTran.cmake)
  endif()

  if (ENABLE_CRUNCHTOPE)
    if (NOT ENABLE_PETSC)
      set(ENABLE_PETSC TRUE)
      include(${SuperBuild_BUILD_FILES_DIR}/Build_PETSc.cmake)
    endif()
    include(${SuperBuild_BUILD_FILES_DIR}/Build_CrunchTope.cmake)
  endif()

  if (ENABLE_ALQUIMIA)
    include(${SuperBuild_BUILD_FILES_DIR}/Build_Alquimia.cmake)
  endif()

else()
  
  # pflotran
  find_spack_install_location(pflotran PFLOTRAN_INSTALL_PREFIX)
  message(STATUS "PFLOTRAN_INSTALL_PREFIX = ${PFLOTRAN_INSTALL_PREFIX}")
  build_library_name(pflotranchem PFLOTRAN_LIBRARIES APPEND_PATH ${PFLOTRAN_INSTALL_PREFIX}/lib)
  set(PFLOTRAN_INCLUDE_DIRS ${PFLOTRAN_INSTALL_PREFIX}/include)
  set(PFLOTRAN_DIR ${PFLOTRAN_INSTALL_PREFIX})
    
  # crunchtope
  if (ENABLE_CRUNCHTOPE)
    if (NOT ENABLE_PETSC)
      set(ENABLE_PETSC TRUE)
      #include(${SuperBuild_BUILD_FILES_DIR}/Build_PETSc.cmake)
    endif()
    include(${SuperBuild_BUILD_FILES_DIR}/Build_CrunchTope.cmake)
    build_library_name(crunchchem CRUNCHTOPE_LIBRARIES APPEND_PATH ${TPL_INSTALL_PREFIX}/lib)
    set(CRUNCHTOPE_INCLUDE_DIRS ${TPL_INSTALL_PREFIX}/include)
    set(CRUNCHTOPE_DIR ${TPL_INSTALL_PREFIX})
  endif()

  # alquimia
  find_spack_install_location(alquimia ALQUIMIA_INSTALL_PREFIX)
  message(STATUS "ALQUIMIA_INSTALL_PREFIX = ${ALQUIMIA_INSTALL_PREFIX}")
  build_library_name(alquimia_c ALQUIMIA_C_LIB APPEND_PATH ${ALQUIMIA_INSTALL_PREFIX}/lib)
  build_library_name(alquimia_cutils ALQUIMIA_CUTILS_LIB APPEND_PATH ${ALQUIMIA_INSTALL_PREFIX}/lib)
  build_library_name(alquimia_fortran ALQUIMIA_F_LIB APPEND_PATH ${ALQUIMIA_INSTALL_PREFIX}/lib)
  set(ALQUIMIA_INSTALL_PREFIX ${ALQUIMIA_INSTALL_PREFIX})

<<<<<<< HEAD
=======
endif()

# Nanoflann is used by MSTK only
if (ENABLE_MSTK_Mesh)
  include(${SuperBuild_BUILD_FILES_DIR}/Build_Nanoflann.cmake)
  set(Nanoflann_INSTALL_PREFIX ${TPL_INSTALL_PREFIX})
  set(Nanoflann_INCLUDE_DIRS "${Nanoflann_INSTALL_PREFIX}/include")
>>>>>>> 61f65f00
endif()


# ############################################################################ #
#  Final steps
# ############################################################################ #

#  --- Create a CMake cache script
set(SuperBuild_Amanzi_CACHE_SCRIPT amanzi-tpl-config.cmake)
configure_file(${SuperBuild_TEMPLATE_FILES_DIR}/${SuperBuild_Amanzi_CACHE_SCRIPT}.in
               ${SuperBuild_BINARY_DIR}/${SuperBuild_Amanzi_CACHE_SCRIPT}
               @ONLY)
install(FILES "${SuperBuild_BINARY_DIR}/${SuperBuild_Amanzi_CACHE_SCRIPT}"             
        DESTINATION ${TPL_INSTALL_PREFIX}/share/cmake)

# --- Create a Exodus split mesh script and add to the install target     
set(SuperBuild_EXOSPLIT_SCRIPT splitexo)
configure_file(${SuperBuild_TEMPLATE_FILES_DIR}/${SuperBuild_EXOSPLIT_SCRIPT}.sh.in
               ${SuperBuild_BINARY_DIR}/${SuperBuild_EXOSPLIT_SCRIPT}
               @ONLY)
install(PROGRAMS "${SuperBuild_BINARY_DIR}/${SuperBuild_EXOSPLIT_SCRIPT}"             
         DESTINATION ${TPL_INSTALL_PREFIX}/bin)

#  --- Build the docs
option(BUILD_DOCS "Build the SuperBuild documentation" FALSE)
if (BUILD_DOCS)
  add_subdirectory(doc)
endif()

<<<<<<< HEAD
# Build the Amanzi build script
option(BUILD_Amanzi "Add Amanzi to the build stack" FALSE)
if (Amanzi_INSTALL_PREFIX)
  set(BUILD_Amanzi TRUE)
endif()

if (BUILD_Amanzi)
  set(Amanzi_CMAKE_ARGS ${Amanzi_CMAKE_COMPILER_ARGS})

  # Enable the config report
  append_set(Amanzi_CMAKE_ARGS -DENABLE_Config_Report:BOOL=TRUE)

  # Install path
  if (Amanzi_INSTALL_PREFIX)
    append_set(Amanzi_CMAKE_ARGS -DCMAKE_INSTALL_PREFIX:FILEPATH=${Amanzi_INSTALL_PREFIX})
  endif()

  # Build type
  if (CMAKE_BUILD_TYPE)
    append_set(Amanzi_CMAKE_ARGS -DCMAKE_BUILD_TYPE=${CMAKE_BUILD_TYPE})
  endif() 

  # Disable shared libraries and executable unless user has requested shared libs
  set(Amanzi_SHARED_CMAKE_ARGS)
  if (BUILD_SHARED_LIBS)
    append_set(Amanzi_SHARED_CMAKE_ARGS -DBUILD_SHARED_LIBS:BOOL=TRUE)
  else()  
    append_set(Amanzi_SHARED_CMAKE_ARGS 
               -DBUILD_SHARED_LIBS:BOOL=FALSE
            -DPREFER_STATIC_LIBRARIES:BOOL=TRUE)
    #        -DBUILD_STATIC_EXECUTABLES:BOOL=TRUE)
  endif()      

  append_set(Amanzi_CMAKE_ARGS ${Amanzi_SHARED_CMAKE_ARGS})

  # MPI
  set(Amanzi_MPI_CMAKE_ARGS)
  if (MPI_EXEC)
    append_set(Amanzi_MPI_CMAKE_ARGS -DMPI_EXEC:FILEPATH=${MPI_EXEC})
  else()  
    message(FATAL_ERROR "Enable Amanzi build requires MPI parallel run launch command\n"
                        "Please define the this binary with:\n"
                        "-DMPI_EXEC:FILEPATH=<binary>\n"
                        "and re-run cmake")
  endif()        

  if (MPI_EXEC_MAX_NUMPROCS)
    append_set(Amanzi_MPI_CMAKE_ARGS -DMPI_EXEC_MAX_NUMPROCS:STRING=${MPI_EXEC_NUMPROCS})
  else()  
    append_set(Amanzi_MPI_CMAKE_ARGS -DMPI_EXEC_MAX_NUMPROCS:STRING=4)
  endif()        

  if (MPI_EXEC_NUMPROCS_FLAG)
    append_set(Amanzi_MPI_CMAKE_ARGS -DMPI_EXEC_NUMPROCS_FLAG:STRING=${MPI_EXEC_NUMPROCS_FLAG})
  else()  
    append_set(Amanzi_MPI_CMAKE_ARGS -DMPI_EXEC_NUMPROCS_FLAG:STRING=-n)
  endif()        

  append_set(Amanzi_CMAKE_ARGS ${Amanzi_MPI_CMAKE_ARGS})
  
  append_set(Amanzi_CMAKE_ARGS ${Amanzi_TPL_CMAKE_ARGS})


  append_set(Amanzi_CMAKE_ARGS
             -DENABLE_Unstructured:BOOL=${ENABLE_Unstructured}
             -DENABLE_Structured:BOOL=${ENABLE_Structured})

  #print_variable(Amanzi_CMAKE_ARGS) 

  if (NOT Amanzi_SOURCE_DIR)
    message(FATAL_ERROR "Enable Amanzi build requires an Amanzi source directory."
                        "Define this dorectory with:"
                        "-DAmanzi_SOURCE_DIR:FILEPATH=<Amanzi source location>"
                        "and re-run cmake")
  endif()
  message(STATUS "Will build Amanzi source located in ${Amanzi_SOURCE_DIR}")

  # Now add amanzi to the build stack
  include(ExternalProject)

  set(Amanzi_DEPENDS 
	${HDF5_BUILD_TARGET}
	${ASCEMIO_BUILD_TARGET}
	${XERCES_BUILD_TARGET}
	${UnitTest_BUILD_TARGET}
	${Boost_BUILD_TARGET}
	${Trilinos_BUILD_TARGET})

  if (ENABLE_Unstructured)
    list(APPEND Amanzi_DEPENDS ${MSTK_BUILD_TARGET} ${MOAB_BUILD_TARGET})
  endif()
  
  if (ENABLE_Structured)
    list(APPEND Amanzi_DEPENDS ${CCSE_BUILD_TARGET})
  endif()  

  if (ENABLE_Silo)
    list(APPEND Amanzi_DEPENDS ${Silo_BUILD_TARGET})
  endif()

  ExternalProject_Add(amanzi
    DEPENDS ${Amanzi_DEPENDS}
    PREFIX ${CMAKE_BINARY_DIR}/Amanzi
    SOURCE_DIR ${Amanzi_SOURCE_DIR}
    DOWNLOAD_COMMAND ""
    UPDATE_COMMAND ""
    CMAKE_ARGS	${Amanzi_CMAKE_ARGS}
                ${Amanzi_CMAKE_C_COMPILER_ARGS}
                -DCMAKE_C_COMPILER:FILEPATH=${CMAKE_C_COMPILER}
			    ${Amanzi_CMAKE_CXX_COMPILER_ARGS}
                -DCMAKE_CXX_COMPILER:FILEPATH=${CMAKE_CXX_COMPILER}
			    ${Amanzi_CMAKE_Fortran_COMPILER_ARGS}
                -DCMAKE_Fortran_COMPILER:FILEPATH=${CMAKE_Fortran_COMPILER}
    INSTALL_DIR ${Amanzi_INSTALL_PREFIX} )
endif()        
               
=======
>>>>>>> 61f65f00
<|MERGE_RESOLUTION|>--- conflicted
+++ resolved
@@ -794,8 +794,6 @@
   build_library_name(alquimia_fortran ALQUIMIA_F_LIB APPEND_PATH ${ALQUIMIA_INSTALL_PREFIX}/lib)
   set(ALQUIMIA_INSTALL_PREFIX ${ALQUIMIA_INSTALL_PREFIX})
 
-<<<<<<< HEAD
-=======
 endif()
 
 # Nanoflann is used by MSTK only
@@ -803,7 +801,6 @@
   include(${SuperBuild_BUILD_FILES_DIR}/Build_Nanoflann.cmake)
   set(Nanoflann_INSTALL_PREFIX ${TPL_INSTALL_PREFIX})
   set(Nanoflann_INCLUDE_DIRS "${Nanoflann_INSTALL_PREFIX}/include")
->>>>>>> 61f65f00
 endif()
 
 
@@ -833,122 +830,3 @@
   add_subdirectory(doc)
 endif()
 
-<<<<<<< HEAD
-# Build the Amanzi build script
-option(BUILD_Amanzi "Add Amanzi to the build stack" FALSE)
-if (Amanzi_INSTALL_PREFIX)
-  set(BUILD_Amanzi TRUE)
-endif()
-
-if (BUILD_Amanzi)
-  set(Amanzi_CMAKE_ARGS ${Amanzi_CMAKE_COMPILER_ARGS})
-
-  # Enable the config report
-  append_set(Amanzi_CMAKE_ARGS -DENABLE_Config_Report:BOOL=TRUE)
-
-  # Install path
-  if (Amanzi_INSTALL_PREFIX)
-    append_set(Amanzi_CMAKE_ARGS -DCMAKE_INSTALL_PREFIX:FILEPATH=${Amanzi_INSTALL_PREFIX})
-  endif()
-
-  # Build type
-  if (CMAKE_BUILD_TYPE)
-    append_set(Amanzi_CMAKE_ARGS -DCMAKE_BUILD_TYPE=${CMAKE_BUILD_TYPE})
-  endif() 
-
-  # Disable shared libraries and executable unless user has requested shared libs
-  set(Amanzi_SHARED_CMAKE_ARGS)
-  if (BUILD_SHARED_LIBS)
-    append_set(Amanzi_SHARED_CMAKE_ARGS -DBUILD_SHARED_LIBS:BOOL=TRUE)
-  else()  
-    append_set(Amanzi_SHARED_CMAKE_ARGS 
-               -DBUILD_SHARED_LIBS:BOOL=FALSE
-            -DPREFER_STATIC_LIBRARIES:BOOL=TRUE)
-    #        -DBUILD_STATIC_EXECUTABLES:BOOL=TRUE)
-  endif()      
-
-  append_set(Amanzi_CMAKE_ARGS ${Amanzi_SHARED_CMAKE_ARGS})
-
-  # MPI
-  set(Amanzi_MPI_CMAKE_ARGS)
-  if (MPI_EXEC)
-    append_set(Amanzi_MPI_CMAKE_ARGS -DMPI_EXEC:FILEPATH=${MPI_EXEC})
-  else()  
-    message(FATAL_ERROR "Enable Amanzi build requires MPI parallel run launch command\n"
-                        "Please define the this binary with:\n"
-                        "-DMPI_EXEC:FILEPATH=<binary>\n"
-                        "and re-run cmake")
-  endif()        
-
-  if (MPI_EXEC_MAX_NUMPROCS)
-    append_set(Amanzi_MPI_CMAKE_ARGS -DMPI_EXEC_MAX_NUMPROCS:STRING=${MPI_EXEC_NUMPROCS})
-  else()  
-    append_set(Amanzi_MPI_CMAKE_ARGS -DMPI_EXEC_MAX_NUMPROCS:STRING=4)
-  endif()        
-
-  if (MPI_EXEC_NUMPROCS_FLAG)
-    append_set(Amanzi_MPI_CMAKE_ARGS -DMPI_EXEC_NUMPROCS_FLAG:STRING=${MPI_EXEC_NUMPROCS_FLAG})
-  else()  
-    append_set(Amanzi_MPI_CMAKE_ARGS -DMPI_EXEC_NUMPROCS_FLAG:STRING=-n)
-  endif()        
-
-  append_set(Amanzi_CMAKE_ARGS ${Amanzi_MPI_CMAKE_ARGS})
-  
-  append_set(Amanzi_CMAKE_ARGS ${Amanzi_TPL_CMAKE_ARGS})
-
-
-  append_set(Amanzi_CMAKE_ARGS
-             -DENABLE_Unstructured:BOOL=${ENABLE_Unstructured}
-             -DENABLE_Structured:BOOL=${ENABLE_Structured})
-
-  #print_variable(Amanzi_CMAKE_ARGS) 
-
-  if (NOT Amanzi_SOURCE_DIR)
-    message(FATAL_ERROR "Enable Amanzi build requires an Amanzi source directory."
-                        "Define this dorectory with:"
-                        "-DAmanzi_SOURCE_DIR:FILEPATH=<Amanzi source location>"
-                        "and re-run cmake")
-  endif()
-  message(STATUS "Will build Amanzi source located in ${Amanzi_SOURCE_DIR}")
-
-  # Now add amanzi to the build stack
-  include(ExternalProject)
-
-  set(Amanzi_DEPENDS 
-	${HDF5_BUILD_TARGET}
-	${ASCEMIO_BUILD_TARGET}
-	${XERCES_BUILD_TARGET}
-	${UnitTest_BUILD_TARGET}
-	${Boost_BUILD_TARGET}
-	${Trilinos_BUILD_TARGET})
-
-  if (ENABLE_Unstructured)
-    list(APPEND Amanzi_DEPENDS ${MSTK_BUILD_TARGET} ${MOAB_BUILD_TARGET})
-  endif()
-  
-  if (ENABLE_Structured)
-    list(APPEND Amanzi_DEPENDS ${CCSE_BUILD_TARGET})
-  endif()  
-
-  if (ENABLE_Silo)
-    list(APPEND Amanzi_DEPENDS ${Silo_BUILD_TARGET})
-  endif()
-
-  ExternalProject_Add(amanzi
-    DEPENDS ${Amanzi_DEPENDS}
-    PREFIX ${CMAKE_BINARY_DIR}/Amanzi
-    SOURCE_DIR ${Amanzi_SOURCE_DIR}
-    DOWNLOAD_COMMAND ""
-    UPDATE_COMMAND ""
-    CMAKE_ARGS	${Amanzi_CMAKE_ARGS}
-                ${Amanzi_CMAKE_C_COMPILER_ARGS}
-                -DCMAKE_C_COMPILER:FILEPATH=${CMAKE_C_COMPILER}
-			    ${Amanzi_CMAKE_CXX_COMPILER_ARGS}
-                -DCMAKE_CXX_COMPILER:FILEPATH=${CMAKE_CXX_COMPILER}
-			    ${Amanzi_CMAKE_Fortran_COMPILER_ARGS}
-                -DCMAKE_Fortran_COMPILER:FILEPATH=${CMAKE_Fortran_COMPILER}
-    INSTALL_DIR ${Amanzi_INSTALL_PREFIX} )
-endif()        
-               
-=======
->>>>>>> 61f65f00
