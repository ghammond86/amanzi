#  -*- mode: cmake -*-

#
# Build TPL: Trilinos
#    
# --- Define all the directories and common external project flags
set(trilinos_depend_projects ${MPI_PROJECT} NetCDF ExodusII Boost)
if(ENABLE_HYPRE)
  list(APPEND trilinos_depend_projects HYPRE)
endif()
define_external_project_args(Trilinos
                             TARGET trilinos
                             DEPENDS ${trilinos_depend_projects})

# --- Define the configuration parameters   

#  - Trilinos Package Configuration

#if(Trilinos_Build_Config_File)
#  message(STATUS "Including Trilinos build configuration file ${Trilinos_Build_Config_File}")
#  if ( NOT EXISTS ${Trilinos_Build_Config_File} )
#    message(FATAL_ERROR "File ${Trilinos_Build_Config_File} does not exist.")
#  endif()
#  include(${Trilinos_Build_Config_File})
#endif()

# List of packages enabled in the Trilinos build
set(Trilinos_PACKAGE_LIST Teuchos Epetra NOX)
if ( ENABLE_STK_Mesh )
  list(APPEND Trilinos_PACKAGE_LIST STK)
endif()
if ( ENABLE_MSTK_Mesh )
  list(APPEND Trilinos_PACKAGE_LIST Zoltan)
endif()


# Generate the Trilinos Package CMake Arguments
set(Trilinos_CMAKE_PACKAGE_ARGS "-DTrilinos_ENABLE_ALL_PACKAGES:BOOL=OFF")
foreach(package ${Trilinos_PACKAGE_LIST})
  list(APPEND Trilinos_CMAKE_PACKAGE_ARGS "-DTrilinos_ENABLE_${package}:STRING=ON")
endforeach()

# Remove SEACAS from the build and force STK to use external Exodus
if ( ENABLE_STK_Mesh )
  list(APPEND Trilinos_CMAKE_PACKAGE_ARGS "-DTrilinos_ENABLE_SEACAS:STRING=OFF")
  list(APPEND Trilinos_CMAKE_PACKAGE_ARGS "-DSTK_ENABLE_SEACASExodus:STRING=OFF")
  list(APPEND Trilinos_CMAKE_PACKAGE_ARGS "-DSTK_ENABLE_SEACASNemesis:STRING=OFF")
endif()

#  - Trilinos TPL Configuration

set(Trilinos_CMAKE_TPL_ARGS)

# MPI
list(APPEND Trilinos_CMAKE_TPL_ARGS "-DTPL_ENABLE_MPI:BOOL=ON")

# Pass the following MPI arguments to Trilinos if they are set 
set(MPI_CMAKE_ARGS DIR EXEC EXEC_NUMPROCS_FLAG EXE_MAX_NUMPROCS C_COMPILER)
foreach (var ${MPI_CMAKE_ARGS} )
  set(mpi_var "MPI_${var}")
  if ( ${mpi_var} )
    list(APPEND Trilinos_CMAKE_TPL_ARGS "-D${mpi_var}:STRING=${${mpi_var}}")
  endif()
endforeach() 

# BLAS
if ( BLAS_LIBRARIES )
  list(APPEND Trilinos_CMAKE_TPL_ARGS
              "-DTPL_ENABLE_BLAS:BOOL=TRUE")
  list(APPEND Trilinos_CMAKE_TPL_ARGS
              "-DTPL_BLAS_LIBRARIES:STRING=${BLAS_LIBRARIES}")
  message(STATUS "Trilinos BLAS libraries: ${BLAS_LIBRARIES}")    
else()
  message(WARNING "BLAS libraies not set. Trilinos will perform search.") 
endif()            
 
# LAPACK
if ( LAPACK_LIBRARIES )
  list(APPEND Trilinos_CMAKE_TPL_ARGS
              "-DTPL_LAPACK_LIBRARIES:STRING=${LAPACK_LIBRARIES}")
            message(STATUS "Trilinos LAPACK libraries: ${LAPACK_LIBRARIES}")    
else()
  message(WARNING "LAPACK libraies not set. Trilinos will perform search.") 
endif()

# Boost
list(APPEND Trilinos_CMAKE_TPL_ARGS
            "-DTPL_ENABLE_Boost:BOOL=ON" 
            "-DBoost_INCLUDE_DIRS:FILEPATH=${TPL_INSTALL_PREFIX}/include"
            "-DBoost_LIBRARY_DIRS:FILEPATH=${TPL_INSTALL_PREFIX}/lib")

# NetCDF
list(APPEND Trilinos_CMAKE_TPL_ARGS
            "-DTPL_ENABLE_Netcdf:BOOL=ON"
            "-DTPL_Netcdf_INCLUDE_DIRS:STRING=${NetCDF_INCLUDE_DIRS}"
            "-DTPL_Netcdf_LIBRARIES:STRING=${NetCDF_C_LIBRARIES}")


# HYPRE
if( ENABLE_HYPRE )
  list(APPEND Trilinos_CMAKE_TPL_ARGS
              "-DTPL_ENABLE_HYPRE:BOOL=ON"
              "-DTPL_HYPRE_LIBRARIES:STRING=${HYPRE_LIBRARIES}"
              "-DHYPRE_INCLUDE_DIRS:PATH=${TPL_INSTALL_PREFIX}/include")
endif()

#  - Addtional Trilinos CMake Arguments
set(Trilinos_CMAKE_EXTRA_ARGS
    "-DTrilinos_VERBOSE_CONFIGURE:BOOL=ON"
    "-DTrilinos_ENABLE_TESTS:BOOL=OFF"
    "-DCMAKE_VERBOSE_MAKEFILE:BOOL=ON"
    )
if ( CMAKE_BUILD_TYPE )
  list(APPEND Trilinos_CMAKE_EXTRA_ARGS
              "-DCMAKE_BUILD_TYPE:STRING=${CMAKE_BUILD_TYPE}")
endif()

if ( BUILD_SHARED_LIBS )
  list(APPEND Trilinos_CMAKE_EXTRA_ARGS
    "-DBUILD_SHARED_LIBS:BOOL=${BUILD_SHARED_LIBS}")
endif()


#  - Add CMake configuration file
if(Trilinos_Build_Config_File)
    list(APPEND Trilinos_CMAKE_EXTRA_ARGS
        "-C${Trilinos_Build_Config_File}")
    message(STATUS "Will add ${Trilinos_Build_Config_File} to the Trilinos configure")    
endif()    


#  - Final Trilinos CMake Arguments 
set(Trilinos_CMAKE_ARGS 
   ${Trilinos_CMAKE_PACKAGE_ARGS}
   ${Trilinos_CMAKE_TPL_ARGS}
   ${Trilinos_CMAKE_EXTRA_ARGS}
   )

# - Final language ARGS
set(Trilinos_CMAKE_LANG_ARGS
                   ${Amanzi_CMAKE_C_COMPILER_ARGS}
		           -DCMAKE_C_COMPILER:FILEPATH=${CMAKE_C_COMPILER_USE}
                   ${Amanzi_CMAKE_CXX_COMPILER_ARGS}
		           -DCMAKE_CXX_COMPILER:FILEPATH=${CMAKE_CXX_COMPILER_USE}
                   ${Amanzi_CMAKE_Fortran_COMPILER_ARGS}
                   -DCMAKE_Fortran_COMPILER:FILEPATH=${CMAKE_Fortran_COMPILER_USE})

#  --- Define the Trilinos patch step

# Trilinos needs a patch for GNU versions > 4.6
#LPRITCHif ( CMAKE_CXX_COMPILER_VERSION )
#LPRITCH  if ( ${CMAKE_CXX_COMPILER_ID} STREQUAL "GNU" )
#LPRITCH    if ( ${CMAKE_CXX_COMPILER_VERSION} VERSION_LESS "4.6" )
#LPRITCH      set(ENABLE_Trilinos_Patch OFF)
#LPRITCH    else()
#LPRITCH      message(STATUS "Trilinos requires a patch when using"
#LPRITCH                     " GNU ${CMAKE_CXX_COMPILER_VERSION}")
#LPRITCH      set(ENABLE_Trilinos_Patch ON)
#LPRITCH    endif()
#LPRITCH  endif()
#LPRITCHendif()  
#LPRITCH
#LPRITCHset(Trilinos_PATCH_COMMAND)
#LPRITCHif (ENABLE_Trilinos_Patch)
#LPRITCH    set(Trilinos_patch_file)
#LPRITCH    # Set the patch file name
#LPRITCH    if(CMAKE_CXX_COMPILER_VERSION)
#LPRITCH      if("${CMAKE_CXX_COMPILER_ID}" STREQUAL "GNU")
#LPRITCH        if ( "${CMAKE_CXX_COMPILER_VERSION}" VERSION_LESS "4.6" )
#LPRITCH          message(FATAL_ERROR "ENABLE_Trilinos_Patch is ON, however no patch file exists"
#LPRITCH                              " for version ${CMAKE_CXX_COMPILER_VERSION}.")
#LPRITCH        elseif( "${CMAKE_CXX_COMPILER_VERSION}" VERSION_LESS "4.7" )
#LPRITCH          set(Trilinos_patch_file trilinos-${Trilinos_VERSION}-gcc46.patch)
#LPRITCH        elseif ( "${CMAKE_CXX_COMPILER_VERSION}" VERSION_LESS "4.8" )
#LPRITCH          set(Trilinos_patch_file trilinos-${Trilinos_VERSION}-gcc47.patch)
#LPRITCH        else()
#LPRITCH          message(FATAL_ERROR "ENABLE_Trilinos_Patch is ON, however no patch file exists"
#LPRITCH                             " for version ${CMAKE_CXX_COMPILER_VERSION}.")
#LPRITCH        endif()
#LPRITCH      endif()
#LPRITCH    endif()
#LPRITCH
#LPRITCH    #print_variable(Trilinos_patch_file)
#LPRITCH    if(Trilinos_patch_file)
#LPRITCH       configure_file(${SuperBuild_TEMPLATE_FILES_DIR}/trilinos-patch-step.sh.in
#LPRITCH                      ${Trilinos_prefix_dir}/trilinos-patch-step.sh
#LPRITCH                      @ONLY)
#LPRITCH       set(Trilinos_PATCH_COMMAND sh ${Trilinos_prefix_dir}/trilinos-patch-step.sh)
#LPRITCH    else()
#LPRITCH       message(WARNING "ENABLE_Trilinos_Patch is ON but no patch file found for "
#LPRITCH	               "${CMAKE_CXX_COMPILER_ID} ${CMAKE_CXX_COMPILER_VERSION} "
#LPRITCH		       "Will not patch Trilinos.")
#LPRITCH    endif()		   
#LPRITCH   		   
#LPRITCHendif()  
#print_variable(Trilinos_PATCH_COMMAND)
<<<<<<< HEAD
print_variable(Trilinos_CMAKE_LANG_ARGS)
print_variable(Trilinos_CMAKE_ARGS)
=======

# --- Define the Trilinos location
set(Trilinos_install_dir ${TPL_INSTALL_PREFIX}/${Trilinos_BUILD_TARGET}-${Trilinos_VERSION})

>>>>>>> 445da54f
# --- Add external project build and tie to the Trilinos build target
ExternalProject_Add(${Trilinos_BUILD_TARGET}
                    DEPENDS   ${Trilinos_PACKAGE_DEPENDS}             # Package dependency target
                    TMP_DIR   ${Trilinos_tmp_dir}                     # Temporary files directory
                    STAMP_DIR ${Trilinos_stamp_dir}                   # Timestamp and log directory
                    # -- Download and URL definitions
                    DOWNLOAD_DIR ${TPL_DOWNLOAD_DIR}                  # Download directory
                    URL          ${Trilinos_URL}                      # URL may be a web site OR a local file
                    URL_MD5      ${Trilinos_MD5_SUM}                  # md5sum of the archive file
                    # -- Patch
                    PATCH_COMMAND ${Trilinos_PATCH_COMMAND}
                    # -- Configure
                    SOURCE_DIR    ${Trilinos_source_dir}           # Source directory
		    CMAKE_ARGS          ${Trilnos_Config_File_ARGS}
                    CMAKE_CACHE_ARGS    ${Trilinos_CMAKE_LANG_ARGS} 
                                        ${Trilinos_CMAKE_ARGS}
                                        -DCMAKE_INSTALL_PREFIX:PATH=<INSTALL_DIR>
					-DTrilinos_ENABLE_Stratimikos:BOOL=FALSE
                    # -- Build
                    BINARY_DIR        ${Trilinos_build_dir}        # Build directory 
                    BUILD_COMMAND     $(MAKE)                      # $(MAKE) enables parallel builds through make
                    BUILD_IN_SOURCE   ${Trilinos_BUILD_IN_SOURCE}  # Flag for in source builds
                    # -- Install
                    INSTALL_DIR      ${Trilinos_install_dir}        # Install directory
                    # -- Output control
                    ${Trilinos_logging_args})

# --- Useful variables for packages that depends on Trilinos
set(Trilinos_INSTALL_PREFIX  ${Trilinos_install_dir})
set(Zoltan_INSTALL_PREFIX "${Trilinos_install_dir}")<|MERGE_RESOLUTION|>--- conflicted
+++ resolved
@@ -194,15 +194,10 @@
 #LPRITCH   		   
 #LPRITCHendif()  
 #print_variable(Trilinos_PATCH_COMMAND)
-<<<<<<< HEAD
-print_variable(Trilinos_CMAKE_LANG_ARGS)
-print_variable(Trilinos_CMAKE_ARGS)
-=======
 
 # --- Define the Trilinos location
 set(Trilinos_install_dir ${TPL_INSTALL_PREFIX}/${Trilinos_BUILD_TARGET}-${Trilinos_VERSION})
 
->>>>>>> 445da54f
 # --- Add external project build and tie to the Trilinos build target
 ExternalProject_Add(${Trilinos_BUILD_TARGET}
                     DEPENDS   ${Trilinos_PACKAGE_DEPENDS}             # Package dependency target
