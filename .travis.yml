--- conflicted
+++ resolved
@@ -3,7 +3,6 @@
     - stage: build phase 1
       script:
       - echo ${TRAVIS_BRANCH}
-<<<<<<< HEAD
       - echo ${TRAVIS_BRANCH//\//--}
       - echo ${TRAVIS_PULL_REQUEST}
       - echo ${TRAVIS_PULL_REQUEST_BRANCH}
@@ -24,22 +23,3 @@
       script:
       - echo "$DOCKER_PASSWORD" | docker login -u "$DOCKER_USERNAME" --password-stdin
       - docker run --rm $DOCKER_USERNAME/amanzi:${TRAVIS_BRANCH//\//--}-temp-build-stage-2 /bin/bash -c "cd ~/amanzi_builddir/amanzi; ctest"
-=======
-      - echo ${PWD}
-      - echo `./get_tpls_version.sh --amanzi_source_dir=${PWD}`
-      - cd Docker
-      - export AMANZI_TPLS_VER=`./get_tpls_version.sh`
-      - docker build --build-arg amanzi_branch=${TRAVIS_BRANCH} --build-arg amanzi_tpls_ver=${AMANZI_TPLS_VER} -t ${DOCKER_USERNAME}/amanzi:${TRAVIS_BRANCH}-temp-build-stage-1 -f Dockerfile-Amanzi-build-stage-1 . 
-      - echo "$DOCKER_PASSWORD" | docker login -u "$DOCKER_USERNAME" --password-stdin
-      - docker push $DOCKER_USERNAME/amanzi:${TRAVIS_BRANCH}-temp-build-stage-1
-    - stage: build phase 2
-      script:
-      - cd Docker
-      - docker build --build-arg amanzi_branch=${TRAVIS_BRANCH} -t ${DOCKER_USERNAME}/amanzi:${TRAVIS_BRANCH}-temp-build-stage-2 -f Dockerfile-Amanzi-build-stage-2 .
-      - echo "$DOCKER_PASSWORD" | docker login -u "$DOCKER_USERNAME" --password-stdin
-      - docker push $DOCKER_USERNAME/amanzi:${TRAVIS_BRANCH}-temp-build-stage-2
-    - stage: test
-      script:
-      - echo "$DOCKER_PASSWORD" | docker login -u "$DOCKER_USERNAME" --password-stdin
-      - docker run --rm $DOCKER_USERNAME/amanzi:${TRAVIS_BRANCH}-temp-build-stage-2 /bin/bash -c "cd ~/amanzi_builddir/amanzi; ctest"
->>>>>>> 943ed59f
