--- conflicted
+++ resolved
@@ -931,21 +931,14 @@
       cd ${tpl_install_prefix}
       git clone https://github.com/LLNL/spack.git
       
-<<<<<<< HEAD
+
       if [ ${xsdk} == ${TRUE} ]; then
 	  cd ${tpl_install_prefix}/spack/bin
 	  #git checkout 9e95e83
 	  #git pull
 	  status_message "Installing xSDK..."
-	  ./spack install xsdk
+	  ./spack install xsdk@0.3.0
       fi
-=======
-#      if [ ${xsdk} == ${TRUE} ]; then
-#	  cd ${tpl_install_prefix}/spack
-#	  git checkout 44653fa4884c754c7925d5e031fdb9b5f2eec232
-#	  git pull
-#     fi
->>>>>>> f10c7e8c
       cd ${pwd_save}
     fi
 
